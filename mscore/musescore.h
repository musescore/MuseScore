//=============================================================================
//  MuseScore
//  Music Composition & Notation
//  $Id: musescore.h 5657 2012-05-21 15:46:06Z lasconic $
//
//  Copyright (C) 2002-2011 Werner Schweer and others
//
//  This program is free software; you can redistribute it and/or modify
//  it under the terms of the GNU General Public License version 2.
//
//  This program is distributed in the hope that it will be useful,
//  but WITHOUT ANY WARRANTY; without even the implied warranty of
//  MERCHANTABILITY or FITNESS FOR A PARTICULAR PURPOSE.  See the
//  GNU General Public License for more details.
//
//  You should have received a copy of the GNU General Public License
//  along with this program; if not, write to the Free Software
//  Foundation, Inc., 675 Mass Ave, Cambridge, MA 02139, USA.
//=============================================================================

#ifndef __MUSESCORE_H__
#define __MUSESCORE_H__

#include "config.h"
#include "globals.h"
#include "ui_measuresdialog.h"
#include "ui_insertmeasuresdialog.h"
#include "ui_aboutbox.h"
#include "ui_aboutmusicxmlbox.h"
#include "ui_startdialog.h"
#include "singleapp/src/QtSingleApplication"
#include "updatechecker.h"
#include "loginmanager.h"
#include "uploadscoredialog.h"
#include "musescoreCore.h"

namespace Ms {

class Shortcut;
class ScoreView;
class Element;
class PreferenceDialog;
class InstrumentsDialog;
class Instrument;
class MidiFile;
class TextStyleDialog;
class PlayPanel;
class Mixer;
class Debugger;
class MeasureListEditor;
class Score;
class Tuplet;
class PageSettings;
class PaletteBox;
class Palette;
class PaletteScrollArea;
class SelectionWindow;
class Xml;
class MagBox;
class NewWizard;
class ExcerptsDialog;
class SynthControl;
class PianorollEditor;
class DrumrollEditor;
class Staff;
class ScoreTab;
class Drumset;
class TextTools;
class DrumTools;
class ScriptEngine;
class KeyEditor;
class ChordStyleEditor;
class Navigator;
class PianoTools;
class MediaDialog;
class Workspace;
class AlbumManager;
class WebPageDockWidget;
class ChordList;
class Capella;
class Inspector;
class OmrPanel;
class NScrollArea;
class Sym;
class MasterPalette;
class PluginCreator;
class PluginManager;
class MasterSynthesizer;
class Driver;
class Seq;
class ImportMidiPanel;
class Startcenter;

struct PluginDescription;
enum class SelState : char;
enum class IconType : signed char;
enum class MagIdx : char;

extern QString mscoreGlobalShare;
static const int PROJECT_LIST_LEN = 6;
extern const char* voiceActions[];

//---------------------------------------------------------
//   IconActions
//---------------------------------------------------------

struct IconAction {
      IconType subtype;
      const char* action;
      };

//---------------------------------------------------------
//   LanguageItem
//---------------------------------------------------------

struct LanguageItem {
      QString key;
      QString name;
      QString handbook;
      LanguageItem(const QString k, const QString n) {
            key = k;
            name = n;
            handbook = QString::null;
            }
      LanguageItem(const QString k, const QString n, const QString h) {
            key = k;
            name = n;
            handbook = h;
            }
      };

//---------------------------------------------------------
//   AboutBoxDialog
//---------------------------------------------------------

class AboutBoxDialog : public QDialog, Ui::AboutBox {
      Q_OBJECT

   public:
      AboutBoxDialog();

   private slots:
      void copyRevisionToClipboard();
      };

//---------------------------------------------------------
//   AboutMusicXMLBoxDialog
//---------------------------------------------------------

class AboutMusicXMLBoxDialog : public QDialog, Ui::AboutMusicXMLBox {
      Q_OBJECT

   public:
      AboutMusicXMLBoxDialog();
      };

//---------------------------------------------------------
//   InsertMeasuresDialog
//   Added by DK, 05.08.07
//---------------------------------------------------------

class InsertMeasuresDialog : public QDialog, public Ui::InsertMeasuresDialogBase {
      Q_OBJECT

   private slots:
      virtual void accept();

   public:
      InsertMeasuresDialog(QWidget* parent = 0);
      };

//---------------------------------------------------------
//   MeasuresDialog
//---------------------------------------------------------

class MeasuresDialog : public QDialog, public Ui::MeasuresDialogBase {
      Q_OBJECT

   private slots:
      virtual void accept();

   public:
      MeasuresDialog(QWidget* parent = 0);
      };


//---------------------------------------------------------
//   StartDialog
//---------------------------------------------------------

class StartDialog : public QDialog, public Ui::StartDialog {
      Q_OBJECT

   private slots:
      void createScoreClicked();
      void loadScoreClicked();

   public:
      StartDialog(QWidget* parent = 0);
      };

//---------------------------------------------------------
//   MuseScoreApplication (mac only)
//---------------------------------------------------------

class MuseScoreApplication : public QtSingleApplication {
   public:
      QStringList paths;
      MuseScoreApplication(const QString &id, int &argc, char **argv)
         : QtSingleApplication(id, argc, argv) {
            };
      bool event(QEvent *ev);
      };

//---------------------------------------------------------
//   MuseScore
//---------------------------------------------------------

class MuseScore : public QMainWindow, public MuseScoreCore {
      Q_OBJECT

      QSettings settings;
      ScoreView* cv                        { 0 };
      ScoreState _sstate;
      UpdateChecker* ucheck;

      QVBoxLayout* layout;    // main window layout
      QSplitter* splitter;
      ScoreTab* tab1;
      ScoreTab* tab2;
      NScrollArea* _navigator;
      ImportMidiPanel* importmidiPanel     { 0 };
      QFrame* importmidiShowPanel;
      QSplitter* mainWindow;

      QMenu* menuView;
      QMenu* openRecent;

      MagBox* mag;
      QComboBox* viewModeCombo;
      QAction* playId;

      QProgressBar* _progressBar           { 0 };
      PreferenceDialog* preferenceDialog   { 0 };
      QToolBar* cpitchTools;
      QToolBar* fileTools;
      QToolBar* transportTools;
      QToolBar* entryTools;
      TextTools* _textTools                { 0 };
      PianoTools* _pianoTools              { 0 };
      WebPageDockWidget* _webPage          { 0 };
      MediaDialog* _mediaDialog            { 0 };
      DrumTools* _drumTools                { 0 };
      QToolBar* voiceTools;
      InstrumentsDialog* instrList         { 0 };
      MeasuresDialog* measuresDialog       { 0 };
      InsertMeasuresDialog* insertMeasuresDialog { 0 };
      MasterPalette* masterPalette         { 0 };
      PluginCreator* _pluginCreator        { 0 };
      PluginManager* pluginManager         { 0 };
      SelectionWindow* selectionWindow     { 0 };

      QMenu* _fileMenu;
      QMenu* menuEdit;
      QMenu* menuNotes;
      QMenu* menuLayout;
      QMenu* menuStyle;
      AlbumManager* albumManager           { 0 };

      QWidget* _searchDialog               { 0 };
      QComboBox* searchCombo;

      PlayPanel* playPanel                 { 0 };
      Mixer* mixer                         { 0 };
      SynthControl* synthControl           { 0 };
      Debugger* debugger                   { 0 };
      MeasureListEditor* measureListEdit   { 0 };
      PageSettings* pageSettings           { 0 };

      QWidget* symbolDialog                { 0 };

      PaletteScrollArea* clefPalette       { 0 };
      PaletteScrollArea* keyPalette        { 0 };
      KeyEditor* keyEditor                 { 0 };
      ChordStyleEditor* chordStyleEditor   { 0 };
      QStatusBar* _statusBar;
      QLabel* _modeText;
      QLabel* _positionLabel;
      NewWizard* newWizard           { 0 };

      PaletteBox* paletteBox         { 0 };
      Inspector* _inspector          { 0 };
      OmrPanel* omrPanel             { 0 };

      bool _midiinEnabled            { true };
      QList<QString> plugins;
      ScriptEngine* se               { 0 };
      QString pluginPath;

      void createMenuEntry(PluginDescription*);
      void removeMenuEntry(PluginDescription*);

      QTimer* autoSaveTimer;
      QList<QAction*> qmlPluginActions;
      QList<QAction*> pluginActions;
      QSignalMapper* pluginMapper        { 0 };

      PianorollEditor* pianorollEditor   { 0 };
      DrumrollEditor* drumrollEditor     { 0 };
      bool _splitScreen                  { false };
      bool _horizontalSplit              { true  };

      QString rev;

      int _midiRecordId                  { -1 };

      bool _fullscreen                   { false };
      QList<LanguageItem> _languages;

      Startcenter* startcenter             { 0 };
      QWidget* loginDialog                 { 0 };
      UploadScoreDialog* uploadScoreDialog { 0 };
      LoginManager* _loginManager        { 0 };
      QFileDialog* loadScoreDialog       { 0 };
      QFileDialog* saveScoreDialog       { 0 };
      QFileDialog* loadStyleDialog       { 0 };
      QFileDialog* saveStyleDialog       { 0 };
      QFileDialog* saveImageDialog       { 0 };
      QFileDialog* loadChordStyleDialog  { 0 };
      QFileDialog* saveChordStyleDialog  { 0 };
//      QFileDialog* loadSoundFontDialog   { 0 };
      QFileDialog* loadSfzFileDialog     { 0 };
      QFileDialog* loadBackgroundDialog  { 0 };
      QFileDialog* loadScanDialog        { 0 };
      QFileDialog* loadAudioDialog       { 0 };
      QFileDialog* loadDrumsetDialog     { 0 };
      QFileDialog* loadPluginDialog      { 0 };
      QFileDialog* loadPaletteDialog     { 0 };
      QFileDialog* savePaletteDialog     { 0 };
      QFileDialog* saveDrumsetDialog     { 0 };
      QFileDialog* savePluginDialog      { 0 };

      QDialog* editRasterDialog          { 0 };

      QAction* hRasterAction;
      QAction* vRasterAction;

      QMenu* menuWorkspaces;
      QActionGroup* workspaces           { 0 };

      bool inChordEditor                 { false };

      QComboBox* layerSwitch;
      QComboBox* playMode;
      QNetworkAccessManager* networkManager { 0 };
      QAction* lastCmd                      { 0 };
      const Shortcut* lastShortcut                { 0 };

      QAction* countInAction;
      QAction* metronomeAction;
      QAction* loopAction;
      QAction* loopInAction;
      QAction* loopOutAction;
      QAction* panAction;

      QLabel* cornerLabel;
      QStringList _recentScores;

      //---------------------

      virtual void closeEvent(QCloseEvent*);

      virtual void dragEnterEvent(QDragEnterEvent*);
      virtual void dropEvent(QDropEvent*);

      void playVisible(bool flag);
      void launchBrowser(const QString whereTo);

      void loadScoreList();
      void editInstrList();
      void symbolMenu();
      void showKeyEditor();
      bool saveFile();
      bool saveFile(Score* score);
      void fingeringMenu();

      int  pluginIdxFromPath(QString pluginPath);
      void startDebugger();
      void midiinToggled(bool);
      void undoRedo(bool undo);
      void showPalette(bool);
      void showInspector(bool);
      void showOmrPanel(bool);
      void showPlayPanel(bool);
      void showNavigator(bool);
      void showMixer(bool);
      void showSynthControl(bool);
      void showSelectionWindow(bool);
      void showSearchDialog();
      void helpBrowser(const QUrl&) const;
      void splitWindow(bool horizontal);
      void removeSessionFile();
      void editChordStyle();
      void startExcerptsDialog();
      void initOsc();
      void editRaster();
      void showPianoKeyboard(bool);
      void showMediaDialog();
      void showAlbumManager();
      void showLayerManager();
      void updateUndoRedo();
      void changeScore(int);
      virtual void resizeEvent(QResizeEvent*);
      void showModeText(const QString&);
      void addRecentScore(const QString& scorePath);

      void updateNewWizard();

   private slots:
      void cmd(QAction* a, const QString& cmd);
      void autoSaveTimerTimeout();
      void helpBrowser1() const;
      void about();
      void aboutQt();
      void aboutMusicXML();
      void reportBug();
      void openRecentMenu();
      void selectScore(QAction*);
      void startPreferenceDialog();
      void preferencesChanged();
      void seqStarted();
      void seqStopped();
      void cmdAppendMeasures();
      void cmdInsertMeasures();
      void magChanged(int);
      void showPageSettings();
      void removeTab(int);
      void removeTab();
      void clipboardChanged();
      void endSearch();
      void saveScoreDialogFilterSelected(const QString&);
#ifdef OSC
      void oscIntMessage(int);
      void oscVolume(int val);
      void oscTempo(int val);
      void oscGoto(int m);
      void oscSelectMeasure(int m);
      void oscVolChannel(double val);
      void oscPanChannel(double val);
      void oscMuteChannel(double val);
      void oscOpen(QString path);
      void oscCloseAll();
      void oscTriggerPlugin(QString list);
      void oscColorNote(QVariantList list);
      void oscAction();
#endif
      void deleteWorkspace();
      void undoWorkspace();
      void showWorkspaceMenu();
      void switchLayer(const QString&);
      void switchPlayMode(int);
      void networkFinished(QNetworkReply*);
      void switchLayoutMode(int);
      void showMidiImportPanel();
      void changeWorkspace(QAction*);

   public slots:
      virtual void cmd(QAction* a);
      void dirtyChanged(Score*);
      void setPos(int tick);
      void searchTextChanged(const QString& s);
      void pluginTriggered(int);
      void handleMessage(const QString& message);
      void setCurrentScoreView(ScoreView*);
      void setCurrentScoreView(int);
      void setNormalState()    { changeState(STATE_NORMAL); }
      void setPlayState()      { changeState(STATE_PLAY); }
      void checkForUpdate();
      QMenu* fileMenu() const  { return _fileMenu; }
      void midiNoteReceived(int channel, int pitch, int velo);
      void midiNoteReceived(int pitch, bool ctrl);
      void instrumentChanged();
      void showMasterPalette(const QString& = 0);
      void selectionChanged(SelState);
      void createNewWorkspace();
      void changeWorkspace(Workspace* p);

   public:
      MuseScore();
      ~MuseScore();
      bool checkDirty(Score*);
      PlayPanel* getPlayPanel() const { return playPanel; }
      QMenu* genCreateMenu(QWidget* parent = 0);
      virtual int appendScore(Score*);
      void midiCtrlReceived(int controller, int value);
      void showElementContext(Element* el);
      void cmdAppendMeasures(int);
      bool midiinEnabled() const;
      bool playEnabled() const;

      void incMag();
      void decMag();
      void readSettings();
      void writeSettings();
      void play(Element* e) const;
      void play(Element* e, int pitch) const;
      bool loadPlugin(const QString& filename);
      QString createDefaultName() const;
      void startAutoSave();
      double getMag(ScoreView*) const;
      void setMag(double);
      bool noScore() const { return scoreList.isEmpty(); }

      TextTools* textTools();
      void showDrumTools(Drumset*, Staff*);
      void updateDrumTools();
      void showPluginCreator(QAction*);
      void showPluginManager();

      void updateTabNames();
      QProgressBar* showProgressBar();
      void hideProgressBar();
      void addRecentScore(Score*);
      QFileDialog* saveAsDialog();
      QFileDialog* saveCopyDialog();

      QString lastSaveCopyDirectory;
      QString lastSaveDirectory;
      SynthControl* getSynthControl() const       { return synthControl; }
      void editInPianoroll(Staff* staff);
      void editInDrumroll(Staff* staff);
      PianorollEditor* getPianorollEditor() const { return pianorollEditor; }
      DrumrollEditor* getDrumrollEditor() const   { return drumrollEditor; }
      void writeSessionFile(bool);
      bool restoreSession(bool);
      bool splitScreen() const { return _splitScreen; }
      virtual void setCurrentView(int tabIdx, int idx);
      void loadPlugins();
      void unloadPlugins();

      ScoreState state() const { return _sstate; }
      void changeState(ScoreState);
      void updateInputState(Score*);

      bool readLanguages(const QString& path);
      void setRevision(QString& r)  {rev = r;}
      Q_INVOKABLE QString revision()            {return rev;}
      Q_INVOKABLE QString version()            {return VERSION;}
      Q_INVOKABLE void newFile();
      Q_INVOKABLE void loadFile(const QString& url);
      void loadFile(const QUrl&);
      virtual Score* openScore(const QString& fn);
      bool hasToCheckForUpdate();
      static bool unstable();
      bool eventFilter(QObject *, QEvent *);
      void setMidiRecordId(int id) { _midiRecordId = id; }
      int midiRecordId() const { return _midiRecordId; }
      void setAdvancedPalette();
      void setBasicPalette();
      void excerptsChanged(Score*);
      bool processMidiRemote(MidiRemoteType type, int data);
      ScoreTab* getTab1() const { return tab1; }
      ScoreTab* getTab2() const { return tab2; }
      QList<LanguageItem>& languages() { return _languages; }

<<<<<<< HEAD
      bool newLinearized(Score*);

      QStringList getOpenScoreNames(QString& dir, const QString& filter, const QString& title);
=======
      QStringList getOpenScoreNames(const QString& filter, const QString& title);
>>>>>>> 8c2401f7
      QString getSaveScoreName(const QString& title, QString& name, const QString& filter, bool folder = false);
      QString getStyleFilename(bool open, const QString& title = QString());
      QString getFotoFilename(QString& filter, QString *selectedFilter);
      QString getChordStyleFilename(bool open);
      QString getScanFile(const QString&);
      QString getAudioFile(const QString&);
      QString getDrumsetFilename(bool open);
      QString getPluginFilename(bool open);
      QString getPaletteFilename(bool open);
      QString getWallpaper(const QString& caption);

      bool hRaster() const { return hRasterAction->isChecked(); }
      bool vRaster() const { return vRasterAction->isChecked(); }

      PaletteBox* getPaletteBox();
      void disableCommands(bool val) { inChordEditor = val; }

      Tuplet* tupletDialog();
      void selectSimilar(Element*, bool);
      void selectSimilarInRange(Element* e);
      void selectElementDialog(Element* e);
      void transpose();

      Q_INVOKABLE void openExternalLink(const QString&);

      void endCmd();
      void printFile();
      bool exportFile();
      bool exportParts();
      bool saveAs(Score*, bool saveCopy, const QString& path, const QString& ext);
      bool savePdf(const QString& saveName);
      bool savePdf(Score* cs, const QString& saveName);
      bool savePdf(QList<Score*> cs, const QString& saveName);


      Score* readScore(const QString& name);

      bool saveAs(Score*, bool saveCopy = false);
      bool saveSelection(Score*);
      void addImage(Score*, Element*);

      bool savePng(Score*, const QString& name, bool screenshot, bool transparent, double convDpi, int trimMargin, QImage::Format format);
      bool saveAudio(Score*, const QString& name);
      bool saveMp3(Score*, const QString& name);
      bool saveSvg(Score*, const QString& name);
      bool saveSvgCollection(Score*, const QString& name);
      bool savePng(Score*, const QString& name);
//      bool saveLilypond(Score*, const QString& name);
      bool saveMidi(Score* score, const QString& name);

      void closeScore(Score* score);

      void addTempo();
      void addMetronome();

      Q_INVOKABLE QString getLocaleISOCode() const;
      Navigator* navigator() const;
      NScrollArea* navigatorScrollArea() const { return _navigator; }
      QWidget*   searchDialog() const;
      void updateLayer();
      void updatePlayMode();
      bool loop() const              { return loopAction->isChecked(); }
      bool metronome() const         { return metronomeAction->isChecked(); }
      bool countIn() const           { return countInAction->isChecked(); }
      bool panDuringPlayback() const { return panAction->isChecked(); }
      void noteTooShortForTupletDialog();
      void loadFiles();
                  // midi panel functions
      void midiPanelOnSwitchToFile(const QString &file);
      void midiPanelOnCloseFile(const QString &file);
      void allowShowMidiPanel(const QString &file);
      void setMidiReopenInProgress(const QString &file);

      static Palette* newTempoPalette();
      static Palette* newTextPalette();
      static Palette* newTimePalette();
      static Palette* newRepeatsPalette();
      static Palette* newBreaksPalette();
      static Palette* newBeamPalette(bool basic);
      static Palette* newDynamicsPalette(bool basic, bool master = false);
      static Palette* newFramePalette();
      static Palette* newFingeringPalette();
      static Palette* newTremoloPalette();
      static Palette* newNoteHeadsPalette();
      static Palette* newArticulationsPalette(bool basic);
      static Palette* newBracketsPalette();
      static Palette* newBreathPalette();
      static Palette* newArpeggioPalette();
      static Palette* newClefsPalette(bool basic);
      static Palette* newGraceNotePalette(bool basic);
      static Palette* newBagpipeEmbellishmentPalette();
      static Palette* newKeySigPalette();
      static Palette* newAccidentalsPalette(bool basic = false);
      static Palette* newBarLinePalette(bool basic);
      static Palette* newLinesPalette(bool basic);

      Inspector* inspector()           { return _inspector; }
      PluginCreator* pluginCreator()   { return _pluginCreator; }
      ScoreView* currentScoreView() const { return cv; }
      void showMessage(const QString& s, int timeout);
      void helpBrowser(const QString = QString()) const;

      void registerPlugin(PluginDescription*);
      void unregisterPlugin(PluginDescription*);

      Q_INVOKABLE void showStartcenter(bool);
      QFileInfoList recentScores() const;
      void saveDialogState(const char* name, QFileDialog* d);
      void restoreDialogState(const char* name, QFileDialog* d);

      QPixmap extractThumbnail(const QString& name);

      void showLoginDialog();
      void showUploadScoreDialog();
      LoginManager* loginManager() { return _loginManager; }

      void updateInspector();
      };

extern MuseScore* mscore;
extern MuseScoreCore* mscoreCore;
extern QStringList recentScores;
extern QString dataPath;
extern MasterSynthesizer* synti;
MasterSynthesizer* synthesizerFactory();
Driver* driverFactory(Seq*, QString driver);

extern QAction* getAction(const char*);
extern Shortcut* midiActionMap[128];
extern void loadTranslation(QString fileName, QString localeName);
extern void setMscoreLocale(QString localeName);
extern QPixmap sym2pixmap(const Sym* s, qreal mag);

extern bool saveMxl(Score*, const QString& name);
extern bool saveXml(Score*, const QString& name);

struct PluginDescription;
extern void collectPluginMetaInformation(PluginDescription*);
} // namespace Ms
#endif<|MERGE_RESOLUTION|>--- conflicted
+++ resolved
@@ -563,13 +563,9 @@
       ScoreTab* getTab2() const { return tab2; }
       QList<LanguageItem>& languages() { return _languages; }
 
-<<<<<<< HEAD
       bool newLinearized(Score*);
 
-      QStringList getOpenScoreNames(QString& dir, const QString& filter, const QString& title);
-=======
       QStringList getOpenScoreNames(const QString& filter, const QString& title);
->>>>>>> 8c2401f7
       QString getSaveScoreName(const QString& title, QString& name, const QString& filter, bool folder = false);
       QString getStyleFilename(bool open, const QString& title = QString());
       QString getFotoFilename(QString& filter, QString *selectedFilter);
