--- conflicted
+++ resolved
@@ -344,10 +344,7 @@
 
       s.setValue("workspace", workspace);
       s.setValue("exportPdfDpi", exportPdfDpi);
-<<<<<<< HEAD
-=======
       s.setValue("verticalPageOrientation", MScore::verticalOrientation());
->>>>>>> dd4530ea
 
       //update
       s.setValue("checkUpdateStartup", checkUpdateStartup);
@@ -500,10 +497,7 @@
 
       workspace          = s.value("workspace", workspace).toString();
       exportPdfDpi       = s.value("exportPdfDpi", exportPdfDpi).toInt();
-<<<<<<< HEAD
-=======
       MScore::setVerticalOrientation(s.value("verticalPageOrientation", MScore::verticalOrientation()).toBool());
->>>>>>> dd4530ea
 
       checkUpdateStartup = s.value("checkUpdateStartup", checkUpdateStartup).toBool();
 
@@ -994,10 +988,7 @@
             idx = 0;
       exportAudioSampleRate->setCurrentIndex(idx);
       exportPdfDpi->setValue(prefs.exportPdfDpi);
-<<<<<<< HEAD
-=======
       pageVertical->setChecked(MScore::verticalOrientation());
->>>>>>> dd4530ea
 
       sfChanged = false;
       }
@@ -1411,8 +1402,6 @@
       prefs.pngTransparent     = pngTransparent->isChecked();
       converterDpi             = prefs.pngResolution;
       prefs.exportPdfDpi       = exportPdfDpi->value();
-<<<<<<< HEAD
-=======
       if (MScore::verticalOrientation() != pageVertical->isChecked()) {
             MScore::setVerticalOrientation(pageVertical->isChecked());
             for (Score* s : mscore->scores()) {
@@ -1421,7 +1410,6 @@
             mscore->currentScoreView()->setOffset(0.0, 0.0);
             mscore->update();
             }
->>>>>>> dd4530ea
 
       if (shortcutsChanged) {
             shortcutsChanged = false;
