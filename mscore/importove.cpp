--- conflicted
+++ resolved
@@ -1553,13 +1553,10 @@
                                           setDirection = true;
                                           }
                                     }
-<<<<<<< HEAD
-=======
                               else {
                               	// no drumset, we don't allow mid staff percussion
                                     note->setTpc(14);
                               	}
->>>>>>> dd4530ea
                               }
                         else {
                               const int OCTAVE = 7;
