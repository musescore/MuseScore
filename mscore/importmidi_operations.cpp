--- conflicted
+++ resolved
@@ -33,10 +33,6 @@
 void MidiImportOperations::clear()
       {
       operations_.clear();
-<<<<<<< HEAD
-      }
-}
-=======
       currentTrack_ = -1;
       }
 
@@ -60,4 +56,4 @@
             return TrackOperations();
       return operations_[trackIndex];
       }
->>>>>>> a3419325
+}
