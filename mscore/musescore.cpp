--- conflicted
+++ resolved
@@ -604,30 +604,10 @@
 
       connect(openRecent, SIGNAL(aboutToShow()), SLOT(openRecentMenu()));
       connect(openRecent, SIGNAL(triggered(QAction*)), SLOT(selectScore(QAction*)));
-<<<<<<< HEAD
-      _fileMenu->addSeparator();
-      _fileMenu->addAction(getAction("file-save"));
-      _fileMenu->addAction(getAction("file-save-as"));
-      _fileMenu->addAction(getAction("file-save-a-copy"));
-      _fileMenu->addAction(getAction("file-save-selection"));
-      _fileMenu->addAction(getAction("file-export"));
-      _fileMenu->addAction(getAction("file-part-export"));
-
-      _fileMenu->addSeparator();
-      _fileMenu->addAction(getAction("linearize"));
-
-      _fileMenu->addSeparator();
-      _fileMenu->addAction(getAction("file-close"));
-
-      _fileMenu->addSeparator();
-      _fileMenu->addAction(getAction("parts"));
-      _fileMenu->addAction(getAction("album"));
-=======
->>>>>>> 8c2401f7
 
       for (auto i : {
             "", "file-save", "file-save-online", "file-save-as", "file-save-a-copy",
-            "file-save-selection", "file-export", "file-part-export",
+            "file-save-selection", "file-export", "file-part-export", "", "linearize",
             "", "file-close", "", "parts", "album" }) {
             if (!*i)
                   _fileMenu->addSeparator();
