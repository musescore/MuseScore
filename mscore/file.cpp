//=============================================================================
//  MuseScore
//  Music Composition & Notation
//
//  Copyright (C) 2002-2014 Werner Schweer
//
//  This program is free software; you can redistribute it and/or modify
//  it under the terms of the GNU General Public License version 2
//  as published by the Free Software Foundation and appearing in
//  the file LICENCE.GPL
//=============================================================================

/**
 File handling: loading and saving.
 */

#include "config.h"
#include "globals.h"
#include "musescore.h"
#include "scoreview.h"
#include "exportmidi.h"
#include "libmscore/xml.h"
#include "libmscore/element.h"
#include "libmscore/note.h"
#include "libmscore/rest.h"
#include "libmscore/sig.h"
#include "libmscore/clef.h"
#include "libmscore/key.h"
#include "instrdialog.h"
#include "libmscore/score.h"
#include "libmscore/page.h"
#include "libmscore/dynamic.h"
#include "file.h"
#include "libmscore/style.h"
#include "libmscore/tempo.h"
#include "libmscore/select.h"
#include "preferences.h"
#include "playpanel.h"
#include "libmscore/staff.h"
#include "libmscore/part.h"
#include "libmscore/utils.h"
#include "libmscore/barline.h"
#include "palette.h"
#include "symboldialog.h"
#include "libmscore/slur.h"
#include "libmscore/hairpin.h"
#include "libmscore/ottava.h"
#include "libmscore/textline.h"
#include "libmscore/pedal.h"
#include "libmscore/trill.h"
#include "libmscore/volta.h"
#include "newwizard.h"
#include "libmscore/timesig.h"
#include "libmscore/box.h"
#include "libmscore/excerpt.h"
#include "libmscore/system.h"
#include "libmscore/tuplet.h"
#include "libmscore/keysig.h"
#include "magbox.h"
#include "libmscore/measure.h"
#include "libmscore/undo.h"
#include "libmscore/repeatlist.h"
#include "scoretab.h"
#include "libmscore/beam.h"
#include "libmscore/stafftype.h"
#include "seq.h"
#include "libmscore/revisions.h"
#include "libmscore/lyrics.h"
#include "libmscore/segment.h"
#include "libmscore/tempotext.h"
#include "libmscore/sym.h"
#include "libmscore/image.h"
#include "synthesizer/msynthesizer.h"
#include "svggenerator.h"
#include "scorePreview.h"

#ifdef OMR
#include "omr/omr.h"
#include "omr/omrpage.h"
#include "omr/importpdf.h"
#endif

#include "diff/diff_match_patch.h"
#include "libmscore/chordlist.h"
#include "libmscore/mscore.h"
#include "thirdparty/qzip/qzipreader_p.h"

extern Ms::Score::FileError importOve(Ms::Score*, const QString& name);

namespace Ms {

extern Score::FileError importMidi(Score*, const QString& name);
extern Score::FileError importGTP(Score*, const QString& name);
extern Score::FileError importBww(Score*, const QString& path);
extern Score::FileError importMusicXml(Score*, const QString&);
extern Score::FileError importCompressedMusicXml(Score*, const QString&);
extern Score::FileError importMuseData(Score*, const QString& name);
extern Score::FileError importLilypond(Score*, const QString& name);
extern Score::FileError importBB(Score*, const QString& name);
extern Score::FileError importCapella(Score*, const QString& name);
extern Score::FileError importCapXml(Score*, const QString& name);

extern Score::FileError readScore(Score* score, QString name, bool ignoreVersionError);

extern void importSoundfont(QString name);

extern bool savePositions(Score*, const QString& name, bool segments);
extern MasterSynthesizer* synti;

//---------------------------------------------------------
//   paintElements
//---------------------------------------------------------

static void paintElements(QPainter& p, const QList<const Element*>& el)
      {
      foreach (const Element* e, el) {
            if (!e->visible())
                  continue;
            QPointF pos(e->pagePos());
            p.translate(pos);
            e->draw(&p);
            p.translate(-pos);
            }
      }

//---------------------------------------------------------
//   createDefaultFileName
//---------------------------------------------------------

static QString createDefaultFileName(QString fn)
      {
      //
      // special characters in filenames are a constant source
      // of trouble, this replaces some of them common in german:
      //
      fn = fn.simplified();
      fn = fn.replace(QChar(' '),  "_");
      fn = fn.replace(QChar('\n'), "_");
      fn = fn.replace(QChar(0xe4), "ae");
      fn = fn.replace(QChar(0xf6), "oe");
      fn = fn.replace(QChar(0xfc), "ue");
      fn = fn.replace(QChar(0xdf), "ss");
      fn = fn.replace(QChar(0xc4), "Ae");
      fn = fn.replace(QChar(0xd6), "Oe");
      fn = fn.replace(QChar(0xdc), "Ue");
      fn = fn.replace( QRegExp( "[" + QRegExp::escape( "\\/:*?\"<>|" ) + "]" ), "_" ); //FAT/NTFS special chars
      return fn;
      }

//---------------------------------------------------------
//   readScoreError
//    if "ask" is true, ask to ignore; returns true if
//    ignore is pressed by user
//---------------------------------------------------------

static bool readScoreError(const QString& name, Score::FileError error, bool ask)
      {
      QString msg = QObject::tr("Cannot read file %1:\n").arg(name);
      QString detailedMsg;
      bool canIgnore = false;
      switch(error) {
            case Score::FileError::FILE_NO_ERROR:
                  return false;
            case Score::FileError::FILE_BAD_FORMAT:
                  msg +=  QObject::tr("bad format");
                  detailedMsg = MScore::lastError;
                  break;
            case Score::FileError::FILE_UNKNOWN_TYPE:
                  msg += QObject::tr("unknown type");
                  break;
            case Score::FileError::FILE_NO_ROOTFILE:
                  break;
            case Score::FileError::FILE_TOO_OLD:
                  msg += QObject::tr("It was last saved with version 0.9.5 or older.<br>"
                         "You can convert this score by opening and then saving with"
                         " MuseScore version 1.x</a>");
                  canIgnore = true;
                  break;
            case Score::FileError::FILE_TOO_NEW:
                  msg += QObject::tr("This score was saved using a newer version of MuseScore.<br>\n"
                         "Visit the <a href=\"http://musescore.org\">MuseScore website</a>"
                         " to obtain the latest version.");
                  canIgnore = true;
                  break;
            case Score::FileError::FILE_NOT_FOUND:
                  msg = QObject::tr("File not found %1").arg(name);
                  break;
            case Score::FileError::FILE_CORRUPTED:
                  msg = QObject::tr("File corrupted %1").arg(name);
                  detailedMsg = MScore::lastError;
                  canIgnore = true;
                  break;
            case Score::FileError::FILE_ERROR:
            case Score::FileError::FILE_OPEN_ERROR:
            default:
                  msg += MScore::lastError;
                  break;
            }
      int rv = false;
      if (converterMode || pluginMode) {
            fprintf(stderr, "%s\n", qPrintable(msg));
            return rv;
            }
      QMessageBox msgBox;
      msgBox.setWindowTitle(QObject::tr("MuseScore: Load Error"));
      msgBox.setText(msg);
      msgBox.setDetailedText(detailedMsg);
      msgBox.setTextFormat(Qt::RichText);
      if (canIgnore && ask)  {
            msgBox.setIcon(QMessageBox::Warning);
            msgBox.setStandardButtons(
               QMessageBox::Cancel | QMessageBox::Ignore
               );
            return msgBox.exec() == QMessageBox::Ignore;
            }
      else {
            msgBox.setIcon(QMessageBox::Critical);
            msgBox.setStandardButtons(
               QMessageBox::Ok
               );
            msgBox.exec();
            }
      return rv;
      }

//---------------------------------------------------------
//   checkDirty
//    if dirty, save score
//    return true on cancel
//---------------------------------------------------------

bool MuseScore::checkDirty(Score* s)
      {
      if (s->dirty() || s->created()) {
            QMessageBox::StandardButton n = QMessageBox::warning(this, tr("MuseScore"),
               tr("Save changes to the score \"%1\"\n"
               "before closing?").arg(s->name()),
               QMessageBox::Save | QMessageBox::Discard | QMessageBox::Cancel,
               QMessageBox::Save);
            if (n == QMessageBox::Save) {
                  if (s->isSavable()) {
                        if (!saveFile(s))
                              return true;
                        }
                  else {
                        if (!saveAs(s, false))
                              return true;
                        }

                  }
            else if (n == QMessageBox::Cancel)
                  return true;
            }
      return false;
      }

//---------------------------------------------------------
//   loadFile
//---------------------------------------------------------

/**
 Create a modal file open dialog.
 If a file is selected, load it.
 Handles the GUI's file-open action.
 */

void MuseScore::loadFiles()
      {
      QStringList files = getOpenScoreNames(
#ifdef OMR
         tr("All Supported Files (*.mscz *.mscx *.xml *.mxl *.mid *.midi *.kar *.md *.mgu *.MGU *.sgu *.SGU *.cap *.capx *.pdf *.ove *.scw *.bww *.GTP *.GP3 *.GP4 *.GP5 *.GPX);;")+
#else
         tr("All Supported Files (*.mscz *.mscx *.xml *.mxl *.mid *.midi *.kar *.md *.mgu *.MGU *.sgu *.SGU *.cap *.capx *.ove *.scw *.bww *.GTP *.GP3 *.GP4 *.GP5 *.GPX);;")+
#endif
         tr("MuseScore Files (*.mscz *.mscx);;")+
         tr("MusicXML Files (*.xml *.mxl);;")+
         tr("MIDI Files (*.mid *.midi *.kar);;")+
         tr("Muse Data Files (*.md);;")+
         tr("Capella Files (*.cap *.capx);;")+
         tr("BB Files <experimental> (*.mgu *.MGU *.sgu *.SGU);;")+
#ifdef OMR
         tr("PDF Files <experimental OMR> (*.pdf);;")+
#endif
         tr("Overture / Score Writer Files <experimental> (*.ove *.scw);;")+
         tr("Bagpipe Music Writer Files <experimental> (*.bww);;")+
         tr("Guitar Pro (*.GTP *.GP3 *.GP4 *.GP5 *.GPX)"),
         tr("MuseScore: Load Score")
         );
      for (const QString& s : files)
            openScore(s);
      }

//---------------------------------------------------------
//   openScore
//---------------------------------------------------------

Score* MuseScore::openScore(const QString& fn)
      {
      //
      // make sure we load a file only once
      //
      QFileInfo fi(fn);
      QString path = fi.canonicalFilePath();
      for (Score* s : scoreList) {
            if (s->fileInfo()->canonicalFilePath() == path)
                  return 0;
            }

      Score* score = readScore(fn);
      if (score) {
            setCurrentScoreView(appendScore(score));
            writeSessionFile(false);
            }
      return score;
      }

//---------------------------------------------------------
//   readScore
//---------------------------------------------------------

Score* MuseScore::readScore(const QString& name)
      {
      if (name.isEmpty())
            return 0;

      Score* score = new Score(MScore::baseStyle());  // start with built-in style
      setMidiReopenInProgress(name);
      Score::FileError rv = Ms::readScore(score, name, false);
      if (rv == Score::FileError::FILE_TOO_OLD || rv == Score::FileError::FILE_TOO_NEW || rv == Score::FileError::FILE_CORRUPTED) {
            if (readScoreError(name, rv, true)) {
                  delete score;
                  score = new Score(MScore::baseStyle());
                  rv = Ms::readScore(score, name, true);
                  }
            else {
                  delete score;
                  return 0;
                  }
            }
      if (rv != Score::FileError::FILE_NO_ERROR) {
            // in case of user abort while reading, the error has already been reported
            // else report it now
            if (rv != Score::FileError::FILE_USER_ABORT && rv != Score::FileError::FILE_IGNORE_ERROR)
                  readScoreError(name, rv, false);
            delete score;
            score = 0;
            return 0;
            }
      allowShowMidiPanel(name);
      if (score && !MScore::noGui)
            addRecentScore(score);
      return score;
      }

//---------------------------------------------------------
//   saveFile
///   Save the current score.
///   Handles the GUI's file-save action.
//
//    return true on success
//---------------------------------------------------------

bool MuseScore::saveFile()
      {
      return saveFile(cs->rootScore());
      }

//---------------------------------------------------------
//   saveFile
///   Save the score.
//
//    return true on success
//---------------------------------------------------------

bool MuseScore::saveFile(Score* score)
      {
      if (score == 0)
            return false;
      if (score->created()) {
            QString fn = score->fileInfo()->fileName();
            Text* t = score->getText(TextStyleType::TITLE);
            if (t)
                  fn = t->plainText(true);
            QString name = createDefaultFileName(fn);
            QString f1 = tr("MuseScore File (*.mscz)");
            QString f2 = tr("Uncompressed MuseScore File (*.mscx)");

            QSettings settings;
            if (mscore->lastSaveDirectory.isEmpty())
                  mscore->lastSaveDirectory = settings.value("lastSaveDirectory", preferences.myScoresPath).toString();
            QString saveDirectory = mscore->lastSaveDirectory;

            if (saveDirectory.isEmpty())
                  saveDirectory = preferences.myScoresPath;

            QString fname = QString("%1/%2").arg(saveDirectory).arg(name);
            QString filter = f1 + ";;" + f2;
            if (QFileInfo(fname).suffix().isEmpty())
                  fname += ".mscz";

            fn = mscore->getSaveScoreName(tr("MuseScore: Save Score"), fname, filter);
            if (fn.isEmpty())
                  return false;
            score->fileInfo()->setFile(fn);

            mscore->lastSaveDirectory = score->fileInfo()->absolutePath();

            if (!score->saveFile()) {
                  QMessageBox::critical(mscore, tr("MuseScore: Save File"), MScore::lastError);
                  return false;
                  }
            addRecentScore(score);
            writeSessionFile(false);
            }
      else if (!score->saveFile()) {
            QMessageBox::critical(mscore, tr("MuseScore: Save File"), MScore::lastError);
            return false;
            }
      score->setCreated(false);
      setWindowTitle("MuseScore: " + score->name());
      int idx = scoreList.indexOf(score);
      tab1->setTabText(idx, score->name());
      if (tab2)
            tab2->setTabText(idx, score->name());
      QString tmp = score->tmpName();
      if (!tmp.isEmpty()) {
            QFile f(tmp);
            if (!f.remove())
                  qDebug("cannot remove temporary file <%s>", qPrintable(f.fileName()));
            score->setTmpName("");
            }
      writeSessionFile(false);
      return true;
      }

//---------------------------------------------------------
//   createDefaultName
//---------------------------------------------------------

QString MuseScore::createDefaultName() const
      {
      QString name(tr("Untitled"));
      int n;
      for (n = 1; ; ++n) {
            bool nameExists = false;
            QString tmpName;
            if (n == 1)
                  tmpName = name;
            else
                  tmpName = QString("%1-%2").arg(name).arg(n);
            foreach(Score* s, scoreList) {
                  if (s->name() == tmpName) {
                        nameExists = true;
                        break;
                        }
                  }
            if (!nameExists) {
                  name = tmpName;
                  break;
                  }
            }
      return name;
      }


void MuseScore::updateNewWizard()
      {
      if (newWizard != 0)
            newWizard = new NewWizard(this);
      }

//---------------------------------------------------------
//   newFile
//    create new score
//---------------------------------------------------------

void MuseScore::newFile()
      {
      if (newWizard == 0)
            newWizard = new NewWizard(this);
      newWizard->restart();
      if (newWizard->exec() != QDialog::Accepted)
            return;
      int measures            = newWizard->measures();
      Fraction timesig        = newWizard->timesig();
      TimeSigType timesigType = newWizard->timesigType();
      KeySigEvent ks          = newWizard->keysig();
      VBox* nvb               = nullptr;

      int pickupTimesigZ;
      int pickupTimesigN;
      bool pickupMeasure = newWizard->pickupMeasure(&pickupTimesigZ, &pickupTimesigN);
      if (pickupMeasure)
            measures += 1;

      Score* score;
      QString tp = newWizard->templatePath();

      QList<Excerpt*> excerpts;
      if (!newWizard->emptyScore()) {
            Score* tscore = new Score(MScore::defaultStyle());
            Score::FileError rv = Ms::readScore(tscore, tp, false);
            if (rv != Score::FileError::FILE_NO_ERROR) {
                  readScoreError(newWizard->templatePath(), rv, false);
                  delete tscore;
                  return;
                  }
            score = new Score(tscore->style());
            // create instruments from template
            for (Part* tpart : tscore->parts()) {
                  Part* part = new Part(score);
                  part->setInstrument(tpart->instrument());
                  part->setPartName(tpart->partName());

                  for (Staff* tstaff : *tpart->staves()) {
                        Staff* staff = new Staff(score);
                        staff->setPart(part);
                        staff->init(tstaff);
                        if (tstaff->linkedStaves() && !part->staves()->isEmpty()) {
                              Staff* linkedStaff = part->staves()->back();
                              staff->linkTo(linkedStaff);
                              }
                        part->insertStaff(staff, -1);
                        score->staves().append(staff);
                        }
                  score->appendPart(part);
                  }
            for (Excerpt* ex : tscore->excerpts()) {
                  Excerpt* x = new Excerpt(score);
                  x->setTitle(ex->title());
                  for (Part* p : ex->parts()) {
                        int pidx = tscore->parts().indexOf(p);
                        if (pidx == -1)
                              qDebug("newFile: part not found");
                        else
                              x->parts().append(score->parts()[pidx]);
                        }
                  excerpts.append(x);
                  }
            MeasureBase* mb = tscore->first();
            if (mb && mb->type() == Element::Type::VBOX) {
                  VBox* tvb = static_cast<VBox*>(mb);
                  nvb = new VBox(score);
                  nvb->setBoxHeight(tvb->boxHeight());
                  nvb->setBoxWidth(tvb->boxWidth());
                  nvb->setTopGap(tvb->topGap());
                  nvb->setBottomGap(tvb->bottomGap());
                  nvb->setTopMargin(tvb->topMargin());
                  nvb->setBottomMargin(tvb->bottomMargin());
                  nvb->setLeftMargin(tvb->leftMargin());
                  nvb->setRightMargin(tvb->rightMargin());
                  }
            delete tscore;
            }
      else {
            score = new Score(MScore::defaultStyle());
            newWizard->createInstruments(score);
            }
      score->setCreated(true);
      score->fileInfo()->setFile(createDefaultName());

      if (!score->style()->chordList()->loaded()) {
            if (score->style()->value(StyleIdx::chordsXmlFile).toBool())
                  score->style()->chordList()->read("chords.xml");
            score->style()->chordList()->read(score->style()->value(StyleIdx::chordDescriptionFile).toString());
            }
      if (!newWizard->title().isEmpty())
            score->fileInfo()->setFile(newWizard->title());

      score->sigmap()->add(0, timesig);

      int firstMeasureTicks = pickupMeasure ? Fraction(pickupTimesigZ, pickupTimesigN).ticks() : timesig.ticks();

      for (int i = 0; i < measures; ++i) {
            int tick = firstMeasureTicks + timesig.ticks() * (i - 1);
            if (i == 0)
                  tick = 0;
            QList<Rest*> puRests;
            for (Score* _score : score->scoreList()) {
                  Rest* rest = 0;
                  Measure* measure = new Measure(_score);
                  measure->setTimesig(timesig);
                  measure->setLen(timesig);
                  measure->setTick(tick);

                  if (pickupMeasure && tick == 0) {
                        measure->setIrregular(true);        // dont count pickup measure
                        measure->setLen(Fraction(pickupTimesigZ, pickupTimesigN));
                        }
                  _score->measures()->add(measure);

                  for (Staff* staff : _score->staves()) {
                        int staffIdx = staff->idx();
                        if (tick == 0) {
                              TimeSig* ts = new TimeSig(_score);
                              ts->setTrack(staffIdx * VOICES);
                              ts->setSig(timesig, timesigType);
                              Measure* m = _score->firstMeasure();
                              Segment* s = m->getSegment(ts, 0);
                              s->add(ts);
                              Part* part = staff->part();
                              if (!part->instrument()->useDrumset()) {
                                    //
                                    // transpose key
                                    //
                                    KeySigEvent nKey = ks;
                                    if (!nKey.custom() && !nKey.isAtonal() && part->instrument()->transpose().chromatic && !score->styleB(StyleIdx::concertPitch)) {
                                          int diff = -part->instrument()->transpose().chromatic;
                                          nKey.setKey(transposeKey(nKey.key(), diff));
                                          }
                                    // do not create empty keysig unless custom or atonal
                                    if (nKey.custom() || nKey.isAtonal() || nKey.key() != Key::C) {
                                          staff->setKey(0, nKey);
                                          KeySig* keysig = new KeySig(score);
                                          keysig->setTrack(staffIdx * VOICES);
                                          keysig->setKeySigEvent(nKey);
                                          Segment* s = measure->getSegment(keysig, 0);
                                          s->add(keysig);
                                          }
                                    }
                              }

                        // determined if this staff is linked to previous so we can reuse rests
                        bool linkedToPrevious = staffIdx && staff->isLinked(_score->staff(staffIdx - 1));
                        if (measure->timesig() != measure->len()) {
                              if (!linkedToPrevious)
                                    puRests.clear();
                              QList<TDuration> dList = toDurationList(measure->len(), false);
                              if (!dList.isEmpty()) {
                                    int ltick = tick;
                                    int k = 0;
                                    foreach (TDuration d, dList) {
                                          if (k < puRests.count())
                                                rest = static_cast<Rest*>(puRests[k]->linkedClone());
                                          else {
                                                rest = new Rest(score, d);
                                                puRests.append(rest);
                                                }
                                          rest->setScore(_score);
                                          rest->setDuration(d.fraction());
                                          rest->setTrack(staffIdx * VOICES);
                                          Segment* seg = measure->getSegment(rest, ltick);
                                          seg->add(rest);
                                          ltick += rest->actualTicks();
                                          k++;
                                          }
                                    }
                              }
                        else {
                              if (linkedToPrevious && rest)
                                    rest = static_cast<Rest*>(rest->linkedClone());
                              else
                                    rest = new Rest(score, TDuration(TDuration::DurationType::V_MEASURE));
                              rest->setScore(_score);
                              rest->setDuration(measure->len());
                              rest->setTrack(staffIdx * VOICES);
                              Segment* seg = measure->getSegment(rest, tick);
                              seg->add(rest);
                              }
                        }
                  }
            }
      score->lastMeasure()->setEndBarLineType(BarLineType::END, false);

      //
      // select first rest
      //
      Measure* m = score->firstMeasure();
      for (Segment* s = m->first(); s; s = s->next()) {
            if (s->segmentType() == Segment::Type::ChordRest) {
                  if (s->element(0)) {
                        score->select(s->element(0), SelectType::SINGLE, 0);
                        break;
                        }
                  }
            }

      QString title     = newWizard->title();
      QString subtitle  = newWizard->subtitle();
      QString composer  = newWizard->composer();
      QString poet      = newWizard->poet();
      QString copyright = newWizard->copyright();

      if (!title.isEmpty() || !subtitle.isEmpty() || !composer.isEmpty() || !poet.isEmpty()) {
            MeasureBase* measure = score->measures()->first();
            if (measure->type() != Element::Type::VBOX) {
                  MeasureBase* nm = nvb ? nvb : new VBox(score);
                  nm->setTick(0);
                  nm->setNext(measure);
                  score->measures()->add(nm);
                  measure = nm;
                  }
            else if (nvb) {
                  delete nvb;
                  }
            if (!title.isEmpty()) {
                  Text* s = new Text(score);
                  s->setTextStyleType(TextStyleType::TITLE);
                  s->setPlainText(title);
                  measure->add(s);
                  score->setMetaTag("workTitle", title);
                  }
            if (!subtitle.isEmpty()) {
                  Text* s = new Text(score);
                  s->setTextStyleType(TextStyleType::SUBTITLE);
                  s->setPlainText(subtitle);
                  measure->add(s);
                  }
            if (!composer.isEmpty()) {
                  Text* s = new Text(score);
                  s->setTextStyleType(TextStyleType::COMPOSER);
                  s->setPlainText(composer);
                  measure->add(s);
                  score->setMetaTag("composer", composer);
                  }
            if (!poet.isEmpty()) {
                  Text* s = new Text(score);
                  s->setTextStyleType(TextStyleType::POET);
                  s->setPlainText(poet);
                  measure->add(s);
                  // the poet() functions returns data called lyricist in the dialog
                  score->setMetaTag("lyricist", poet);
                  }
            }
      else if (nvb) {
            delete nvb;
            }

      if (newWizard->createTempo()) {
            double tempo = newWizard->tempo();
            TempoText* tt = new TempoText(score);
            tt->setXmlText(QString("<sym>metNoteQuarterUp</sym> = %1").arg(tempo));
            tempo /= 60;      // bpm -> bps

            tt->setTempo(tempo);
            tt->setFollowText(true);
            tt->setTrack(0);
            Segment* seg = score->firstMeasure()->first(Segment::Type::ChordRest);
            seg->add(tt);
            score->setTempo(0, tempo);
            }
      if (!copyright.isEmpty())
            score->setMetaTag("copyright", copyright);

      score->rebuildMidiMapping();
      score->doLayout();
      setCurrentScoreView(appendScore(score));

      for (Excerpt* x : excerpts) {
            Score* xs = new Score(score);
            xs->setName(x->title());
            xs->style()->set(StyleIdx::createMultiMeasureRests, true);
            x->setPartScore(xs);
            score->excerpts().append(x);
            createExcerpt(x);
            score->setExcerptsChanged(true);
            }
      }

//---------------------------------------------------------
//   addScorePreview
//    add a score preview to the file dialog
//---------------------------------------------------------

static void addScorePreview(QFileDialog* dialog)
      {
      QSplitter* splitter = dialog->findChild<QSplitter*>("splitter");
      if (splitter) {
            ScorePreview* preview = new ScorePreview;
            splitter->addWidget(preview);
            dialog->connect(dialog, SIGNAL(currentChanged(const QString&)), preview, SLOT(setScore(const QString&)));
            }
      }

//---------------------------------------------------------
//   sidebarUrls
//    return a list of standard file dialog sidebar urls
//---------------------------------------------------------

static QList<QUrl> sidebarUrls()
      {
      QList<QUrl> urls;
      urls.append(QUrl::fromLocalFile(QDir::homePath()));
      QFileInfo myScores(preferences.myScoresPath);
      urls.append(QUrl::fromLocalFile(myScores.absoluteFilePath()));
      urls.append(QUrl::fromLocalFile(QDir::currentPath()));
      return urls;
      }

//---------------------------------------------------------
//   getOpenScoreNames
//---------------------------------------------------------

QStringList MuseScore::getOpenScoreNames(const QString& filter, const QString& title)
      {
      QSettings settings;
      QString dir = settings.value("lastOpenPath", preferences.myScoresPath).toString();
      if (preferences.nativeDialogs) {
            QStringList fileList = QFileDialog::getOpenFileNames(this,
               title, dir, filter);
            if (fileList.count() > 0) {
                  QFileInfo fi(fileList[0]);
                  settings.setValue("lastOpenPath", fi.absolutePath());
                  }
            return fileList;
            }
      QFileInfo myScores(preferences.myScoresPath);
      if (myScores.isRelative())
            myScores.setFile(QDir::home(), preferences.myScoresPath);

      if (loadScoreDialog == 0) {
            loadScoreDialog = new QFileDialog(this);
            loadScoreDialog->setFileMode(QFileDialog::ExistingFiles);
            loadScoreDialog->setOption(QFileDialog::DontUseNativeDialog, true);
            loadScoreDialog->setWindowTitle(title);
            addScorePreview(loadScoreDialog);

            // setup side bar urls
            QList<QUrl> urls = sidebarUrls();
            urls.append(QUrl::fromLocalFile(mscoreGlobalShare+"/demos"));
            loadScoreDialog->setSidebarUrls(urls);

            loadScoreDialog->setNameFilter(filter);
            restoreDialogState("loadScoreDialog", loadScoreDialog);
            loadScoreDialog->setAcceptMode(QFileDialog::AcceptOpen);
            loadScoreDialog->setDirectory(dir);
            }
      else {
            // dialog already exists, but set title and filter
            loadScoreDialog->setWindowTitle(title);
            loadScoreDialog->setNameFilter(filter);
            }

      QStringList result;
      if (loadScoreDialog->exec())
            result = loadScoreDialog->selectedFiles();
      settings.setValue("lastOpenPath", loadScoreDialog->directory().absolutePath());
      return result;
      }

//---------------------------------------------------------
//   getSaveScoreName
//---------------------------------------------------------

QString MuseScore::getSaveScoreName(const QString& title,
   QString& name, const QString& filter, bool selectFolder)
      {
      QFileInfo myName(name);
      if (myName.isRelative())
            myName.setFile(QDir::home(), name);
      name = myName.absoluteFilePath();

      if (preferences.nativeDialogs) {
            QString s;
            QFileDialog::Options options = selectFolder ? QFileDialog::ShowDirsOnly : QFileDialog::Options(0);
            return QFileDialog::getSaveFileName(this, title, name, filter, &s, options);
            }

      QFileInfo myScores(preferences.myScoresPath);
      if (myScores.isRelative())
            myScores.setFile(QDir::home(), preferences.myScoresPath);
      if (saveScoreDialog == 0) {
            saveScoreDialog = new QFileDialog(this);
            saveScoreDialog->setFileMode(QFileDialog::AnyFile);
            saveScoreDialog->setOption(QFileDialog::DontConfirmOverwrite, false);
            saveScoreDialog->setOption(QFileDialog::DontUseNativeDialog, true);
            saveScoreDialog->setAcceptMode(QFileDialog::AcceptSave);
            addScorePreview(saveScoreDialog);

            // setup side bar urls
            saveScoreDialog->setSidebarUrls(sidebarUrls());

            restoreDialogState("saveScoreDialog", saveScoreDialog);
            }
      if (selectFolder)
            saveScoreDialog->setFileMode(QFileDialog::Directory);

      saveScoreDialog->setWindowTitle(title);
      saveScoreDialog->setNameFilter(filter);
      saveScoreDialog->selectFile(name);

      if (!selectFolder) {
            connect(saveScoreDialog, SIGNAL(filterSelected(const QString&)),
               SLOT(saveScoreDialogFilterSelected(const QString&)));
            }
      QString s;
      if (saveScoreDialog->exec())
            s = saveScoreDialog->selectedFiles().front();
      return s;
      }

//---------------------------------------------------------
//   saveScoreDialogFilterSelected
//    update selected file name extensions, when filter
//    has changed
//---------------------------------------------------------

void MuseScore::saveScoreDialogFilterSelected(const QString& s)
      {
      QRegExp rx(QString(".+\\(\\*\\.(.+)\\)"));
      if (rx.exactMatch(s)) {
            QFileInfo fi(saveScoreDialog->selectedFiles().front());
            saveScoreDialog->selectFile(fi.completeBaseName() + "." + rx.cap(1));
            }
      }

//---------------------------------------------------------
//   getStyleFilename
//---------------------------------------------------------

QString MuseScore::getStyleFilename(bool open, const QString& title)
      {
      QFileInfo myStyles(preferences.myStylesPath);
      if (myStyles.isRelative())
            myStyles.setFile(QDir::home(), preferences.myStylesPath);
      QString defaultPath = myStyles.absoluteFilePath();

      if (preferences.nativeDialogs) {
            QString fn;
            if (open) {
                  fn = QFileDialog::getOpenFileName(
                     this, tr("MuseScore: Load Style"),
                     defaultPath,
                     tr("MuseScore Styles (*.mss)")
                     );
                  }
            else {
                  fn = QFileDialog::getSaveFileName(
                     this, tr("MuseScore: Save Style"),
                     defaultPath,
                     tr("MuseScore Style File (*.mss)")
                     );
                  }
            return fn;
            }

      QFileDialog* dialog;
      QList<QUrl> urls;
      QString home = QDir::homePath();
      urls.append(QUrl::fromLocalFile(home));
      urls.append(QUrl::fromLocalFile(defaultPath));
      urls.append(QUrl::fromLocalFile(QDir::currentPath()));

      if (open) {
            if (loadStyleDialog == 0) {
                  loadStyleDialog = new QFileDialog(this);
                  loadStyleDialog->setFileMode(QFileDialog::ExistingFile);
                  loadStyleDialog->setOption(QFileDialog::DontUseNativeDialog, true);
                  loadStyleDialog->setWindowTitle(title.isEmpty() ? tr("MuseScore: Load Style") : title);
                  loadStyleDialog->setNameFilter(tr("MuseScore Style File (*.mss)"));
                  loadStyleDialog->setDirectory(defaultPath);

                  restoreDialogState("loadStyleDialog", loadStyleDialog);
                  loadStyleDialog->setAcceptMode(QFileDialog::AcceptOpen);
                  }
            urls.append(QUrl::fromLocalFile(mscoreGlobalShare+"/styles"));
            dialog = loadStyleDialog;
            }
      else {
            if (saveStyleDialog == 0) {
                  saveStyleDialog = new QFileDialog(this);
                  saveStyleDialog->setAcceptMode(QFileDialog::AcceptSave);
                  saveStyleDialog->setFileMode(QFileDialog::AnyFile);
                  saveStyleDialog->setOption(QFileDialog::DontConfirmOverwrite, false);
                  saveStyleDialog->setOption(QFileDialog::DontUseNativeDialog, true);
                  saveStyleDialog->setWindowTitle(title.isEmpty() ? tr("MuseScore: Save Style") : title);
                  saveStyleDialog->setNameFilter(tr("MuseScore Style File (*.mss)"));
                  saveStyleDialog->setDirectory(defaultPath);

                  restoreDialogState("saveStyleDialog", saveStyleDialog);
                  saveStyleDialog->setAcceptMode(QFileDialog::AcceptSave);
                  }
            dialog = saveStyleDialog;
            }
      // setup side bar urls
      dialog->setSidebarUrls(urls);

      if (dialog->exec()) {
            QStringList result = dialog->selectedFiles();
            return result.front();
            }
      return QString();
      }

//---------------------------------------------------------
//   getChordStyleFilename
//---------------------------------------------------------

QString MuseScore::getChordStyleFilename(bool open)
      {
      QString filter = tr("Chord Symbols Style File (*.xml)");

      QFileInfo myStyles(preferences.myStylesPath);
      if (myStyles.isRelative())
            myStyles.setFile(QDir::home(), preferences.myStylesPath);
      QString defaultPath = myStyles.absoluteFilePath();

      if (preferences.nativeDialogs) {
            QString fn;
            if (open) {
                  fn = QFileDialog::getOpenFileName(
                     this, tr("MuseScore: Load Chord Symbols Style"),
                     defaultPath,
                     filter
                     );
                  }
            else {
                  fn = QFileDialog::getSaveFileName(
                     this, tr("MuseScore: Save Chord Symbols Style"),
                     defaultPath,
                     filter
                     );
                  }
            return fn;
            }

      QFileDialog* dialog;
      QList<QUrl> urls;
      QString home = QDir::homePath();
      urls.append(QUrl::fromLocalFile(home));
      urls.append(QUrl::fromLocalFile(defaultPath));
      urls.append(QUrl::fromLocalFile(QDir::currentPath()));

      QSettings settings;
      if (open) {
            if (loadChordStyleDialog == 0) {
                  loadChordStyleDialog = new QFileDialog(this);
                  loadChordStyleDialog->setFileMode(QFileDialog::ExistingFile);
                  loadChordStyleDialog->setOption(QFileDialog::DontUseNativeDialog, true);
                  loadChordStyleDialog->setWindowTitle(tr("MuseScore: Load Chord Symbols Style"));
                  loadChordStyleDialog->setNameFilter(filter);
                  loadChordStyleDialog->setDirectory(defaultPath);

                  restoreDialogState("loadChordStyleDialog", loadChordStyleDialog);
                  loadChordStyleDialog->restoreState(settings.value("loadChordStyleDialog").toByteArray());
                  loadChordStyleDialog->setAcceptMode(QFileDialog::AcceptOpen);
                  }
            // setup side bar urls
            urls.append(QUrl::fromLocalFile(mscoreGlobalShare+"/styles"));
            dialog = loadChordStyleDialog;
            }
      else {
            if (saveChordStyleDialog == 0) {
                  saveChordStyleDialog = new QFileDialog(this);
                  saveChordStyleDialog->setAcceptMode(QFileDialog::AcceptSave);
                  saveChordStyleDialog->setFileMode(QFileDialog::AnyFile);
                  saveChordStyleDialog->setOption(QFileDialog::DontConfirmOverwrite, false);
                  saveChordStyleDialog->setOption(QFileDialog::DontUseNativeDialog, true);
                  saveChordStyleDialog->setWindowTitle(tr("MuseScore: Save Style"));
                  saveChordStyleDialog->setNameFilter(filter);
                  saveChordStyleDialog->setDirectory(defaultPath);

                  restoreDialogState("saveChordStyleDialog", saveChordStyleDialog);
                  saveChordStyleDialog->setAcceptMode(QFileDialog::AcceptSave);
                  }
            dialog = saveChordStyleDialog;
            }
      // setup side bar urls
      dialog->setSidebarUrls(urls);
      if (dialog->exec()) {
            QStringList result = dialog->selectedFiles();
            return result.front();
            }
      return QString();
      }

//---------------------------------------------------------
//   getScanFile
//---------------------------------------------------------

QString MuseScore::getScanFile(const QString& d)
      {
      QString filter = tr("PDF Scan File (*.pdf);;All (*)");
      QString defaultPath = d.isEmpty() ? QDir::homePath() : d;
      if (preferences.nativeDialogs) {
            QString s = QFileDialog::getOpenFileName(
               mscore,
               MuseScore::tr("Choose PDF Scan"),
               defaultPath,
               filter
               );
            return s;
            }

      if (loadScanDialog == 0) {
            loadScanDialog = new QFileDialog(this);
            loadScanDialog->setFileMode(QFileDialog::ExistingFile);
            loadScanDialog->setOption(QFileDialog::DontUseNativeDialog, true);
            loadScanDialog->setWindowTitle(tr("MuseScore: Choose PDF Scan"));
            loadScanDialog->setNameFilter(filter);
            loadScanDialog->setDirectory(defaultPath);

            restoreDialogState("loadScanDialog", loadScanDialog);
            loadScanDialog->setAcceptMode(QFileDialog::AcceptOpen);
            }

      //
      // setup side bar urls
      //
      QList<QUrl> urls;
      QString home = QDir::homePath();
      urls.append(QUrl::fromLocalFile(home));
      urls.append(QUrl::fromLocalFile(QDir::currentPath()));
      loadScanDialog->setSidebarUrls(urls);

      if (loadScanDialog->exec()) {
            QStringList result = loadScanDialog->selectedFiles();
            return result.front();
            }
      return QString();
      }

//---------------------------------------------------------
//   getAudioFile
//---------------------------------------------------------

QString MuseScore::getAudioFile(const QString& d)
      {
      QString filter = tr("Ogg Audio File (*.ogg);;All (*)");
      QString defaultPath = d.isEmpty() ? QDir::homePath() : d;
      if (preferences.nativeDialogs) {
            QString s = QFileDialog::getOpenFileName(
               mscore,
               MuseScore::tr("Choose Audio File"),
               defaultPath,
               filter
               );
            return s;
            }

      if (loadAudioDialog == 0) {
            loadAudioDialog = new QFileDialog(this);
            loadAudioDialog->setFileMode(QFileDialog::ExistingFile);
            loadAudioDialog->setOption(QFileDialog::DontUseNativeDialog, true);
            loadAudioDialog->setWindowTitle(tr("MuseScore: Choose Ogg Audio File"));
            loadAudioDialog->setNameFilter(filter);
            loadAudioDialog->setDirectory(defaultPath);

            restoreDialogState("loadAudioDialog", loadAudioDialog);
            loadAudioDialog->setAcceptMode(QFileDialog::AcceptOpen);
            }

      //
      // setup side bar urls
      //
      QList<QUrl> urls;
      QString home = QDir::homePath();
      urls.append(QUrl::fromLocalFile(home));
      urls.append(QUrl::fromLocalFile(QDir::currentPath()));
      loadAudioDialog->setSidebarUrls(urls);

      if (loadAudioDialog->exec()) {
            QStringList result = loadAudioDialog->selectedFiles();
            return result.front();
            }
      return QString();
      }

//---------------------------------------------------------
//   getFotoFilename
//---------------------------------------------------------

QString MuseScore::getFotoFilename(QString& filter, QString* selectedFilter)
      {
      QString title = tr("MuseScore: Save Image");

      QFileInfo myImages(preferences.myImagesPath);
      if (myImages.isRelative())
            myImages.setFile(QDir::home(), preferences.myImagesPath);
      QString defaultPath = myImages.absoluteFilePath();

      if (preferences.nativeDialogs) {
            QString fn;
            fn = QFileDialog::getSaveFileName(
               this,
               title,
               defaultPath,
               filter,
               selectedFilter
               );
            return fn;
            }


      QList<QUrl> urls;
      urls.append(QUrl::fromLocalFile(QDir::homePath()));
      urls.append(QUrl::fromLocalFile(defaultPath));
      urls.append(QUrl::fromLocalFile(QDir::currentPath()));

      if (saveImageDialog == 0) {
            saveImageDialog = new QFileDialog(this);
            saveImageDialog->setFileMode(QFileDialog::AnyFile);
            saveImageDialog->setAcceptMode(QFileDialog::AcceptSave);
            saveImageDialog->setOption(QFileDialog::DontConfirmOverwrite, false);
            saveImageDialog->setOption(QFileDialog::DontUseNativeDialog, true);
            saveImageDialog->setWindowTitle(title);
            saveImageDialog->setNameFilter(filter);
            saveImageDialog->setDirectory(defaultPath);

            restoreDialogState("saveImageDialog", saveImageDialog);
            saveImageDialog->setAcceptMode(QFileDialog::AcceptSave);
            }

      // setup side bar urls
      saveImageDialog->setSidebarUrls(urls);

      if (saveImageDialog->exec()) {
            QStringList result = saveImageDialog->selectedFiles();
            *selectedFilter = saveImageDialog->selectedNameFilter();
            return result.front();
            }
      return QString();
      }

//---------------------------------------------------------
//   getPaletteFilename
//---------------------------------------------------------

QString MuseScore::getPaletteFilename(bool open, const QString& name)
      {
      QString title;
      QString filter;
      QString wd      = QString("%1/%2").arg(QDesktopServices::storageLocation(QDesktopServices::DocumentsLocation)).arg(QCoreApplication::applicationName());
      if (open) {
            title  = tr("MuseScore: Load Palette");
            filter = tr("MuseScore Palette (*.mpal)");
            }
      else {
            title  = tr("MuseScore: Save Palette");
            filter = tr("MuseScore Palette (*.mpal)");
            }

      QFileInfo myPalettes(wd);
      QString defaultPath = myPalettes.absoluteFilePath();
      if (!name.isEmpty()) {
            QString fname = createDefaultFileName(name);
            QFileInfo myName(fname);
            if (myName.isRelative())
                  myName.setFile(defaultPath, fname);
            defaultPath = myName.absoluteFilePath();
            }

      if (preferences.nativeDialogs) {
            QString fn;
            if (open)
                  fn = QFileDialog::getOpenFileName(this, title, defaultPath, filter);
            else
                  fn = QFileDialog::getSaveFileName(this, title, defaultPath, filter);
            return fn;
            }

      QFileDialog* dialog;
      QList<QUrl> urls;
      urls.append(QUrl::fromLocalFile(QDir::homePath()));
      urls.append(QUrl::fromLocalFile(QDir::currentPath()));
      urls.append(QUrl::fromLocalFile(defaultPath));

      if (open) {
            if (loadPaletteDialog == 0) {
                  loadPaletteDialog = new QFileDialog(this);
                  loadPaletteDialog->setFileMode(QFileDialog::ExistingFile);
                  loadPaletteDialog->setOption(QFileDialog::DontUseNativeDialog, true);
                  loadPaletteDialog->setDirectory(defaultPath);

                  restoreDialogState("loadPaletteDialog", loadPaletteDialog);
                  loadPaletteDialog->setAcceptMode(QFileDialog::AcceptOpen);
                  }
            urls.append(QUrl::fromLocalFile(mscoreGlobalShare+"/styles"));
            dialog = loadPaletteDialog;
            }
      else {
            if (savePaletteDialog == 0) {
                  savePaletteDialog = new QFileDialog(this);
                  savePaletteDialog->setAcceptMode(QFileDialog::AcceptSave);
                  savePaletteDialog->setFileMode(QFileDialog::AnyFile);
                  savePaletteDialog->setOption(QFileDialog::DontConfirmOverwrite, false);
                  savePaletteDialog->setOption(QFileDialog::DontUseNativeDialog, true);
                  savePaletteDialog->setDirectory(defaultPath);

                  restoreDialogState("savePaletteDialog", savePaletteDialog);
                  savePaletteDialog->setAcceptMode(QFileDialog::AcceptSave);
                  }
            dialog = savePaletteDialog;
            }
      dialog->setWindowTitle(title);
      dialog->setNameFilter(filter);

      // setup side bar urls
      dialog->setSidebarUrls(urls);

      if (dialog->exec()) {
            QStringList result = dialog->selectedFiles();
            return result.front();
            }
      return QString();
      }

//---------------------------------------------------------
//   getPluginFilename
//---------------------------------------------------------

QString MuseScore::getPluginFilename(bool open)
      {
      QString title;
      QString filter;
      if (open) {
            title  = tr("MuseScore: Load Plugin");
            filter = tr("MuseScore Plugin (*.qml)");
            }
      else {
            title  = tr("MuseScore: Save Plugin");
            filter = tr("MuseScore Plugin File (*.qml)");
            }

      QFileInfo myPlugins(preferences.myPluginsPath);
      if (myPlugins.isRelative())
            myPlugins.setFile(QDir::home(), preferences.myPluginsPath);
      QString defaultPath = myPlugins.absoluteFilePath();

      QString name  = createDefaultFileName("Plugin");
      QString fname = QString("%1/%2.qml").arg(defaultPath).arg(name);
      if (preferences.nativeDialogs) {
            QString fn;
            if (open)
                  fn = QFileDialog::getOpenFileName(this, title, defaultPath, filter);
            else
                  fn = QFileDialog::getSaveFileName(this, title, defaultPath, filter);
            return fn;
            }

      QFileDialog* dialog;
      QList<QUrl> urls;
      QString home = QDir::homePath();
      urls.append(QUrl::fromLocalFile(home));
      urls.append(QUrl::fromLocalFile(defaultPath));
      urls.append(QUrl::fromLocalFile(QDir::currentPath()));

      if (open) {
            if (loadPluginDialog == 0) {
                  loadPluginDialog = new QFileDialog(this);
                  loadPluginDialog->setFileMode(QFileDialog::ExistingFile);
                  loadPluginDialog->setOption(QFileDialog::DontUseNativeDialog, true);
                  loadPluginDialog->setDirectory(defaultPath);

                  QSettings settings;
                  loadPluginDialog->restoreState(settings.value("loadPluginDialog").toByteArray());
                  loadPluginDialog->setAcceptMode(QFileDialog::AcceptOpen);
                  }
            urls.append(QUrl::fromLocalFile(mscoreGlobalShare+"/styles"));
            dialog = loadPluginDialog;
            }
      else {
            if (savePluginDialog == 0) {
                  savePluginDialog = new QFileDialog(this);
                  QSettings settings;
                  savePluginDialog->restoreState(settings.value("savePluginDialog").toByteArray());
                  savePluginDialog->setAcceptMode(QFileDialog::AcceptSave);
                  savePluginDialog->setFileMode(QFileDialog::AnyFile);
                  savePluginDialog->setOption(QFileDialog::DontConfirmOverwrite, false);
                  savePluginDialog->setOption(QFileDialog::DontUseNativeDialog, true);
                  savePluginDialog->setWindowTitle(tr("MuseScore: Save Plugin"));
                  savePluginDialog->setNameFilter(filter);
                  savePluginDialog->setDirectory(defaultPath);
                  savePluginDialog->selectFile(fname);
                  }
            dialog = savePluginDialog;
            }
      dialog->setWindowTitle(title);
      dialog->setNameFilter(filter);

      // setup side bar urls
      dialog->setSidebarUrls(urls);

      if (dialog->exec()) {
            QStringList result = dialog->selectedFiles();
            return result.front();
            }
      return QString();
      }

//---------------------------------------------------------
//   getDrumsetFilename
//---------------------------------------------------------

QString MuseScore::getDrumsetFilename(bool open)
      {
      QString title;
      QString filter;
      if (open) {
            title  = tr("MuseScore: Load Drumset");
            filter = tr("MuseScore Drumset (*.drm)");
            }
      else {
            title  = tr("MuseScore: Save Drumset");
            filter = tr("MuseScore Drumset File (*.drm)");
            }

      QFileInfo myStyles(preferences.myStylesPath);
      if (myStyles.isRelative())
            myStyles.setFile(QDir::home(), preferences.myStylesPath);
      QString defaultPath  = myStyles.absoluteFilePath();

      if (preferences.nativeDialogs) {
            QString fn;
            if (open)
                  fn = QFileDialog::getOpenFileName(this, title, defaultPath, filter);
            else
                  fn = QFileDialog::getSaveFileName(this, title, defaultPath, filter);
            return fn;
            }


      QFileDialog* dialog;
      QList<QUrl> urls;
      QString home = QDir::homePath();
      urls.append(QUrl::fromLocalFile(home));
      urls.append(QUrl::fromLocalFile(defaultPath));
      urls.append(QUrl::fromLocalFile(QDir::currentPath()));

      if (open) {
            if (loadDrumsetDialog == 0) {
                  loadDrumsetDialog = new QFileDialog(this);
                  loadDrumsetDialog->setFileMode(QFileDialog::ExistingFile);
                  loadDrumsetDialog->setOption(QFileDialog::DontUseNativeDialog, true);
                  loadDrumsetDialog->setDirectory(defaultPath);

                  restoreDialogState("loadDrumsetDialog", loadDrumsetDialog);
                  loadDrumsetDialog->setAcceptMode(QFileDialog::AcceptOpen);
                  }
            urls.append(QUrl::fromLocalFile(mscoreGlobalShare+"/styles"));
            dialog = loadDrumsetDialog;
            }
      else {
            if (saveDrumsetDialog == 0) {
                  saveDrumsetDialog = new QFileDialog(this);
                  saveDrumsetDialog->setAcceptMode(QFileDialog::AcceptSave);
                  saveDrumsetDialog->setFileMode(QFileDialog::AnyFile);
                  saveDrumsetDialog->setOption(QFileDialog::DontConfirmOverwrite, false);
                  saveDrumsetDialog->setOption(QFileDialog::DontUseNativeDialog, true);
                  saveDrumsetDialog->setDirectory(defaultPath);

                  restoreDialogState("saveDrumsetDialog", saveDrumsetDialog);
                  saveDrumsetDialog->setAcceptMode(QFileDialog::AcceptSave);
                  }
            dialog = saveDrumsetDialog;
            }
      dialog->setWindowTitle(title);
      dialog->setNameFilter(filter);

      // setup side bar urls
      dialog->setSidebarUrls(urls);

      if (dialog->exec()) {
            QStringList result = dialog->selectedFiles();
            return result.front();
            }
      return QString();
      }

//---------------------------------------------------------
//   printFile
//---------------------------------------------------------

void MuseScore::printFile()
      {
      QPrinter printerDev(QPrinter::HighResolution);
      const PageFormat* pf = cs->pageFormat();
      printerDev.setPaperSize(pf->size(), QPrinter::Inch);

      printerDev.setCreator("MuseScore Version: " VERSION);
      printerDev.setFullPage(true);
      if (!printerDev.setPageMargins(QMarginsF()))
            qDebug("unable to clear printer margins");
      printerDev.setColorMode(QPrinter::Color);
      printerDev.setDocName(cs->name());
      printerDev.setOutputFormat(QPrinter::NativeFormat);
      printerDev.setFromTo(1, cs->pages().size());

#if defined(Q_OS_MAC) || defined(Q_OS_WIN)
      printerDev.setOutputFileName("");
#else
      // when setting this on windows platform, pd.exec() does not
      // show dialog
      printerDev.setOutputFileName(cs->fileInfo()->path() + "/" + cs->name() + ".pdf");
#endif

      QPrintDialog pd(&printerDev, 0);

      if (!pd.exec())
            return;

      LayoutMode layoutMode = cs->layoutMode();
      if (layoutMode != LayoutMode::PAGE) {
            cs->startCmd();
            cs->ScoreElement::undoChangeProperty(P_ID::LAYOUT_MODE, int(LayoutMode::PAGE));
            cs->doLayout();
            }

      QPainter p(&printerDev);
      p.setRenderHint(QPainter::Antialiasing, true);
      p.setRenderHint(QPainter::TextAntialiasing, true);
      double mag = printerDev.logicalDpiX() / MScore::DPI;

      p.scale(mag, mag);

      const QList<Page*> pl = cs->pages();
      int pages    = pl.size();
      int offset   = cs->pageNumberOffset();
      int fromPage = printerDev.fromPage() - 1 - offset;
      int toPage   = printerDev.toPage() - 1 - offset;
      if (fromPage < 0)
            fromPage = 0;
      if ((toPage < 0) || (toPage >= pages))
            toPage = pages - 1;

      for (int copy = 0; copy < printerDev.numCopies(); ++copy) {
            bool firstPage = true;
            for (int n = fromPage; n <= toPage; ++n) {
                  if (!firstPage)
                        printerDev.newPage();
                  firstPage = false;

                  cs->print(&p, n);
                  if ((copy + 1) < printerDev.numCopies())
                        printerDev.newPage();
                  }
            }
      p.end();
      if (layoutMode != cs->layoutMode())
            cs->endCmd(true);       // rollback
      }

//---------------------------------------------------------
//   exportFile
//    return true on success
//---------------------------------------------------------

void MuseScore::exportFile()
      {
      QStringList fl;
      fl.append(tr("PDF File (*.pdf)"));
      fl.append(tr("PNG Bitmap Graphic (*.png)"));
      fl.append(tr("Scalable Vector Graphic (*.svg)"));
#ifdef HAS_AUDIOFILE
      fl.append(tr("Wave Audio (*.wav)"));
      fl.append(tr("FLAC Audio (*.flac)"));
      fl.append(tr("Ogg Vorbis Audio (*.ogg)"));
#endif
#ifdef USE_LAME
      fl.append(tr("MP3 Audio (*.mp3)"));
#endif
      fl.append(tr("Standard MIDI File (*.mid)"));
      fl.append(tr("MusicXML File (*.xml)"));
      fl.append(tr("Compressed MusicXML File (*.mxl)"));
      fl.append(tr("Uncompressed MuseScore File (*.mscx)"));

      QString saveDialogTitle = tr("MuseScore: Export");

      QSettings settings;
      if (lastSaveCopyDirectory.isEmpty())
            lastSaveCopyDirectory = settings.value("lastSaveCopyDirectory", preferences.myScoresPath).toString();
      if (lastSaveDirectory.isEmpty())
            lastSaveDirectory = settings.value("lastSaveDirectory", preferences.myScoresPath).toString();
      QString saveDirectory = lastSaveCopyDirectory;

      if (saveDirectory.isEmpty())
            saveDirectory = preferences.myScoresPath;

      if (lastSaveCopyFormat.isEmpty())
            lastSaveCopyFormat = settings.value("lastSaveCopyFormat", "pdf").toString();
      QString saveFormat = lastSaveCopyFormat;

      if (saveFormat.isEmpty())
            saveFormat = "pdf";

      QString name;
#ifdef Q_OS_WIN
      if (QSysInfo::WindowsVersion == QSysInfo::WV_XP) {
            if (cs->parentScore())
                  name = QString("%1/%2-%3").arg(saveDirectory).arg(cs->parentScore()->name()).arg(createDefaultFileName(cs->name()));
            else
                  name = QString("%1/%2").arg(saveDirectory).arg(cs->name());
            }
      else
#endif
      if (cs->parentScore())
            name = QString("%1/%2-%3.%4").arg(saveDirectory).arg(cs->parentScore()->name()).arg(createDefaultFileName(cs->name())).arg(saveFormat);
      else
            name = QString("%1/%2.%3").arg(saveDirectory).arg(cs->name()).arg(saveFormat);

      int idx = fl.indexOf(QRegExp(".+\\(\\*\\." + saveFormat + "\\)"), Qt::CaseInsensitive);
      if (idx != -1)
            fl.move(idx, 0);
      QString filter = fl.join(";;");
      QString fn = getSaveScoreName(saveDialogTitle, name, filter);
      if (fn.isEmpty())
            return;

      QFileInfo fi(fn);
      lastSaveCopyDirectory = fi.absolutePath();
      lastSaveCopyFormat = fi.suffix();

      if (fi.suffix().isEmpty())
            QMessageBox::critical(this, tr("MuseScore: Export"), tr("Cannot determine file type"));
      else
            saveAs(cs, true, fn, fi.suffix());
      }

//---------------------------------------------------------
//   exportParts
//    return true on success
//---------------------------------------------------------

bool MuseScore::exportParts()
      {
      QStringList fl;
      fl.append(tr("PDF File (*.pdf)"));
      fl.append(tr("PNG Bitmap Graphic (*.png)"));
      fl.append(tr("Scalable Vector Graphic (*.svg)"));
#ifdef HAS_AUDIOFILE
      fl.append(tr("Wave Audio (*.wav)"));
      fl.append(tr("FLAC Audio (*.flac)"));
      fl.append(tr("Ogg Vorbis Audio (*.ogg)"));
#endif
#ifdef USE_LAME
      fl.append(tr("MP3 Audio (*.mp3)"));
#endif
      fl.append(tr("Standard MIDI File (*.mid)"));
      fl.append(tr("MusicXML File (*.xml)"));
      fl.append(tr("Compressed MusicXML File (*.mxl)"));
      fl.append(tr("MuseScore File (*.mscz)"));
      fl.append(tr("Uncompressed MuseScore File (*.mscx)"));

      QString saveDialogTitle = tr("MuseScore: Export Parts");

      QSettings settings;
      if (lastSaveCopyDirectory.isEmpty())
          lastSaveCopyDirectory = settings.value("lastSaveCopyDirectory", preferences.myScoresPath).toString();
      if (lastSaveDirectory.isEmpty())
          lastSaveDirectory = settings.value("lastSaveDirectory", preferences.myScoresPath).toString();
      QString saveDirectory = lastSaveCopyDirectory;

      if (saveDirectory.isEmpty()) {
          saveDirectory = preferences.myScoresPath;
          }

      if (saveDirectory.isEmpty())
            saveDirectory = preferences.myScoresPath;

      if (lastSaveCopyFormat.isEmpty())
            lastSaveCopyFormat = settings.value("lastSaveCopyFormat", "pdf").toString();
      QString saveFormat = lastSaveCopyFormat;

      if (saveFormat.isEmpty())
            saveFormat = "pdf";

      QString scoreName = cs->parentScore() ? cs->parentScore()->name() : cs->name();
      QString name;
#ifdef Q_OS_WIN
      if (QSysInfo::WindowsVersion == QSysInfo::WV_XP)
            name = QString("%1/%2").arg(saveDirectory).arg(scoreName);
      else
#endif
      name = QString("%1/%2.%3").arg(saveDirectory).arg(scoreName).arg(saveFormat);

      int idx = fl.indexOf(QRegExp(".+\\(\\*\\." + saveFormat + "\\)"), Qt::CaseInsensitive);
      if (idx != -1)
            fl.move(idx, 0);
      QString filter = fl.join(";;");
      QString fn = getSaveScoreName(saveDialogTitle, name, filter);
      if (fn.isEmpty())
          return false;

      QFileInfo fi(fn);
      lastSaveCopyDirectory = fi.absolutePath();
      lastSaveCopyFormat = fi.suffix();

      QString ext = fi.suffix();
      if (ext.isEmpty()) {
            QMessageBox::critical(this, tr("MuseScore: Export Parts"), tr("Cannot determine file type"));
            return false;
            }

      Score* thisScore = cs->rootScore();
      bool overwrite = false;
      bool noToAll = false;
      QString confirmReplaceTitle = tr("Confirm Replace");
      QString confirmReplaceMessage = tr("\"%1\" already exists.\nDo you want to replace it?\n");
      QString replaceMessage = tr("Replace");
      QString skipMessage = tr("Skip");
      foreach (Excerpt* e, thisScore->excerpts())  {
            Score* pScore = e->partScore();
            QString partfn = fi.absolutePath() + QDir::separator() + fi.baseName() + "-" + createDefaultFileName(pScore->name()) + "." + ext;
            QFileInfo fip(partfn);
            if(fip.exists() && !overwrite) {
                  if(noToAll)
                        continue;
                  QMessageBox msgBox( QMessageBox::Question, confirmReplaceTitle,
                        confirmReplaceMessage.arg(QDir::toNativeSeparators(partfn)),
                        QMessageBox::Yes |  QMessageBox::YesToAll | QMessageBox::No |  QMessageBox::NoToAll);
                  msgBox.setButtonText(QMessageBox::Yes, replaceMessage);
                  msgBox.setButtonText(QMessageBox::No, skipMessage);
                  msgBox.setButtonText(QMessageBox::YesToAll, tr("Replace All"));
                  msgBox.setButtonText(QMessageBox::NoToAll, tr("Skip All"));
                  int sb = msgBox.exec();
                  if(sb == QMessageBox::YesToAll) {
                        overwrite = true;
                        }
                  else if (sb == QMessageBox::NoToAll) {
                        noToAll = true;
                        continue;
                        }
                  else if (sb == QMessageBox::No)
                        continue;
                  }

            if (!saveAs(pScore, true, partfn, ext))
                  return false;
            }
      // For PDF, also export score and parts together
      if (ext.toLower() == "pdf") {
            QList<Score*> scores;
            scores.append(thisScore);
            foreach(Excerpt* e, thisScore->excerpts())  {
                  scores.append(e->partScore());
                  }
            QString partfn(fi.absolutePath() + QDir::separator() + fi.baseName() + "-" + createDefaultFileName(tr("Score_and_Parts")) + ".pdf");
            QFileInfo fip(partfn);
            if(fip.exists() && !overwrite) {
                  if (!noToAll) {
                        QMessageBox msgBox( QMessageBox::Question, confirmReplaceTitle,
                              confirmReplaceMessage.arg(QDir::toNativeSeparators(partfn)),
                              QMessageBox::Yes | QMessageBox::No);
                        msgBox.setButtonText(QMessageBox::Yes, replaceMessage);
                        msgBox.setButtonText(QMessageBox::No, skipMessage);
                        int sb = msgBox.exec();
                        if(sb == QMessageBox::Yes) {
                              if (!savePdf(scores, partfn))
                                    return false;
                              }
                        }
                  }
            else if (!savePdf(scores, partfn))
                  return false;
      }
      if(!noToAll)
            QMessageBox::information(this, tr("MuseScore: Export Parts"), tr("Parts were successfully exported"));
      return true;
      }

//---------------------------------------------------------
//   saveAs
//---------------------------------------------------------

bool MuseScore::saveAs(Score* cs, bool saveCopy, const QString& path, const QString& ext)
      {
      bool rv = false;
      QString suffix = "." + ext;
      QString fn(path);
      if (!fn.endsWith(suffix))
            fn += suffix;

      LayoutMode layoutMode = cs->layoutMode();
      if (ext == "mscx" || ext == "mscz") {
            // save as mscore *.msc[xz] file
            QFileInfo fi(fn);
            rv = true;
            // store new file and path into score fileInfo
            // to have it accessible to resources
            QString originalScoreFName(cs->fileInfo()->canonicalFilePath());
            cs->fileInfo()->setFile(fn);
            try {
                  if (ext == "mscz")
                        cs->saveCompressedFile(fi, false);
                  else
                        cs->saveFile(fi);
                  }
            catch (QString s) {
                  rv = false;
                  QMessageBox::critical(this, tr("MuseScore: Save As"), s);
                  }
            cs->fileInfo()->setFile(originalScoreFName);          // restore original file name

            if (rv && !saveCopy) {
                  cs->fileInfo()->setFile(fn);
                  setWindowTitle("MuseScore: " + cs->name());
                  cs->undo()->setClean();
                  dirtyChanged(cs);
                  cs->setCreated(false);
                  addRecentScore(cs);
                  writeSessionFile(false);
                  }
            }
      else if (ext == "xml") {
            // save as MusicXML *.xml file
            rv = saveXml(cs, fn);
            }
      else if (ext == "mxl") {
            // save as compressed MusicXML *.mxl file
            rv = saveMxl(cs, fn);
            }
      else if (ext == "mid") {
            // save as midi file *.mid
            rv = saveMidi(cs, fn);
            }
      else if (ext == "pdf") {
            // save as pdf file *.pdf
            cs->switchToPageMode();
            rv = savePdf(cs, fn);
            }
      else if (ext == "png") {
            // save as png file *.png
            cs->switchToPageMode();
            rv = savePng(cs, fn);
            }
      else if (ext == "svg") {
            // save as svg file *.svg
            cs->switchToPageMode();
            rv = saveSvg(cs, fn);
            }
#ifdef HAS_AUDIOFILE
      else if (ext == "wav" || ext == "flac" || ext == "ogg")
            rv = saveAudio(cs, fn);
#endif
#ifdef USE_LAME
      else if (ext == "mp3")
            rv = saveMp3(cs, fn);
#endif
      else if (ext == "spos") {
<<<<<<< HEAD
            if (layoutMode != LayoutMode::PAGE) {
                  cs->startCmd();
                  cs->undo(new ChangeLayoutMode(cs, LayoutMode::PAGE));
                  cs->doLayout();
                  }
=======
            cs->switchToPageMode();
>>>>>>> dd4530ea
            // save positions of segments
            rv = savePositions(cs, fn, true);
            }
      else if (ext == "mpos") {
<<<<<<< HEAD
            if (layoutMode != LayoutMode::PAGE) {
                  cs->startCmd();
                  cs->undo(new ChangeLayoutMode(cs, LayoutMode::PAGE));
                  cs->doLayout();
                  }
=======
            cs->switchToPageMode();
>>>>>>> dd4530ea
            // save positions of measures
            rv = savePositions(cs, fn, false);
            }
      else if (ext == "mlog") {
            rv = cs->sanityCheck(fn);
            }
      else {
            qDebug("Internal error: unsupported extension <%s>",
               qPrintable(ext));
            return false;
            }
      if (!rv && !MScore::noGui)
            QMessageBox::critical(this, tr("MuseScore:"), tr("Cannot write into %1").arg(fn));
      if (layoutMode != cs->layoutMode())
            cs->endCmd(true);       // rollback
      return rv;
      }

//---------------------------------------------------------
//   saveMidi
//---------------------------------------------------------

bool MuseScore::saveMidi(Score* score, const QString& name)
      {
      ExportMidi em(score);
      return em.write(name, preferences.midiExpandRepeats);
      }

//---------------------------------------------------------
//   savePdf
//---------------------------------------------------------

bool MuseScore::savePdf(const QString& saveName)
      {
      return savePdf(cs, saveName);
      }

bool MuseScore::savePdf(Score* cs, const QString& saveName)
      {
      cs->setPrinting(true);
      MScore::pdfPrinting = true;
      QPdfWriter printerDev(saveName);
      printerDev.setResolution(preferences.exportPdfDpi);
      const PageFormat* pf = cs->pageFormat();
      printerDev.setPageSize(QPageSize(pf->size(), QPageSize::Inch));

      printerDev.setCreator("MuseScore Version: " VERSION);
      if (!printerDev.setPageMargins(QMarginsF()))
            qDebug("unable to clear printer margins");
      printerDev.setTitle(cs->name());

      QPainter p;
      if (!p.begin(&printerDev))
            return false;
      p.setRenderHint(QPainter::Antialiasing, true);
      p.setRenderHint(QPainter::TextAntialiasing, true);
      double mag = printerDev.logicalDpiX() / MScore::DPI;
      p.scale(mag, mag);

      const QList<Page*> pl = cs->pages();
      int pages    = pl.size();
      bool firstPage = true;
      for (int n = 0; n < pages; ++n) {
            if (!firstPage)
                  printerDev.newPage();
            firstPage = false;
            cs->print(&p, n);
            }
      p.end();
      cs->setPrinting(false);
      MScore::pdfPrinting = false;
      return true;
      }

bool MuseScore::savePdf(QList<Score*> cs, const QString& saveName)
      {
      if (cs.empty())
            return false;
      Score* firstScore = cs[0];

      QPrinter printerDev(QPrinter::HighResolution);
      const PageFormat* pf = firstScore->pageFormat();
      printerDev.setPaperSize(pf->size(), QPrinter::Inch);

      printerDev.setCreator("MuseScore Version: " VERSION);
      printerDev.setFullPage(true);
      if (!printerDev.setPageMargins(QMarginsF()))
            qDebug("unable to clear printer margins");
      printerDev.setColorMode(QPrinter::Color);
      printerDev.setDocName(firstScore->name());
      printerDev.setOutputFormat(QPrinter::PdfFormat);

      printerDev.setOutputFileName(saveName);

      QPainter p;
      if (!p.begin(&printerDev))
            return false;

      p.setRenderHint(QPainter::Antialiasing, true);
      p.setRenderHint(QPainter::TextAntialiasing, true);
      double mag = printerDev.logicalDpiX() / MScore::DPI;
      p.scale(mag, mag);

      bool firstPage = true;
      for (Score* s : cs) {
            LayoutMode layoutMode = s->layoutMode();
            s->switchToPageMode();
            s->setPrinting(true);
            MScore::pdfPrinting = true;

            const PageFormat* pf = s->pageFormat();
            printerDev.setPaperSize(pf->size(), QPrinter::Inch);

            const QList<Page*> pl = s->pages();
            int pages    = pl.size();
            for (int n = 0; n < pages; ++n) {
                  if (!firstPage)
                        printerDev.newPage();
                  firstPage = false;
                  s->print(&p, n);
                  }
            //reset score
            s->setPrinting(false);
            MScore::pdfPrinting = false;

            if (layoutMode != s->layoutMode())
                  s->endCmd(true);       // rollback
            }
      p.end();
      return true;
      }

//---------------------------------------------------------
//   importSoundfont
//---------------------------------------------------------

void importSoundfont(QString name)
      {
      QFileInfo info(name);
      int ret = QMessageBox::question(0, QWidget::tr("Install SoundFont"),
            QWidget::tr("Do you want to install the SoundFont %1?").arg(info.fileName()),
             QMessageBox::Yes|QMessageBox::No, QMessageBox::NoButton);
      if (ret == QMessageBox::Yes) {
            QStringList pl = preferences.sfPath.split(";");
            QString destPath;
            for (QString s : pl) {
                  QFileInfo dest(s);
                  if (dest.isWritable())
                        destPath = s;
                  }
            if (!destPath.isEmpty()) {
                  QString destFilePath = destPath+ "/" +info.fileName();
                  QFileInfo destFileInfo(destFilePath);
                  QFile destFile(destFilePath);
                  if (destFileInfo.exists()) {
                        int ret1 = QMessageBox::question(0, QWidget::tr("Overwrite?"),
                          QWidget::tr("%1 already exists.\nDo you want to overwrite it?").arg(destFileInfo.absoluteFilePath()),
                          QMessageBox::Yes|QMessageBox::No, QMessageBox::NoButton);
                        if (ret1 == QMessageBox::No)
                              return;
                        destFile.remove();
                        }
                  QFile orig(name);
                  if (orig.copy(destFilePath)) {
                        QMessageBox::information(0, QWidget::tr("SoundFont installed"), QWidget::tr("SoundFont installed. Please go to View > Synthesizer to add it and View > Mixer to choose an instrument sound."));
                        }
                  }
            }
      }

//---------------------------------------------------------
//   readScore
///   Import file \a name
//---------------------------------------------------------

Score::FileError readScore(Score* score, QString name, bool ignoreVersionError)
      {
      QFileInfo info(name);
      QString suffix  = info.suffix().toLower();
      score->setName(info.completeBaseName());
      score->setImportedFilePath(name);

      if (suffix == "mscz" || suffix == "mscx") {
            Score::FileError rv = score->loadMsc(name, ignoreVersionError);
            if (score && score->fileInfo()->path().startsWith(":/"))
                  score->setCreated(true);
            if (rv != Score::FileError::FILE_NO_ERROR)
                  return rv;
            }
      else if (suffix == "sf2" || suffix == "sf3") {
            importSoundfont(name);
            return Score::FileError::FILE_IGNORE_ERROR;
            }
      else {
            // typedef Score::FileError (*ImportFunction)(Score*, const QString&);
            struct ImportDef {
                  const char* extension;
                  // ImportFunction importF;
                  Score::FileError (*importF)(Score*, const QString&);
                  };
            static const ImportDef imports[] = {
                  { "xml",  &importMusicXml           },
                  { "mxl",  &importCompressedMusicXml },
                  { "mid",  &importMidi               },
                  { "midi", &importMidi               },
                  { "kar",  &importMidi               },
                  { "md",   &importMuseData           },
                  { "mgu",  &importBB                 },
                  { "sgu",  &importBB                 },
                  { "cap",  &importCapella            },
                  { "capx", &importCapXml             },
                  { "ove",  &importOve                },
                  { "scw",  &importOve                },
#ifdef OMR
                  { "pdf",  &importPdf                },
#endif
                  { "bww",  &importBww                },
                  { "gtp",  &importGTP                },
                  { "gp3",  &importGTP                },
                  { "gp4",  &importGTP                },
                  { "gp5",  &importGTP                },
                  { "gpx",  &importGTP                },
                  };

            // import
            if (!preferences.importStyleFile.isEmpty()) {
                  QFile f(preferences.importStyleFile);
                  // silently ignore style file on error
                  if (f.open(QIODevice::ReadOnly))
                        score->style()->load(&f);
                  }
            else {
                  if (score->style()->value(StyleIdx::chordsXmlFile).toBool())
                        score->style()->chordList()->read("chords.xml");
                  score->style()->chordList()->read(score->styleSt(StyleIdx::chordDescriptionFile));
                  }
            bool found = false;
            for (auto i : imports) {
                  if (i.extension == suffix) {
                        Score::FileError rv = (*i.importF)(score, name);

                        // Sibelius has a bad tendency to name normal xml as mxl
                        if (suffix == "mxl" && rv != Score::FileError::FILE_NO_ERROR)
                              rv =  importMusicXml(score, name);

                        if (rv != Score::FileError::FILE_NO_ERROR)
                              return rv;
                        found = true;
                        break;
                        }
                  }
            if (!found) {
                  qDebug("unknown file suffix <%s>, name <%s>", qPrintable(suffix), qPrintable(name));
                  return Score::FileError::FILE_UNKNOWN_TYPE;
                  }
            score->setMetaTag("originalFormat", suffix);
            score->connectTies();
            score->setCreated(true); // force save as for imported files
            }

      score->setLayoutAll(true);
      for (Score* s : score->scoreList()) {
            s->setPlaylistDirty();
            s->rebuildMidiMapping();
            s->updateChannel();
            s->setSoloMute();
            s->addLayoutFlags(LayoutFlag::FIX_TICKS | LayoutFlag::FIX_PITCH_VELO);
            }
      score->setSaved(false);
      score->update();
      if (!ignoreVersionError && !MScore::noGui)
            if (!score->sanityCheck())
                  return Score::FileError::FILE_CORRUPTED;
      return Score::FileError::FILE_NO_ERROR;
      }

//---------------------------------------------------------
//   saveAs
//    return true on success
//---------------------------------------------------------

/**
 Save the current score using a different name or type.
 Handles the GUI's file-save-as and file-save-a-copy actions.
 The saveCopy flag, if true, does not change the name of the active score nor marks it clean.
 Return true if OK and false on error.
 */

bool MuseScore::saveAs(Score* cs, bool saveCopy)
      {
      QStringList fl;
      fl.append(tr("MuseScore File (*.mscz)"));
      fl.append(tr("Uncompressed MuseScore File (*.mscx)"));     // for debugging purposes
      QString saveDialogTitle = saveCopy ? tr("MuseScore: Save a Copy") :
                                           tr("MuseScore: Save As");

      QSettings settings;
      if (mscore->lastSaveCopyDirectory.isEmpty())
            mscore->lastSaveCopyDirectory = settings.value("lastSaveCopyDirectory", preferences.myScoresPath).toString();
      if (mscore->lastSaveDirectory.isEmpty())
            mscore->lastSaveDirectory = settings.value("lastSaveDirectory", preferences.myScoresPath).toString();
      QString saveDirectory = saveCopy ? mscore->lastSaveCopyDirectory : mscore->lastSaveDirectory;

      if (saveDirectory.isEmpty())
            saveDirectory = preferences.myScoresPath;

      QString name;
#ifdef Q_OS_WIN
      if (QSysInfo::WindowsVersion == QSysInfo::WV_XP) {
            if (cs->parentScore())
                  name = QString("%1/%2-%3").arg(saveDirectory).arg(cs->parentScore()->name()).arg(createDefaultFileName(cs->name()));
            else
                  name = QString("%1/%2").arg(saveDirectory).arg(cs->name());
            }
      else
#endif
      if (cs->parentScore())
            name = QString("%1/%2-%3.mscz").arg(saveDirectory).arg(cs->parentScore()->name()).arg(createDefaultFileName(cs->name()));
      else
            name = QString("%1/%2.mscz").arg(saveDirectory).arg(cs->name());

      QString filter = fl.join(";;");
      QString fn     = mscore->getSaveScoreName(saveDialogTitle, name, filter);
      if (fn.isEmpty())
            return false;

      QFileInfo fi(fn);
      if (saveCopy)
            mscore->lastSaveCopyDirectory = fi.absolutePath();
      else
            mscore->lastSaveDirectory = fi.absolutePath();

      if (fi.suffix().isEmpty()) {
            if (!MScore::noGui)
                  QMessageBox::critical(mscore, tr("MuseScore: Save As"), tr("Cannot determine file type"));
            return false;
            }
      return saveAs(cs, saveCopy, fn, fi.suffix());
      }

//---------------------------------------------------------
//   saveSelection
//    return true on success
//---------------------------------------------------------

bool MuseScore::saveSelection(Score* cs)
      {
      if (!cs->selection().isRange()) {
            if(!MScore::noGui) QMessageBox::warning(mscore, tr("MuseScore: Save Selection"), tr("Please select one or more measures"));
            return false;
            }
      QStringList fl;
      fl.append(tr("MuseScore File (*.mscz)"));
      QString saveDialogTitle = tr("MuseScore: Save Selection");

      QSettings settings;
      if (mscore->lastSaveDirectory.isEmpty())
            mscore->lastSaveDirectory = settings.value("lastSaveDirectory", preferences.myScoresPath).toString();
      QString saveDirectory = mscore->lastSaveDirectory;

      if (saveDirectory.isEmpty())
            saveDirectory = preferences.myScoresPath;

      QString name   = QString("%1/%2.mscz").arg(saveDirectory).arg(cs->name());
      QString filter = fl.join(";;");
      QString fn     = mscore->getSaveScoreName(saveDialogTitle, name, filter);
      if (fn.isEmpty())
            return false;

      QFileInfo fi(fn);
      mscore->lastSaveDirectory = fi.absolutePath();

      QString ext = fi.suffix();
      if (ext.isEmpty()) {
            QMessageBox::critical(mscore, tr("MuseScore: Save Selection"), tr("Cannot determine file type"));
            return false;
            }
      bool rv = true;
      try {
            cs->saveCompressedFile(fi, true);
            }
      catch (QString s) {
            rv = false;
            QMessageBox::critical(this, tr("MuseScore: Save Selected"), s);
            }
      return rv;
      }

//---------------------------------------------------------
//   addImage
//---------------------------------------------------------

void MuseScore::addImage(Score* score, Element* e)
      {
      QString fn = QFileDialog::getOpenFileName(
         0,
         tr("MuseScore: Insert Image"),
         "",            // lastOpenPath,
         tr("All Supported Files (*.svg *.jpg *.jpeg *.png);;"
            "Scalable Vector Graphics (*.svg);;"
            "JPEG (*.jpg *.jpeg);;"
            "PNG (*.png)"
            )
         );
      if (fn.isEmpty())
            return;

      QFileInfo fi(fn);
      Image* s = new Image(score);
      QString suffix(fi.suffix().toLower());

      if (suffix == "svg")
            s->setImageType(ImageType::SVG);
      else if (suffix == "jpg" || suffix == "jpeg" || suffix == "png")
            s->setImageType(ImageType::RASTER);
      else
            return;
      s->load(fn);
      s->setParent(e);
      score->undoAddElement(s);
      }

#if 0
//---------------------------------------------------------
//   trim
//    returns copy of source with whitespace trimmed and margin added
//---------------------------------------------------------

static QRect trim(QImage source, int margin)
      {
      int w = source.width();
      int h = source.height();
      int x1 = w;
      int x2 = 0;
      int y1 = h;
      int y2 = 0;
      for (int x = 0; x < w; ++x) {
            for (int y = 0; y < h; ++y) {
                  QRgb c = source.pixel(x, y);
                  if (c != 0 && c != 0xffffffff) {
                        if (x < x1)
                              x1 = x;
                        if (x > x2)
                              x2 = x;
                        if (y < y1)
                              y1 = y;
                        if (y > y2)
                              y2 = y;
                        }
                  }
            }
      int x = qMax(x1 - margin, 0);
      int y = qMax(y1 - margin, 0);
      w = qMin(w, x2 + 1 + margin) - x;
      h = qMin(h, y2 + 1 + margin) - y;
      return QRect(x, y, w, h);
      }
#endif

//---------------------------------------------------------
//   savePng
//    return true on success
//---------------------------------------------------------

bool MuseScore::savePng(Score* score, const QString& name)
      {
      return savePng(score, name, false, preferences.pngTransparent, converterDpi, trimMargin, QImage::Format_ARGB32_Premultiplied);
      }

//---------------------------------------------------------
//   savePng with options
//    return true on success
//---------------------------------------------------------

bool MuseScore::savePng(Score* score, const QString& name, bool screenshot, bool transparent, double convDpi, int trimMargin, QImage::Format format)
      {
      bool rv = true;
      score->setPrinting(!screenshot);    // dont print page break symbols etc.

      QImage::Format f;
      if (format != QImage::Format_Indexed8)
          f = format;
      else
          f = QImage::Format_ARGB32_Premultiplied;

      const QList<Page*>& pl = score->pages();
      int pages = pl.size();

      int padding = QString("%1").arg(pages).size();
      bool overwrite = false;
      bool noToAll = false;
      for (int pageNumber = 0; pageNumber < pages; ++pageNumber) {
            Page* page = pl.at(pageNumber);

            QRectF r;
            if (trimMargin >= 0) {
                  QMarginsF margins(trimMargin, trimMargin, trimMargin, trimMargin);
                  r = page->tbbox() + margins;
                  }
            else
                  r = page->abbox();
            int w = lrint(r.width()  * convDpi / MScore::DPI);
            int h = lrint(r.height() * convDpi / MScore::DPI);

            QImage printer(w, h, f);
            printer.setDotsPerMeterX(lrint((convDpi * 1000) / INCH));
            printer.setDotsPerMeterY(lrint((convDpi * 1000) / INCH));

            printer.fill(transparent ? 0 : 0xffffffff);

            double mag = convDpi / MScore::DPI;
            QPainter p(&printer);
            p.setRenderHint(QPainter::Antialiasing, true);
            p.setRenderHint(QPainter::TextAntialiasing, true);
            p.scale(mag, mag);
            if (trimMargin >= 0)
                  p.translate(-r.topLeft());

            QList<const Element*> pel = page->elements();
            qStableSort(pel.begin(), pel.end(), elementLessThan);
            paintElements(p, pel);

            if (format == QImage::Format_Indexed8) {
                  //convert to grayscale & respect alpha
                  QVector<QRgb> colorTable;
                  colorTable.push_back(QColor(0, 0, 0, 0).rgba());
                  if (!transparent) {
                        for (int i = 1; i < 256; i++)
                              colorTable.push_back(QColor(i, i, i).rgb());
                        }
                  else {
                        for (int i = 1; i < 256; i++)
                              colorTable.push_back(QColor(0, 0, 0, i).rgba());
                        }
                  printer = printer.convertToFormat(QImage::Format_Indexed8, colorTable);
                  }

            QString fileName(name);
            if (fileName.endsWith(".png"))
                  fileName = fileName.left(fileName.size() - 4);
            fileName += QString("-%1.png").arg(pageNumber+1, padding, 10, QLatin1Char('0'));
            if (!converterMode) {
                  QFileInfo fip(fileName);
                  if(fip.exists() && !overwrite) {
                        if(noToAll)
                              continue;
                        QMessageBox msgBox( QMessageBox::Question, tr("Confirm Replace"),
                              tr("\"%1\" already exists.\nDo you want to replace it?\n").arg(QDir::toNativeSeparators(fileName)),
                              QMessageBox::Yes |  QMessageBox::YesToAll | QMessageBox::No |  QMessageBox::NoToAll);
                        msgBox.setButtonText(QMessageBox::Yes, tr("Replace"));
                        msgBox.setButtonText(QMessageBox::No, tr("Skip"));
                        msgBox.setButtonText(QMessageBox::YesToAll, tr("Replace All"));
                        msgBox.setButtonText(QMessageBox::NoToAll, tr("Skip All"));
                        int sb = msgBox.exec();
                        if(sb == QMessageBox::YesToAll) {
                              overwrite = true;
                              }
                        else if (sb == QMessageBox::NoToAll) {
                              noToAll = true;
                              continue;
                              }
                        else if (sb == QMessageBox::No)
                              continue;
                        }
                  }
            rv = printer.save(fileName, "png");
            if (!rv)
                  break;
            }
      cs->setPrinting(false);
      return rv;
      }

//---------------------------------------------------------
//   WallpaperPreview
//---------------------------------------------------------

WallpaperPreview::WallpaperPreview(QWidget* parent)
   : QFrame(parent)
      {
      _pixmap = 0;
      }

//---------------------------------------------------------
//   paintEvent
//---------------------------------------------------------

void WallpaperPreview::paintEvent(QPaintEvent* ev)
      {
      QPainter p(this);
      int fw = frameWidth();
      QRect r(frameRect().adjusted(fw, fw, -2*fw, -2*fw));
      if (_pixmap)
            p.drawTiledPixmap(r, *_pixmap);
      QFrame::paintEvent(ev);
      }

//---------------------------------------------------------
//   setImage
//---------------------------------------------------------

void WallpaperPreview::setImage(const QString& path)
      {
      qDebug("setImage <%s>", qPrintable(path));
      delete _pixmap;
      _pixmap = new QPixmap(path);
      update();
      }

//---------------------------------------------------------
//   getWallpaper
//---------------------------------------------------------

QString MuseScore::getWallpaper(const QString& caption)
      {
      QString filter = tr("Images (*.jpg *.jpeg *.png);;All (*)");
      QString d = mscoreGlobalShare + "/wallpaper";

      if (preferences.nativeDialogs) {
            QString s = QFileDialog::getOpenFileName(
               this,                            // parent
               caption,
               d,
               filter
               );
            return s;
            }

      if (loadBackgroundDialog == 0) {
            loadBackgroundDialog = new QFileDialog(this);
            loadBackgroundDialog->setFileMode(QFileDialog::ExistingFile);
            loadBackgroundDialog->setOption(QFileDialog::DontUseNativeDialog, true);
            loadBackgroundDialog->setWindowTitle(caption);
            loadBackgroundDialog->setNameFilter(filter);
            loadBackgroundDialog->setDirectory(d);

            QSettings settings;
            loadBackgroundDialog->restoreState(settings.value("loadBackgroundDialog").toByteArray());
            loadBackgroundDialog->setAcceptMode(QFileDialog::AcceptOpen);

            QSplitter* splitter = loadBackgroundDialog->findChild<QSplitter*>("splitter");
            if (splitter) {
                  WallpaperPreview* preview = new WallpaperPreview;
                  splitter->addWidget(preview);
                  connect(loadBackgroundDialog, SIGNAL(currentChanged(const QString&)),
                     preview, SLOT(setImage(const QString&)));
                  }
            }

      //
      // setup side bar urls
      //
      QList<QUrl> urls;
      QString home = QDir::homePath();
      urls.append(QUrl::fromLocalFile(d));
      urls.append(QUrl::fromLocalFile(home));
      urls.append(QUrl::fromLocalFile(QDir::currentPath()));
      loadBackgroundDialog->setSidebarUrls(urls);

      if (loadBackgroundDialog->exec()) {
            QStringList result = loadBackgroundDialog->selectedFiles();
            return result.front();
            }
      return QString();
      }

//---------------------------------------------------------
//   saveSvg
//---------------------------------------------------------

bool MuseScore::saveSvg(Score* score, const QString& saveName)
      {
      SvgGenerator printer;
      printer.setResolution(converterDpi);
      QString title(score->title());
      printer.setTitle(title);
      printer.setDescription(QString("Generated by MuseScore %1").arg(VERSION));
      printer.setFileName(saveName);
      const PageFormat* pf = cs->pageFormat();
      double mag = converterDpi / MScore::DPI;

      QRectF r;
      if (trimMargin >= 0 && score->npages() == 1) {
            QMarginsF margins(trimMargin, trimMargin, trimMargin, trimMargin);
            r = score->pages().first()->tbbox() + margins;
            }
      else
            r = QRectF(0, 0, pf->width() * MScore::DPI * score->pages().size(), pf->height() * MScore::DPI);
      qreal w = r.width();
      qreal h = r.height();

      printer.setSize(QSize(w * mag, h * mag));
      printer.setViewBox(QRectF(0.0, 0.0, w * mag, h * mag));

      score->setPrinting(true);
      MScore::pdfPrinting = true;

      QPainter p(&printer);
      p.setRenderHint(QPainter::Antialiasing, true);
      p.setRenderHint(QPainter::TextAntialiasing, true);
      p.scale(mag, mag);
      if (trimMargin >= 0 && score->npages() == 1)
            p.translate(-r.topLeft());

      foreach (Page* page, score->pages()) {
            QList<const Element*> pel = page->elements();
            qStableSort(pel.begin(), pel.end(), elementLessThan);
            paintElements(p, pel);
            p.translate(QPointF(pf->width() * MScore::DPI, 0.0));
            }

      score->setPrinting(false);
      MScore::pdfPrinting = false;
      p.end();
      return true;
      }

//---------------------------------------------------------
//   createThumbnail
//---------------------------------------------------------

static QPixmap createThumbnail(const QString& name)
      {
      Score* score = new Score;
      Score::FileError error = readScore(score, name, true);
      if (error != Score::FileError::FILE_NO_ERROR)
            return QPixmap();
      score->doLayout();
      QImage pm = score->createThumbnail();
      delete score;
      return QPixmap::fromImage(pm);
      }

//---------------------------------------------------------
//   extractThumbnail
//---------------------------------------------------------

QPixmap MuseScore::extractThumbnail(const QString& name)
      {
      QPixmap pm; //  = icons[File_ICON].pixmap(QSize(100,140));
      if (!name.endsWith(".mscz"))
            return createThumbnail(name);
      MQZipReader uz(name);
      if (!uz.exists()) {
            qDebug("extractThumbnail: <%s> not found", qPrintable(name));
            return pm;
            }
      QByteArray ba = uz.fileData("Thumbnails/thumbnail.png");
      if (ba.isEmpty())
            return createThumbnail(name);
      pm.loadFromData(ba, "PNG");
      return pm;
      }

}
<|MERGE_RESOLUTION|>--- conflicted
+++ resolved
@@ -1827,28 +1827,12 @@
             rv = saveMp3(cs, fn);
 #endif
       else if (ext == "spos") {
-<<<<<<< HEAD
-            if (layoutMode != LayoutMode::PAGE) {
-                  cs->startCmd();
-                  cs->undo(new ChangeLayoutMode(cs, LayoutMode::PAGE));
-                  cs->doLayout();
-                  }
-=======
             cs->switchToPageMode();
->>>>>>> dd4530ea
             // save positions of segments
             rv = savePositions(cs, fn, true);
             }
       else if (ext == "mpos") {
-<<<<<<< HEAD
-            if (layoutMode != LayoutMode::PAGE) {
-                  cs->startCmd();
-                  cs->undo(new ChangeLayoutMode(cs, LayoutMode::PAGE));
-                  cs->doLayout();
-                  }
-=======
             cs->switchToPageMode();
->>>>>>> dd4530ea
             // save positions of measures
             rv = savePositions(cs, fn, false);
             }
