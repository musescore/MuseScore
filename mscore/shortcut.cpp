--- conflicted
+++ resolved
@@ -152,17 +152,10 @@
       {
          MsWidget::MAIN_WINDOW,
          STATE_NORMAL | STATE_NOTE_ENTRY | STATE_EDIT | STATE_PLAY,
-<<<<<<< HEAD
          "file-close-tab",
          QT_TRANSLATE_NOOP("action","Close Tab"),
          QT_TRANSLATE_NOOP("action","File: Close tab"),
          QT_TRANSLATE_NOOP("action","Close current score/tab")
-=======
-         "file-close",
-         QT_TRANSLATE_NOOP("action","Close"),
-         QT_TRANSLATE_NOOP("action","File > Close"),
-         QT_TRANSLATE_NOOP("action","Close current score")
->>>>>>> 3ba972de
          },
       {
          MsWidget::MAIN_WINDOW,
