--- conflicted
+++ resolved
@@ -729,11 +729,7 @@
  Add a single lyric to the score or delete it (if number too high)
  */
 
-<<<<<<< HEAD
-static void addLyric(ChordRest* cr, Lyrics* l, int lyricNo)
-=======
 static void addLyric(ChordRest* cr, Lyrics* l, int lyricNo, MusicXmlLyricsExtend& extendedLyrics)
->>>>>>> dd4530ea
       {
       if (lyricNo > MAX_LYRICS) {
             qDebug("too much lyrics (>%d)", MAX_LYRICS); // TODO
@@ -3376,11 +3372,7 @@
                         key.setMode(KeyMode::MINOR);
                         }
                   else {
-<<<<<<< HEAD
-                        skipLogCurrElem();
-=======
                         logError(QString("Unsupported mode '%1'").arg(m));
->>>>>>> dd4530ea
                         }
                   }
             else if (_e.name() == "cancel")
@@ -3696,7 +3688,6 @@
 
 /**
  * Determine whole measure rest.
-<<<<<<< HEAD
  */
 
 // By convention, whole measure rests do not have a "type" element
@@ -3736,47 +3727,6 @@
       //qDebug("determineDuration rest %d type '%s' dots %d dura %s mDura %s",
       //       rest, qPrintable(type), dots, qPrintable(dura.print()), qPrintable(mDura.print()));
 
-=======
- */
-
-// By convention, whole measure rests do not have a "type" element
-// As of MusicXML 3.0, this can be indicated by an attribute "measure",
-// but for backwards compatibility the "old" convention still has to be supported.
-// Also verify the rest fits exactly in the measure, as some programs
-// (e.g. Cakewalk SONAR X2 Studio [Version: 19.0.0.306]) leave out
-// the type for all rests.
-// Sibelius calls all whole-measure rests "whole", even if the duration != 4/4
-
-static bool isWholeMeasureRest(const bool rest, const QString& type, const Fraction dura, const Fraction mDura)
-      {
-      if (!rest)
-            return false;
-
-      if (!dura.isValid())
-            return false;
-
-      if (!mDura.isValid())
-            return false;
-
-      return ((type == "" && dura == mDura)
-              || (type == "whole" && dura == mDura && dura != Fraction(1, 1)));
-      }
-
-//---------------------------------------------------------
-//   determineDuration
-//---------------------------------------------------------
-
-/**
- * Determine duration for a note or rest.
- * This includes whole measure rest detection.
- */
-
-static TDuration determineDuration(const bool rest, const QString& type, const int dots, const Fraction dura, const Fraction mDura)
-      {
-      //qDebug("determineDuration rest %d type '%s' dots %d dura %s mDura %s",
-      //       rest, qPrintable(type), dots, qPrintable(dura.print()), qPrintable(mDura.print()));
-
->>>>>>> dd4530ea
       TDuration res;
       if (rest) {
             if (isWholeMeasureRest(rest, type, dura, mDura))
