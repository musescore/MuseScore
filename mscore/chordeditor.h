--- conflicted
+++ resolved
@@ -24,11 +24,7 @@
 #include "libmscore/noteevent.h"
 
 class ChordView;
-<<<<<<< HEAD
 class Chord;
-=======
-class Note;
->>>>>>> 2148a446
 
 //---------------------------------------------------------
 //   ChordEditor
@@ -37,19 +33,11 @@
 class ChordEditor : public QDialog {
       Q_OBJECT
 
-<<<<<<< HEAD
       ChordView* chordView;
       Chord* _chord;
       QDialogButtonBox* bb;
       QList<NoteEventList> events;
       bool dirty;
-=======
-      ChordView* pianoroll;
-      Note* _note;
-      QDialogButtonBox* bb;
-      NoteEventList* events;
-      int notes;
->>>>>>> 2148a446
 
    private slots:
       void clicked(QAbstractButton*);
