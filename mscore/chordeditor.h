--- conflicted
+++ resolved
@@ -24,11 +24,7 @@
 #include "libmscore/noteevent.h"
 
 class ChordView;
-<<<<<<< HEAD
 class Chord;
-=======
-class Note;
->>>>>>> de304e5a
 
 //---------------------------------------------------------
 //   ChordEditor
@@ -37,19 +33,11 @@
 class ChordEditor : public QDialog {
       Q_OBJECT
 
-<<<<<<< HEAD
       ChordView* chordView;
       Chord* _chord;
       QDialogButtonBox* bb;
       QList<NoteEventList> events;
       bool dirty;
-=======
-      ChordView* pianoroll;
-      Note* _note;
-      QDialogButtonBox* bb;
-      NoteEventList* events;
-      int notes;
->>>>>>> de304e5a
 
    private slots:
       void clicked(QAbstractButton*);
