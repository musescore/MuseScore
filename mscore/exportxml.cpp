--- conflicted
+++ resolved
@@ -432,22 +432,6 @@
       }
 
 //---------------------------------------------------------
-//   color2xml
-//---------------------------------------------------------
-
-/**
- Return \a el color.
- */
-
-static QString color2xml(const Element* el)
-      {
-      if (el->color() != MScore::defaultColor)
-            return QString(" color=\"%1\"").arg(el->color().name().toUpper());
-      else
-            return "";
-      }
-
-//---------------------------------------------------------
 //   slurHandler
 //---------------------------------------------------------
 
@@ -593,11 +577,7 @@
       tagName += slurTieLineStyle(s); // define line type
       tagName += color2xml(s);
       tagName += QString(" type=\"start\"%1")
-<<<<<<< HEAD
-                  .arg(s->slurDirection() == MScore::Direction::UP ? " placement=\"above\"" : "");
-=======
             .arg(s->slurDirection() == MScore::Direction::UP ? " placement=\"above\"" : "");
->>>>>>> dd4530ea
 
       if (i >= 0) {
             // remove from list and print start
@@ -1622,11 +1602,7 @@
 
             // first put the KeySyms in a map
             QMap<qreal, KeySym> map;
-<<<<<<< HEAD
-            foreach(const KeySym& ksym, keysyms) {
-=======
             for (const KeySym& ksym : keysyms) {
->>>>>>> dd4530ea
                   map.insert(ksym.spos.x(), ksym);
                   }
             // then write them (automatically sorted on key)
@@ -1663,11 +1639,7 @@
 void ExportMusicXml::clef(int staff, const Clef* clef)
       {
       ClefType ct = clef->clefType();
-<<<<<<< HEAD
-      clefDebug("ExportMusicXml::clef(staff %d, clef %d)", staff, ct);
-=======
       clefDebug("ExportMusicXml::clef(staff %d, clef %hhd)", staff, ct);
->>>>>>> dd4530ea
 
       QString tagName = "clef";
       if (staff)
@@ -1844,12 +1816,7 @@
 //   fermatas
 //---------------------------------------------------------
 
-<<<<<<< HEAD
-void ExportMusicXml::chordAttributes(Chord* chord, Notations& notations, Technical& technical,
-                                     TrillHash& trillStart, TrillHash& trillStop)
-=======
 static void fermatas(const QList<Articulation*>& cra, Xml& xml, Notations& notations)
->>>>>>> dd4530ea
       {
       for (const Articulation* a : cra) {
             ArticulationType at = a->articulationType();
@@ -2639,11 +2606,7 @@
                   chordAttributes(chord, notations, technical, trillStart, trillStop);
                   }
 
-<<<<<<< HEAD
-            foreach (const Element* e, note->el()) {
-=======
             for (const Element* e : note->el()) {
->>>>>>> dd4530ea
                   if (e->type() == Element::Type::FINGERING) {
                         Text* f = (Text*)e;
                         notations.tag(xml);
@@ -4218,13 +4181,8 @@
                   }
             else {
                   // staff-specific keysigs
-<<<<<<< HEAD
-                  foreach(int st, keysigs.keys())
-                  keysig(keysigs.value(st), p->staff(st)->clef(m->tick()), st + 1, keysigs.value(st)->visible());
-=======
                   for (int st : keysigs.keys())
                         keysig(keysigs.value(st), p->staff(st)->clef(m->tick()), st + 1, keysigs.value(st)->visible());
->>>>>>> dd4530ea
                   }
             }
       else {
@@ -4521,11 +4479,7 @@
             else {
                   MxmlReverseInstrumentMap rim;
                   initReverseInstrMap(rim, instrMap);
-<<<<<<< HEAD
-                  foreach(int instNr, rim.keys()) {
-=======
                   for (int instNr : rim.keys()) {
->>>>>>> dd4530ea
                         scoreInstrument(xml, idx + 1, instNr + 1, MScoreTextToMXML::toPlainText(rim.value(instNr)->trackName()));
                         }
                   for (auto ii = rim.constBegin(); ii != rim.constEnd(); ii++) {
@@ -4746,10 +4700,7 @@
                         }
 
                         {
-<<<<<<< HEAD
-=======
                         // make sure clefs at end of measure get exported at start of next measure
->>>>>>> dd4530ea
                         Measure* prevMeasure = m->prevMeasure();
                         int tick             = m->tick();
                         Segment* cs1;
@@ -4761,24 +4712,16 @@
                         else
                               cs1 = 0;
 
-<<<<<<< HEAD
-                        if (cs1 && cs2)   // should not happen
-                              seg = cs2;
-=======
                         if (cs1 && cs2) {
                               // should only happen at begin of new system
                               // when previous system ends with a non-generated clef
                               seg = cs1;
                               }
->>>>>>> dd4530ea
                         else if (cs1)
                               seg = cs1;
                         else
                               seg = cs2;
-<<<<<<< HEAD
-=======
                         clefDebug("exportxml: clef segments cs1=%p cs2=%p seg=%p", cs1, cs2, seg);
->>>>>>> dd4530ea
 
                         // output attribute at start of measure: clef
                         if (seg) {
@@ -4898,11 +4841,8 @@
                                                 Element* el1 = seg1->element(st);
                                                 if (el1) // found a ChordRest, next harmony will be attach to this one
                                                       break;
-<<<<<<< HEAD
-                                                foreach (Element* annot, seg1->annotations()) {
-=======
+
                                                 for (Element* annot : seg1->annotations()) {
->>>>>>> dd4530ea
                                                       if (annot->type() == Element::Type::HARMONY && annot->track() == st)
                                                             harmony(static_cast<Harmony*>(annot), 0, (seg1->tick() - seg->tick()) / div);
                                                       }
@@ -4921,11 +4861,7 @@
                                           // also ignore clefs at the start of a measure,
                                           // these have already been output
                                           // also ignore clefs at the end of a measure
-<<<<<<< HEAD
-                                          //
-=======
                                           // these will be output at the start of the next measure
->>>>>>> dd4530ea
                                           Clef* cle = static_cast<Clef*>(el);
                                           int ti = seg->tick();
                                           clefDebug("exportxml: clef in measure ti=%d ct=%d gen=%d", ti, int(cle->clefType()), el->generated());
