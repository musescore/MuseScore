<RCC>
    <qresource prefix="/">
        <file>data/shortcuts.xml</file>
        <file>data/paper1.png</file>
        <file>data/paper2.png</file>
        <file>data/paper3.png</file>
        <file>data/paper4.png</file>
        <file>data/paper5.png</file>
        <file>data/previous.png</file>
        <file>data/next.png</file>
        <file>data/reload.png</file>
        <file>data/home.png</file>
        <file>data/help.png</file>
<<<<<<< HEAD
        <file>data/tab_remove.png</file>
=======
>>>>>>> 76e6204b
        <file>data/table.svg</file>
        <file alias="fonts/mscore20.xml">../fonts/mscore20.xml</file>
        <file alias="fonts/gonville.xml">../fonts/gonville.xml</file>
        <file alias="fonts/gonville-20.otf">../fonts/gonville-20.otf</file>
        <file alias="fonts/mscore-20.otf">../fonts/mscore-20.otf</file>
        <file alias="fonts/MuseJazz.ttf">../fonts/MuseJazz.ttf</file>
        <file alias="fonts/FreeSerifMscore.ttf">../fonts/FreeSerifMscore.ttf</file>
        <file alias="fonts/FreeSerifBold.ttf">../fonts/FreeSerifBold.ttf</file>
        <file alias="fonts/FreeSans.ttf">../fonts/FreeSans.ttf</file>
        <file alias="fonts/fonts_tablature.xml">../fonts/fonts_tablature.xml</file>
        <file alias="fonts/mscoreTab.ttf">../fonts/mscoreTab.ttf</file>
        <file alias="fonts/fonts_figuredbass.xml">../fonts/fonts_figuredbass.xml</file>
        <file alias="fonts/mscore-BC.ttf">../fonts/mscore-BC.ttf</file>
        <file alias="data/instruments.xml">../share/templates/instruments.xml</file>
        <file>data/splash.jpg</file>
        <file alias="data/Promenade_Example.mscz">../demos/promenade.mscz</file>
        <file alias="data/tab_sample.mscx">../share/templates/tab_sample.mscx</file>
        <file>data/style.qss</file>
        <file>data/mscore.png</file>
        <file>data/bg1.jpg</file>
        <file>data/cancel.png</file>
        <file>revision.h</file>
        <file>data/musescore_logo_full1.png</file>
        <file alias="data/appstyle-dark.css">../share/styles/appstyle-dark.css</file>
        <file alias="data/appstyle.css">../share/styles/appstyle.css</file>
        <file>data/greendot.svg</file>
        <file>data/darkgreendot.svg</file>
        <file>data/recordOn.svg</file>
        <file>data/recordOff.svg</file>
        <file>data/webview.css</file>
<<<<<<< HEAD
        <file>data/icons-dark/minus.svg</file>
=======
>>>>>>> 76e6204b
        <file>data/icons-dark/flip.svg</file>
        <file>data/icons-dark/undo.svg</file>
        <file>data/icons-dark/redo.svg</file>
        <file>data/icons-dark/midiin.svg</file>
        <file>data/icons-dark/speaker.svg</file>
        <file>data/icons-dark/start.svg</file>
        <file>data/icons-dark/play.svg</file>
        <file>data/icons-dark/sbeam.svg</file>
        <file>data/icons-dark/mbeam.svg</file>
        <file>data/icons-dark/nbeam.svg</file>
        <file>data/icons-dark/beam32.svg</file>
        <file>data/icons-dark/beam64.svg</file>
        <file>data/icons-dark/abeam.svg</file>
        <file>data/icons-dark/fbeam1.svg</file>
        <file>data/icons-dark/fbeam2.svg</file>
        <file>data/icons-dark/fileopen.svg</file>
        <file>data/icons-dark/filenew.svg</file>
        <file>data/icons-dark/filesave.svg</file>
        <file>data/icons-dark/filesaveas.svg</file>
        <file>data/icons-dark/exit.svg</file>
<<<<<<< HEAD
        <file>data/icons-dark/viewmag.svg</file>
=======
>>>>>>> 76e6204b
        <file>data/icons-dark/repeat.svg</file>
        <file>data/icons-dark/pan.svg</file>
        <file>data/icons-dark/noteentry.svg</file>
        <file>data/icons-dark/grace4.svg</file>
        <file>data/icons-dark/grace8b.svg</file>
        <file>data/icons-dark/grace16.svg</file>
        <file>data/icons-dark/grace32.svg</file>
        <file>data/icons-dark/keyboard.svg</file>
        <file>data/icons-dark/tie.svg</file>
        <file>data/icons-dark/acciaccatura.svg</file>
        <file>data/icons-dark/appoggiatura.svg</file>
        <file>data/icons-dark/brevis.svg</file>
        <file>data/icons-dark/clef.svg</file>
<<<<<<< HEAD
        <file>data/icons-dark/dfermata.svg</file>
        <file>data/icons-dark/dlongfermata.svg</file>
        <file>data/icons-dark/dmarcato.svg</file>
        <file>data/icons-dark/dotdot.svg</file>
        <file>data/icons-dark/dot.svg</file>
        <file>data/icons-dark/downbow.svg</file>
        <file>data/icons-dark/downmordent.svg</file>
        <file>data/icons-dark/downprall.svg</file>
        <file>data/icons-dark/dportato.svg</file>
        <file>data/icons-dark/dshortfermata.svg</file>
        <file>data/icons-dark/dstaccatissimo.svg</file>
        <file>data/icons-dark/dverylongfermata.svg</file>
        <file>data/icons-dark/espressivo.svg</file>
        <file>data/icons-dark/flatflat.svg</file>
        <file>data/icons-dark/flat.svg</file>
        <file>data/icons-dark/longaUp.svg</file>
        <file>data/icons-dark/mordent.svg</file>
=======
        <file>data/icons-dark/dotdot.svg</file>
        <file>data/icons-dark/dot.svg</file>
        <file>data/icons-dark/flatflat.svg</file>
        <file>data/icons-dark/flat.svg</file>
        <file>data/icons-dark/longaUp.svg</file>
>>>>>>> 76e6204b
        <file>data/icons-dark/natural.svg</file>
        <file>data/icons-dark/note16.svg</file>
        <file>data/icons-dark/note2.svg</file>
        <file>data/icons-dark/note32.svg</file>
        <file>data/icons-dark/note4.svg</file>
        <file>data/icons-dark/note64.svg</file>
        <file>data/icons-dark/note128.svg</file>
        <file>data/icons-dark/note8.svg</file>
        <file>data/icons-dark/note.svg</file>
<<<<<<< HEAD
        <file>data/icons-dark/ouvert.svg</file>
        <file>data/icons-dark/plus.svg</file>
        <file>data/icons-dark/plusstop.svg</file>
        <file>data/icons-dark/popping.svg</file>
        <file>data/icons-dark/prallmordent.svg</file>
        <file>data/icons-dark/prall.svg</file>
        <file>data/icons-dark/prallprall.svg</file>
        <file>data/icons-dark/quartrest.svg</file>
        <file>data/icons-dark/reverseturn.svg</file>
        <file>data/icons-dark/sforzatoaccent.svg</file>
        <file>data/icons-dark/sforzato.svg</file>
        <file>data/icons-dark/sharp.svg</file>
        <file>data/icons-dark/sharpsharp.svg</file>
        <file>data/icons-dark/slapping.svg</file>
        <file>data/icons-dark/snappizzicato.svg</file>
        <file>data/icons-dark/staccato.svg</file>
        <file>data/icons-dark/tapping.svg</file>
        <file>data/icons-dark/tenuto.svg</file>
        <file>data/icons-dark/thumb.svg</file>
        <file>data/icons-dark/trill.svg</file>
        <file>data/icons-dark/turn.svg</file>
        <file>data/icons-dark/ufermata.svg</file>
        <file>data/icons-dark/ulongfermata.svg</file>
        <file>data/icons-dark/umarcato.svg</file>
        <file>data/icons-dark/upbow.svg</file>
        <file>data/icons-dark/upmordent.svg</file>
        <file>data/icons-dark/uportato.svg</file>
        <file>data/icons-dark/upprall.svg</file>
        <file>data/icons-dark/ushortfermata.svg</file>
        <file>data/icons-dark/ustaccatissimo.svg</file>
        <file>data/icons-dark/uverylongfermata.svg</file>
=======
        <file>data/icons-dark/quartrest.svg</file>
        <file>data/icons-dark/sharp.svg</file>
        <file>data/icons-dark/sharpsharp.svg</file>
>>>>>>> 76e6204b
        <file>data/icons-dark/editcut.svg</file>
        <file>data/icons-dark/editcopy.svg</file>
        <file>data/icons-dark/editpaste.svg</file>
        <file>data/icons-dark/fileprint.svg</file>
        <file>data/icons-dark/format_text_bold.svgz</file>
        <file>data/icons-dark/format_text_italic.svgz</file>
        <file>data/icons-dark/format_text_underline.svgz</file>
        <file>data/icons-dark/text_left.svg</file>
        <file>data/icons-dark/text_center.svg</file>
        <file>data/icons-dark/text_right.svg</file>
        <file>data/icons-dark/format_text_subscript.svgz</file>
        <file>data/icons-dark/format_text_superscript.svgz</file>
        <file>data/icons-dark/fotomode.svg</file>
        <file>data/icons-dark/text_top.svg</file>
        <file>data/icons-dark/text_bottom.svg</file>
        <file>data/icons-dark/text_vcenter.svg</file>
        <file>data/icons-dark/mscore.png</file>
        <file>data/icons-dark/hraster.svg</file>
        <file>data/icons-dark/vraster.svg</file>
        <file>data/icons-dark/repitch.svg</file>
        <file>data/icons-dark/format_list_unordered.svgz</file>
        <file>data/icons-dark/format_list_ordered.svgz</file>
        <file>data/icons-dark/format_indent_more.svgz</file>
        <file>data/icons-dark/format_indent_less.svgz</file>
        <file>data/icons-dark/community.svg</file>
        <file>data/icons-dark/metronome.svg</file>
        <file>data/icons-dark/resetproperty.png</file>
        <file>data/icons-dark/vframe.svg</file>
        <file>data/icons-dark/hframe.svg</file>
        <file>data/icons-dark/tframe.svg</file>
        <file>data/icons-dark/fframe.svg</file>
        <file>data/icons-dark/measure.svg</file>
        <file>data/icons-dark/checkmark.svg</file>
        <file>schema/license.html</file>
        <file>schema/musicxml.xsd</file>
        <file>schema/xlink.xsd</file>
        <file>schema/xml.xsd</file>
<<<<<<< HEAD
        <file>data/icons-dark/loop.svg</file>
=======
>>>>>>> 76e6204b
    </qresource>
</RCC><|MERGE_RESOLUTION|>--- conflicted
+++ resolved
@@ -11,10 +11,6 @@
         <file>data/reload.png</file>
         <file>data/home.png</file>
         <file>data/help.png</file>
-<<<<<<< HEAD
-        <file>data/tab_remove.png</file>
-=======
->>>>>>> 76e6204b
         <file>data/table.svg</file>
         <file alias="fonts/mscore20.xml">../fonts/mscore20.xml</file>
         <file alias="fonts/gonville.xml">../fonts/gonville.xml</file>
@@ -45,10 +41,6 @@
         <file>data/recordOn.svg</file>
         <file>data/recordOff.svg</file>
         <file>data/webview.css</file>
-<<<<<<< HEAD
-        <file>data/icons-dark/minus.svg</file>
-=======
->>>>>>> 76e6204b
         <file>data/icons-dark/flip.svg</file>
         <file>data/icons-dark/undo.svg</file>
         <file>data/icons-dark/redo.svg</file>
@@ -69,10 +61,6 @@
         <file>data/icons-dark/filesave.svg</file>
         <file>data/icons-dark/filesaveas.svg</file>
         <file>data/icons-dark/exit.svg</file>
-<<<<<<< HEAD
-        <file>data/icons-dark/viewmag.svg</file>
-=======
->>>>>>> 76e6204b
         <file>data/icons-dark/repeat.svg</file>
         <file>data/icons-dark/pan.svg</file>
         <file>data/icons-dark/noteentry.svg</file>
@@ -86,31 +74,11 @@
         <file>data/icons-dark/appoggiatura.svg</file>
         <file>data/icons-dark/brevis.svg</file>
         <file>data/icons-dark/clef.svg</file>
-<<<<<<< HEAD
-        <file>data/icons-dark/dfermata.svg</file>
-        <file>data/icons-dark/dlongfermata.svg</file>
-        <file>data/icons-dark/dmarcato.svg</file>
-        <file>data/icons-dark/dotdot.svg</file>
-        <file>data/icons-dark/dot.svg</file>
-        <file>data/icons-dark/downbow.svg</file>
-        <file>data/icons-dark/downmordent.svg</file>
-        <file>data/icons-dark/downprall.svg</file>
-        <file>data/icons-dark/dportato.svg</file>
-        <file>data/icons-dark/dshortfermata.svg</file>
-        <file>data/icons-dark/dstaccatissimo.svg</file>
-        <file>data/icons-dark/dverylongfermata.svg</file>
-        <file>data/icons-dark/espressivo.svg</file>
-        <file>data/icons-dark/flatflat.svg</file>
-        <file>data/icons-dark/flat.svg</file>
-        <file>data/icons-dark/longaUp.svg</file>
-        <file>data/icons-dark/mordent.svg</file>
-=======
         <file>data/icons-dark/dotdot.svg</file>
         <file>data/icons-dark/dot.svg</file>
         <file>data/icons-dark/flatflat.svg</file>
         <file>data/icons-dark/flat.svg</file>
         <file>data/icons-dark/longaUp.svg</file>
->>>>>>> 76e6204b
         <file>data/icons-dark/natural.svg</file>
         <file>data/icons-dark/note16.svg</file>
         <file>data/icons-dark/note2.svg</file>
@@ -120,43 +88,9 @@
         <file>data/icons-dark/note128.svg</file>
         <file>data/icons-dark/note8.svg</file>
         <file>data/icons-dark/note.svg</file>
-<<<<<<< HEAD
-        <file>data/icons-dark/ouvert.svg</file>
-        <file>data/icons-dark/plus.svg</file>
-        <file>data/icons-dark/plusstop.svg</file>
-        <file>data/icons-dark/popping.svg</file>
-        <file>data/icons-dark/prallmordent.svg</file>
-        <file>data/icons-dark/prall.svg</file>
-        <file>data/icons-dark/prallprall.svg</file>
-        <file>data/icons-dark/quartrest.svg</file>
-        <file>data/icons-dark/reverseturn.svg</file>
-        <file>data/icons-dark/sforzatoaccent.svg</file>
-        <file>data/icons-dark/sforzato.svg</file>
-        <file>data/icons-dark/sharp.svg</file>
-        <file>data/icons-dark/sharpsharp.svg</file>
-        <file>data/icons-dark/slapping.svg</file>
-        <file>data/icons-dark/snappizzicato.svg</file>
-        <file>data/icons-dark/staccato.svg</file>
-        <file>data/icons-dark/tapping.svg</file>
-        <file>data/icons-dark/tenuto.svg</file>
-        <file>data/icons-dark/thumb.svg</file>
-        <file>data/icons-dark/trill.svg</file>
-        <file>data/icons-dark/turn.svg</file>
-        <file>data/icons-dark/ufermata.svg</file>
-        <file>data/icons-dark/ulongfermata.svg</file>
-        <file>data/icons-dark/umarcato.svg</file>
-        <file>data/icons-dark/upbow.svg</file>
-        <file>data/icons-dark/upmordent.svg</file>
-        <file>data/icons-dark/uportato.svg</file>
-        <file>data/icons-dark/upprall.svg</file>
-        <file>data/icons-dark/ushortfermata.svg</file>
-        <file>data/icons-dark/ustaccatissimo.svg</file>
-        <file>data/icons-dark/uverylongfermata.svg</file>
-=======
         <file>data/icons-dark/quartrest.svg</file>
         <file>data/icons-dark/sharp.svg</file>
         <file>data/icons-dark/sharpsharp.svg</file>
->>>>>>> 76e6204b
         <file>data/icons-dark/editcut.svg</file>
         <file>data/icons-dark/editcopy.svg</file>
         <file>data/icons-dark/editpaste.svg</file>
@@ -170,6 +104,7 @@
         <file>data/icons-dark/format_text_subscript.svgz</file>
         <file>data/icons-dark/format_text_superscript.svgz</file>
         <file>data/icons-dark/fotomode.svg</file>
+        <file>data/icons-dark/loop.svg</file>
         <file>data/icons-dark/text_top.svg</file>
         <file>data/icons-dark/text_bottom.svg</file>
         <file>data/icons-dark/text_vcenter.svg</file>
@@ -194,9 +129,5 @@
         <file>schema/musicxml.xsd</file>
         <file>schema/xlink.xsd</file>
         <file>schema/xml.xsd</file>
-<<<<<<< HEAD
-        <file>data/icons-dark/loop.svg</file>
-=======
->>>>>>> 76e6204b
     </qresource>
 </RCC>