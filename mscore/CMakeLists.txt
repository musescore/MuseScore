--- conflicted
+++ resolved
@@ -314,12 +314,8 @@
       ${INCS}
 
       gainslider.h gainslider.cpp mixeroptionsbutton.h mixeroptionsbutton.cpp
-<<<<<<< HEAD
-      mixerslider.h mixerslider.cpp
-      mixeroptions.h mixeroptions.cpp
-=======
-      mixeroptions.h mixeroptions.cpp mixermasterchannel.h mixermasterchannel.cpp
->>>>>>> ed627ab2
+      mixeroptions.h mixeroptions.cpp mixerslider.h mixerslider.cpp
+      mixermasterchannel.h mixermasterchannel.cpp
       abstractdialog.h accessibletoolbutton.h albummanager.h
       alsa.h alsamidi.h analyse.h articulationprop.h bb.h
       bendcanvas.h bendproperties.h breaksdialog.h capella.h
