#=============================================================================
#  MuseScore
#  Linux Music Score Editor
#
#  Copyright (C) 2002-2013 by Werner Schweer and others
#
#  This program is free software; you can redistribute it and/or modify
#  it under the terms of the GNU General Public License version 2.
#
#  This program is distributed in the hope that it will be useful,
#  but WITHOUT ANY WARRANTY; without even the implied warranty of
#  MERCHANTABILITY or FITNESS FOR A PARTICULAR PURPOSE.  See the
#  GNU General Public License for more details.
#
#  You should have received a copy of the GNU General Public License
#  along with this program; if not, write to the Free Software
#  Foundation, Inc., 675 Mass Ave, Cambridge, MA 02139, USA.
#=============================================================================

include (${PROJECT_SOURCE_DIR}/build/gch.cmake)

SET_SOURCE_FILES_PROPERTIES(revision.h PROPERTIES GENERATED TRUE)

include_directories(
      ${CMAKE_CURRENT_BINARY_DIR}
      ${PROJECT_SOURCE_DIR}
      ${PROJECT_SOURCE_DIR}/thirdparty
      ${QTSINGLEAPPLICATION_INCLUDE_DIRS}
      )

if (SCRIPT_INTERFACE)
      set (SCRIPT_FILES mscorePlugins pluginCreator.cpp qmledit.cpp pluginManager.cpp)
      set (SCRIPT_UI   pluginCreator.ui pluginManager.ui)
endif (SCRIPT_INTERFACE)

QT5_WRAP_UI (ui_headers
      insertmeasuresdialog.ui editinstrument.ui editstyle.ui instrdialog.ui instrwidget.ui
      measuresdialog.ui pagesettings.ui mixer.ui playpanel.ui prefsdialog.ui measureproperties.ui
      textpalette.ui  timedialog.ui symboldialog.ui  shortcutcapturedialog.ui  editdrumset.ui
      editstaff.ui voltaproperties.ui timesigproperties.ui
      instrwizard.ui timesigwizard.ui newwizard.ui aboutbox.ui aboutmusicxmlbox.ui
      transposedialog.ui lineproperties.ui excerptsdialog.ui  stafftext.ui tupletdialog.ui
      glissandoprop.ui articulation.ui metaedit.ui palette.ui select.ui
      synthcontrol.ui splitstaff.ui cellproperties.ui keyedit.ui selectinstr.ui
      fretdprops.ui editstafftype.ui sectionbreak.ui  bend.ui tremolobar.ui textproperties.ui
      editpitch.ui editstringdata.ui editraster.ui mediadialog.ui textstyle.ui albummanager.ui layer.ui
      omrpanel.ui startdialog.ui masterpalette.ui harmonyedit.ui pathlistdialog.ui
      note_groups.ui resourceManager.ui stafftypetemplates.ui
      startcenter.ui scorePreview.ui scoreBrowser.ui
      logindialog.ui uploadscoredialog.ui breaksdialog.ui

      importmidi/importmidi_panel.ui

      debugger/barline.ui
      debugger/harmony.ui
      debugger/box.ui
      debugger/keysig.ui
      debugger/rest.ui
      debugger/articulationbase.ui
      debugger/accidental.ui
      debugger/clef.ui
      debugger/slursegment.ui
      debugger/spanner.ui
      debugger/tremolo.ui
      debugger/beam.ui
      debugger/lyrics.ui
      debugger/linesegment.ui
      debugger/textline.ui
      debugger/line.ui
      debugger/slurtie.ui
      debugger/tie.ui
      debugger/tuplet.ui
      debugger/dynamic.ui
      debugger/hairpin.ui
      debugger/chord.ui
      debugger/chordrest.ui
      debugger/segment.ui
      debugger/measure.ui
      debugger/element.ui
      debugger/debugger.ui
      debugger/note.ui
      debugger/page.ui
      debugger/text.ui
      debugger/stem.ui
      debugger/system.ui

      inspector/inspector_element.ui
      inspector/inspector_vbox.ui
      inspector/inspector_articulation.ui
      inspector/inspector_spacer.ui
      inspector/inspector_hbox.ui
      inspector/inspector_segment.ui
      inspector/inspector_beam.ui
      inspector/inspector_note.ui
      inspector/inspector_rest.ui
      inspector/inspector_chord.ui
      inspector/inspector_group_element.ui
      inspector/inspector_image.ui
      inspector/inspector_lasso.ui
      inspector/inspector_volta.ui
      inspector/inspector_ottava.ui
      inspector/inspector_trill.ui
      inspector/inspector_hairpin.ui
      inspector/inspector_jump.ui
      inspector/inspector_marker.ui
      inspector/inspector_glissando.ui
      inspector/inspector_clef.ui
      inspector/inspector_timesig.ui
      inspector/inspector_keysig.ui
      inspector/inspector_barline.ui
      inspector/inspector_tuplet.ui
      inspector/inspector_accidental.ui
      inspector/inspector_tempotext.ui
      inspector/inspector_dynamic.ui
      inspector/inspector_line.ui
      inspector/inspector_textline.ui
      inspector/inspector_slur.ui
      inspector/inspector_text.ui
      inspector/inspector_ambitus.ui
      inspector/inspector_empty.ui
      inspector/inspector_fret.ui
      ${SCRIPT_UI}
      )

if (APPLE)
      QT5_ADD_RESOURCES (qrc_files musescore.qrc)
else (APPLE)
      QT5_ADD_RESOURCES (qrc_files musescore.qrc
            musescorefonts-MScore.qrc
            musescorefonts-Gootville.qrc
            musescorefonts-Bravura.qrc
            musescorefonts-MuseJazz.qrc
            musescorefonts-FreeSerif.qrc
            musescorefonts-Free.qrc)
endif (APPLE)


set (AUDIO "")
if (MINGW)
      set (resource_file ${PROJECT_BINARY_DIR}/resfile.o)
else (MINGW)
      if (USE_ALSA)
            set (AUDIO ${AUDIO} alsa.cpp mididriver.cpp)
      endif (USE_ALSA)
endif (MINGW)

if (USE_PORTAUDIO)
      set (AUDIO ${AUDIO} pa.cpp)
endif (USE_PORTAUDIO)

if (USE_PULSEAUDIO)
      set (AUDIO ${AUDIO} pulseaudio.cpp)
endif (USE_PULSEAUDIO)

if (USE_PORTMIDI)
      set (AUDIO ${AUDIO} pm.cpp)
endif (USE_PORTMIDI)

if (USE_JACK)
      set (AUDIO ${AUDIO} jackaudio.cpp jackweakapi.cpp)
endif (USE_JACK)

if (${CMAKE_SYSTEM} MATCHES "GNU-0.3")
      # include some cmake support file
      INCLUDE (Platform/GNU)
      set ( USE_ALSA 0 )
      set ( USE_PORTMIDI 0 )
endif (${CMAKE_SYSTEM} MATCHES "GNU-0.3")

if (${CMAKE_SYSTEM} MATCHES "kFreeBSD")
      # include some cmake support file
      INCLUDE (Platform/kFreeBSD)
      set ( USE_ALSA 0 )
      set ( USE_PORTMIDI 0 )
endif (${CMAKE_SYSTEM} MATCHES "kFreeBSD")

if (APPLE)
      set (ExecutableName mscore MACOSX_BUNDLE)
      set (MACOSX_BUNDLE_ICON_FILE      mscore.icns)
      set (MACOSX_BUNDLE_GUI_IDENTIFIER org.musescore.MuseScore)
      set (MACOSX_BUNDLE_LONG_VERSION_STRING ${MUSESCORE_VERSION_FULL})
      set (MACOSX_BUNDLE_BUNDLE_NAME MuseScore)
      set (MACOSX_BUNDLE_SHORT_VERSION_STRING ${MUSESCORE_VERSION})
      set (MACOSX_BUNDLE_BUNDLE_VERSION ${MUSESCORE_VERSION_FULL})
      set (MACOSX_BUNDLE_COPYRIGHT musescore.org)
else (APPLE)
      set (ExecutableName mscore)
endif (APPLE)

if (OMR)
      set(OMR_FILES omrpanel.cpp)
endif (OMR)

if (APPLE)
      file(GLOB_RECURSE INCS "*.h")
else (APPLE)
      set(INCS "")
endif (APPLE)

add_executable ( ${ExecutableName}
      ${qrc_files}
      ${ui_headers}
      ${PROJECT_BINARY_DIR}/all.h
      ${PCH}
      ${resource_file}
      ${INCS}

      recordbutton.h greendotbutton prefsdialog.h
      scoreview.cpp editinstrument.cpp editstyle.cpp
      icons.cpp importbww.cpp instrdialog.cpp instrwidget.cpp
      debugger/debugger.cpp menus.cpp
      musescore.cpp navigator.cpp pagesettings.cpp palette.cpp
      mixer.cpp playpanel.cpp selectionwindow.cpp preferences.cpp measureproperties.cpp
      seq.cpp textpalette.cpp
      timedialog.cpp symboldialog.cpp shortcutcapturedialog.cpp
      simplebutton.cpp musedata.cpp
      editdrumset.cpp editstaff.cpp voltaproperties.cpp
      timesigproperties.cpp newwizard.cpp transposedialog.cpp
      excerptsdialog.cpp metaedit.cpp magbox.cpp
      capella.cpp capxml.cpp exportaudio.cpp palettebox.cpp
      textproperties.cpp synthcontrol.cpp drumroll.cpp pianoroll.cpp piano.cpp
      pianoview.cpp drumview.cpp scoretab.cpp keyedit.cpp harmonyedit.cpp
      updatechecker.cpp importove.cpp ove.cpp ruler.cpp
      importgtp.cpp importgtp-gp4.cpp importgtp-gp5.cpp importgtp-gp6.cpp fotomode.cpp drumtools.cpp
      selinstrument.cpp texteditor.cpp editstafftype.cpp texttools.cpp
      editpitch.cpp editstringdata.cpp editraster.cpp pianotools.cpp mediadialog.cpp
      workspace.cpp exportmp3.cpp chordview.cpp
      album.cpp albummanager.cpp
      textstyle.cpp
      lineproperties.cpp stafftextproperties.cpp splitstaff.cpp
      tupletdialog.cpp glissandoproperties.cpp
      articulationprop.cpp textprop.cpp
      fretproperties.cpp sectionbreakprop.cpp
      bendproperties.cpp tremolobarprop.cpp file.cpp keyb.cpp osc.cpp
      layer.cpp selectdialog.cpp propertymenu.cpp shortcut.cpp bb.cpp
      inspector/inspector.cpp dragelement.cpp svggenerator.cpp
      inspector/inspectorBase.cpp inspector/inspectorBeam.cpp masterpalette.cpp
      inspector/inspectorGroupElement.cpp dragdrop.cpp inspector/inspectorImage.cpp
      inspector/inspectorFret.cpp
      waveview.cpp helpBrowser.cpp inspector/inspectorLasso.cpp
      editelement.cpp inspector/inspectorVolta.cpp inspector/inspectorOttava.cpp
      inspector/inspectorTrill.cpp
      inspector/inspectorHairpin.cpp qmlplugin.cpp editlyrics.cpp
      musicxmlfonthandler.cpp musicxmlsupport.cpp exportxml.cpp importxml.cpp importxmlfirstpass.cpp
      savePositions.cpp inspector/inspectorJump.cpp inspector/inspectorMarker.cpp
      inspector/inspectorGlissando.cpp inspector/inspectorNote.cpp inspector/inspectorAmbitus.cpp
      paletteBoxButton.cpp driver.cpp exportmidi.cpp noteGroups.cpp
      pathlistdialog.cpp exampleview.cpp inspector/inspectorTextLine.cpp miconengine.cpp
      importmidi/importmidi.cpp
      importmidi/importmidi_panel.cpp importmidi/importmidi_operations.cpp
      importmidi/importmidi_model.cpp importmidi/importmidi_delegate.cpp
      importmidi/importmidi_meter.cpp importmidi/importmidi_quant.cpp
      importmidi/importmidi_tuplet.cpp importmidi/importmidi_chord.cpp
      importmidi/importmidi_swing.cpp importmidi/importmidi_fraction.cpp
      importmidi/importmidi_drum.cpp importmidi/importmidi_clef.cpp
      importmidi/importmidi_lrhand.cpp importmidi/importmidi_lyrics.cpp
      importmidi/importmidi_inner.cpp importmidi/importmidi_tie.cpp
      importmidi/importmidi_tuplet_voice.cpp importmidi/importmidi_beat.cpp
      importmidi/importmidi_tuplet_detect.cpp importmidi/importmidi_tuplet_filter.cpp
      importmidi/importmidi_tuplet_tonotes.cpp importmidi/importmidi_simplify.cpp
      importmidi/importmidi_voice.cpp importmidi/importmidi_view.cpp importmidi/importmidi_key.cpp
      importmidi/importmidi_tempo.cpp importmidi/importmidi_instrument.cpp
      importmidi/importmidi_chordname.cpp
      resourceManager.cpp downloadUtils.cpp
      textcursor.cpp continuouspanel.cpp accessibletoolbutton.cpp scoreaccessibility.cpp
      startcenter.cpp scoreBrowser.cpp scorePreview.cpp scoreInfo.cpp
<<<<<<< HEAD
      logindialog.cpp loginmanager.cpp uploadscoredialog.cpp breaksdialog.cpp
      help.cpp help.h
=======
      logindialog.cpp loginmanager.cpp uploadscoredialog.cpp breaksdialog.cpp searchComboBox.cpp
>>>>>>> 93e06b32

      ${OMR_FILES}
      ${AUDIO}
      ${SCRIPT_FILES}
      driver.h
      tremolobarcanvas.h bendcanvas.h fretcanvas.h keycanvas.h harmonycanvas.h
      )

target_link_libraries(mscore
      awl
      mstyle
      diff_match_patch
      bww
      rtf2html
      ${QTSINGLEAPPLICATION_LIBRARIES}
      synthesizer
      midi
      fluid
      effects
      vorbisfile
      libmscore
      xmlstream
      qzip
      beatroot
      kqoauth
      qtwaitingspinner
      )

if (MINGW)
      set(MSCORE_OUTPUT_NAME ${MUSESCORE_NAME})
endif (MINGW)

#if MSCORE_OUTPUT_NAME is set (e.g, when cmake is called by the user), the output executable will be
#called MSCORE_OUTPUT_NAME instead of 'mscore'. This can be used to have MuseScore stable and unstable
#both installed in the same prefix on a Linux system.
if (MSCORE_OUTPUT_NAME)
  set_target_properties(
      ${ExecutableName}
      PROPERTIES
      OUTPUT_NAME ${MSCORE_OUTPUT_NAME}
      )
endif (MSCORE_OUTPUT_NAME)

if (ZERBERUS)
      target_link_libraries(mscore zerberus synthesizer)
endif ()
if (AEOLUS)
      target_link_libraries(mscore aeolus)
endif ()
if (SOUNDFONT3)
      target_link_libraries(mscore ${VORBIS_LIB} ${OGG_LIB})
endif ()

if (HAS_AUDIOFILE)
      target_link_libraries(mscore audiofile ${SNDFILE_LIB})
endif (HAS_AUDIOFILE)

if (APPLE)
      set_target_properties (mscore
          PROPERTIES
          MACOSX_BUNDLE_INFO_PLIST ${PROJECT_SOURCE_DIR}/build/MacOSXBundleInfo.plist.in)
      #enable dSym generation
      #set_target_properties (mscore
      #   PROPERTIES
      #      XCODE_ATTRIBUTE_DEBUG_INFORMATION_FORMAT "dwarf-with-dsym")
endif(APPLE)

if (OSC)
      target_link_libraries(mscore ofqf)
endif (OSC)

if (MINGW)
   add_custom_command(
      OUTPUT ${PROJECT_BINARY_DIR}/resfile.o
      COMMAND ${QT_WRC_EXECUTABLE} -i mscore.rc -o ${PROJECT_BINARY_DIR}/mscore.res
      COMMAND ${QT_WINE_EXECUTABLE} /home/ws/.wine/drive_c/MingW/bin/windres.exe ${PROJECT_BINARY_DIR}/mscore.res -o ${PROJECT_BINARY_DIR}/resfile.o
      DEPENDS ${PROJECT_SOURCE_DIR}/mscore/data/mscore.rc
      WORKING_DIRECTORY ${PROJECT_SOURCE_DIR}/mscore/data
      )
   set_source_files_properties(
      ${PROJECT_BINARY_DIR}/resfile.o
      PROPERTIES generated true
      )
   # Windows: add -mconsole to LINK_FLAGS to get a console window for debug output
   if(CMAKE_BUILD_TYPE MATCHES "DEBUG")
     set_target_properties( mscore
        PROPERTIES
           COMPILE_FLAGS "${PCH_INCLUDE} -g -Wall -Wextra -Winvalid-pch ${QT_DEFINITIONS} -DQT_SVG_LIB -DQT_GUI_LIB -DQT_XML_LIB -DQT_CORE_LIB"
           LINK_FLAGS "${PROJECT_BINARY_DIR}/resfile.o -mwindows -mconsole -L ${CROSSQT}/lib"
        )
   else(CMAKE_BUILD_TYPE MATCHES "DEBUG")
     set_target_properties( mscore
          PROPERTIES
             COMPILE_FLAGS "${PCH_INCLUDE} -Wall -Wextra -Winvalid-pch ${QT_DEFINITIONS} -DQT_SVG_LIB -DQT_GUI_LIB -DQT_XML_LIB -DQT_CORE_LIB"
             LINK_FLAGS "-Wl,-S ${PROJECT_BINARY_DIR}/resfile.o -mwindows -L ${CROSSQT}/lib"
          )
   endif(CMAKE_BUILD_TYPE MATCHES "DEBUG")

   target_link_libraries(mscore
      portaudio
      portmidi
      winmm
      z
      )

   if (OMR)
      target_link_libraries(mscore omr fitz freetype jbig2dec jpeg openjpeg)
      if (OCR)
            target_link_libraries(mscore tesseract_api)
      endif (OCR)
   endif (OMR)

   target_link_libraries(mscore ${QT_mingw_LIBRARIES})

   install( TARGETS mscore RUNTIME DESTINATION bin )

   install( FILES
      ${CROSS}/bin/libgcc_s_dw2-1.dll
      ${CROSS}/bin/libstdc++-6.dll
      ${CROSS}/bin/libwinpthread-1.dll
      ${CROSS}/lib/portaudio.dll
      ${CROSS}/lib/libsndfile-1.dll
      ${CROSS}/lib/libogg.dll
      ${CROSS}/lib/libvorbis.dll
      ${CROSS}/lib/libvorbisfile.dll
      ${CROSS}/opt/bin/ssleay32.dll
      ${CROSS}/opt/bin/libeay32.dll
      ${CROSSQT}/bin/Qt5Core.dll
      ${CROSSQT}/bin/Qt5Widgets.dll
      ${CROSSQT}/bin/Qt5Gui.dll
      ${CROSSQT}/bin/Qt5Xml.dll
      ${CROSSQT}/bin/Qt5Svg.dll
      ${CROSSQT}/bin/Qt5Network.dll
      ${CROSSQT}/bin/Qt5WebChannel.dll
      ${CROSSQT}/bin/Qt5WebKit.dll
      ${CROSSQT}/bin/Qt5WebKitWidgets.dll
      ${CROSSQT}/bin/Qt5XmlPatterns.dll
      ${CROSSQT}/bin/Qt5Qml.dll
      ${CROSSQT}/bin/Qt5Quick.dll
      ${CROSSQT}/bin/Qt5QuickWidgets.dll
      ${CROSSQT}/bin/Qt5Script.dll
      ${CROSSQT}/bin/Qt5Sql.dll
      ${CROSSQT}/bin/Qt5Positioning.dll
      ${CROSSQT}/bin/Qt5PrintSupport.dll
      ${CROSSQT}/bin/Qt5OpenGL.dll
      ${CROSSQT}/bin/Qt5Sensors.dll
      ${CROSSQT}/bin/Qt5Multimedia.dll
      ${CROSSQT}/bin/Qt5MultimediaWidgets.dll
      ${CROSSQT}/bin/icuin53.dll
      ${CROSSQT}/bin/icuuc53.dll
      ${CROSSQT}/bin/icudt53.dll
      ${PROJECT_SOURCE_DIR}/build/qt.conf
      DESTINATION bin)

    install(FILES
      ${CROSSQT}/plugins/iconengines/qsvgicon.dll
      DESTINATION bin/iconengines)

    install(FILES
      ${CROSSQT}/plugins/imageformats/qjpeg.dll
      ${CROSSQT}/plugins/imageformats/qmng.dll
      ${CROSSQT}/plugins/imageformats/qsvg.dll
      ${CROSSQT}/plugins/imageformats/qtiff.dll
      DESTINATION bin/imageformats)

    install(FILES
      ${CROSSQT}/plugins/platforms/qwindows.dll
      DESTINATION bin/platforms)

    install(FILES
      ${CROSSQT}/plugins/printsupport/windowsprintersupport.dll
      DESTINATION bin/printsupport)

    install(DIRECTORY
      ${CROSSQT}/qml
      DESTINATION .
      REGEX ".*QtWebkit.*" EXCLUDE
      REGEX ".*QtTest.*" EXCLUDE
      REGEX ".*QtSensors.*" EXCLUDE
      REGEX ".*QtGraphicalEffects.*" EXCLUDE
      REGEX ".*QtMultimedia.*" EXCLUDE
      REGEX ".*d\\.dll" EXCLUDE)

else (MINGW)
   target_link_libraries(mscore
      ${ALSA_LIB}
      ${QT_LIBRARIES}
      z
      dl
      pthread
      )
    if (USE_PORTAUDIO)
      target_link_libraries(mscore ${PORTAUDIO_LIB})
    endif (USE_PORTAUDIO)

    if (USE_PULSEAUDIO)
      target_link_libraries(mscore ${PULSEAUDIO_LIBRARY})
    endif (USE_PULSEAUDIO)

   set_target_properties (
      mscore
      PROPERTIES
         COMPILE_FLAGS "${PCH_INCLUDE} -g -Wall -Wno-overloaded-virtual -Winvalid-pch"
      )

   if (OMR)
      target_link_libraries(mscore omr fitz fontconfig freetype jbig2dec jpeg openjpeg)
      if (OCR)
            target_link_libraries(mscore tesseract_api)
      endif (OCR)
   endif (OMR)

   if (APPLE)
     if (USE_PORTMIDI)
       target_link_libraries(mscore portmidi)
     endif (USE_PORTMIDI)
     target_link_libraries(mscore ${OsxFrameworks})
   else (APPLE)
       target_link_libraries(mscore rt)
   endif (APPLE)

   # gold does not use indirect shared libraries for symbol resolution, Linux only
   if (NOT APPLE)
      if(USE_JACK)
         target_link_libraries(mscore dl)
      endif(USE_JACK)
      target_link_libraries(mscore rt)
   endif (NOT APPLE)

   if (APPLE)
      set_target_properties(mscore
        PROPERTIES
           LINK_FLAGS "-stdlib=libc++"
        )
     xcode_pch(mscore all)
     install (TARGETS mscore BUNDLE DESTINATION ${CMAKE_INSTALL_PREFIX})
     install (FILES data/mscore.icns DESTINATION ${Mscore_SHARE_NAME}${Mscore_INSTALL_NAME})
     install (FILES data/musescoreDocument.icns DESTINATION ${Mscore_SHARE_NAME}${Mscore_INSTALL_NAME})
   else (APPLE)
     install( TARGETS mscore RUNTIME DESTINATION bin )
     install( FILES   data/mscore.png DESTINATION share/pixmaps)
   endif (APPLE)
endif (MINGW)

if (APPLE)
     install (FILES
      ../fonts/gootville/Gootville.otf
      ../fonts/gootville/GootvilleText.otf
      ../fonts/mscore/mscore.ttf
      ../fonts/mscore/MScoreText.ttf
      ../fonts/MuseJazz.ttf
      ../fonts/FreeSerif.ttf
      ../fonts/FreeSerifBold.ttf
      ../fonts/FreeSans.ttf
      ../fonts/mscoreTab.ttf
      ../fonts/mscore-BC.ttf
      ../fonts/bravura/Bravura.otf
      ../fonts/bravura/BravuraText.otf
     DESTINATION ${Mscore_SHARE_NAME}${Mscore_INSTALL_NAME}fonts
     )
     install(DIRECTORY
      ${QT_INSTALL_PREFIX}/qml
      DESTINATION ${Mscore_SHARE_NAME}${Mscore_INSTALL_NAME}
      REGEX ".*QtWebkit.*" EXCLUDE
      REGEX ".*QtTest.*" EXCLUDE
      REGEX ".*QtSensors.*" EXCLUDE
      REGEX ".*QtGraphicalEffects.*" EXCLUDE
      REGEX ".*QtMultimedia.*" EXCLUDE
      REGEX ".*QtAudioEngine.*" EXCLUDE
      REGEX ".*_debug\\.dylib" EXCLUDE)
endif (APPLE)

ADD_DEPENDENCIES(${ExecutableName} mops1)
ADD_DEPENDENCIES(${ExecutableName} mops2)
<|MERGE_RESOLUTION|>--- conflicted
+++ resolved
@@ -264,12 +264,9 @@
       resourceManager.cpp downloadUtils.cpp
       textcursor.cpp continuouspanel.cpp accessibletoolbutton.cpp scoreaccessibility.cpp
       startcenter.cpp scoreBrowser.cpp scorePreview.cpp scoreInfo.cpp
-<<<<<<< HEAD
+      logindialog.cpp loginmanager.cpp uploadscoredialog.cpp breaksdialog.cpp searchComboBox.cpp
       logindialog.cpp loginmanager.cpp uploadscoredialog.cpp breaksdialog.cpp
       help.cpp help.h
-=======
-      logindialog.cpp loginmanager.cpp uploadscoredialog.cpp breaksdialog.cpp searchComboBox.cpp
->>>>>>> 93e06b32
 
       ${OMR_FILES}
       ${AUDIO}
