--- conflicted
+++ resolved
@@ -99,18 +99,8 @@
 
 void PageSettings::setScore(Score* s)
       {
-<<<<<<< HEAD
-      cs  = static_cast<MasterScore*>(s);
-      if (cs)
-            preview->setScore(cs->clone());
-      else
-            cs = s;
-            preview->setScore(cs);
-		
-=======
       cs = s;
       preview->setScore(cs);	
->>>>>>> 7e986643
       buttonApplyToAllParts->setEnabled(!cs->isMaster());
       updateValues();
       updatePreview(0);
