//=============================================================================
//  MuseScore
//  Linux Music Score Editor
//  $Id: actions.cpp 5657 2012-05-21 15:46:06Z lasconic $
//
//  Copyright (C) 2002-2011 Werner Schweer and others
//
//  This program is free software; you can redistribute it and/or modify
//  it under the terms of the GNU General Public License version 2.
//
//  This program is distributed in the hope that it will be useful,
//  but WITHOUT ANY WARRANTY; without even the implied warranty of
//  MERCHANTABILITY or FITNESS FOR A PARTICULAR PURPOSE.  See the
//  GNU General Public License for more details.
//
//  You should have received a copy of the GNU General Public License
//  along with this program; if not, write to the Free Software
//  Foundation, Inc., 675 Mass Ave, Cambridge, MA 02139, USA.
//=============================================================================

#include "config.h"
#include "musescore.h"
#include "libmscore/score.h"      // states
#include "icons.h"
#include "shortcut.h"

//---------------------------------------------------------
//    initial list of shortcuts
//---------------------------------------------------------

Shortcut Shortcut::sc[] = {
      Shortcut(
         STATE_ALL,
         0,
         "local-help",
         QT_TRANSLATE_NOOP("action","Local Handbook..."),  // Appears in menu
         QT_TRANSLATE_NOOP("action","Local handbook"),     // Appears in Edit > Preferences > Shortcuts
         QT_TRANSLATE_NOOP("action","Show local handbook") // Appears if you use Help > What's This?
         ),

      Shortcut(
         STATE_DISABLED | STATE_NORMAL | STATE_NOTE_ENTRY | STATE_EDIT
            | STATE_LYRICS_EDIT | STATE_PLAY,
         0,
         "file-open",
         QT_TRANSLATE_NOOP("action","Open..."),
         QT_TRANSLATE_NOOP("action","File open"),
         QT_TRANSLATE_NOOP("action","Load score from file"),
         fileOpen_ICON
         ),
      Shortcut(
         STATE_NORMAL | STATE_NOTE_ENTRY | STATE_EDIT | STATE_LYRICS_EDIT | STATE_PLAY,
         0,
         "file-save",
         QT_TRANSLATE_NOOP("action","Save"),
         QT_TRANSLATE_NOOP("action","File save"),
         QT_TRANSLATE_NOOP("action","Save score to file"),
         fileSave_ICON
         ),
      Shortcut(
         STATE_NORMAL | STATE_NOTE_ENTRY | STATE_EDIT | STATE_LYRICS_EDIT | STATE_PLAY,
         A_SCORE,
         "file-save-as",
         QT_TRANSLATE_NOOP("action","Save As..."),
         QT_TRANSLATE_NOOP("action","File save as"),
         QT_TRANSLATE_NOOP("action","Save score under a new file name"),
         fileSaveAs_ICON
         ),
      Shortcut(
         STATE_NORMAL | STATE_NOTE_ENTRY | STATE_EDIT | STATE_LYRICS_EDIT | STATE_PLAY,
         A_SCORE,
         "file-save-selection",
         QT_TRANSLATE_NOOP("action","Save Selection..."),
         QT_TRANSLATE_NOOP("action","Save Selection"),
         QT_TRANSLATE_NOOP("action","Save current selection as new score"),
         fileSaveAs_ICON
         ),
      Shortcut(
         STATE_NORMAL | STATE_NOTE_ENTRY | STATE_EDIT | STATE_LYRICS_EDIT | STATE_PLAY,
         A_SCORE,
         "file-save-a-copy",
         QT_TRANSLATE_NOOP("action","Save a Copy..."),
         QT_TRANSLATE_NOOP("action","File save a copy"),
         QT_TRANSLATE_NOOP("action","Save a copy of the score in addition to the current file")
         ),
      Shortcut(
         STATE_NORMAL | STATE_NOTE_ENTRY | STATE_EDIT | STATE_LYRICS_EDIT | STATE_PLAY,
         A_SCORE,
         "file-export",
         QT_TRANSLATE_NOOP("action","Export..."),
         QT_TRANSLATE_NOOP("action","Export score"),
         QT_TRANSLATE_NOOP("action","Save a copy of the score in various formats"),
         fileSave_ICON
         ),
      Shortcut(
         STATE_NORMAL | STATE_NOTE_ENTRY | STATE_EDIT | STATE_LYRICS_EDIT | STATE_PLAY,
         A_SCORE,
         "file-part-export",
         QT_TRANSLATE_NOOP("action","Export Parts..."),
         QT_TRANSLATE_NOOP("action","Export Parts"),
         QT_TRANSLATE_NOOP("action","Save a copy of the score's parts in various formats"),
         fileSave_ICON
         ),
      Shortcut(
         STATE_NORMAL | STATE_NOTE_ENTRY | STATE_EDIT | STATE_LYRICS_EDIT | STATE_PLAY,
         A_SCORE,
         "file-reload",
         QT_TRANSLATE_NOOP("action","Reload"),
         QT_TRANSLATE_NOOP("action","File reload"),
         QT_TRANSLATE_NOOP("action","Reload score from file")
         ),
      Shortcut(
         STATE_NORMAL | STATE_NOTE_ENTRY | STATE_EDIT | STATE_LYRICS_EDIT | STATE_PLAY,
         0,
         "file-close",
         QT_TRANSLATE_NOOP("action","Close"),
         QT_TRANSLATE_NOOP("action","File close"),
         QT_TRANSLATE_NOOP("action","Close current score")
         ),
      Shortcut(
         STATE_DISABLED | STATE_NORMAL | STATE_NOTE_ENTRY | STATE_EDIT | STATE_LYRICS_EDIT | STATE_PLAY,
         0,
         "file-new",
         Qt::ApplicationShortcut,
         QT_TRANSLATE_NOOP("action","New..."),
         QT_TRANSLATE_NOOP("action","File new"),
         QT_TRANSLATE_NOOP("action","Create new score"),
          fileNew_ICON
         ),
      Shortcut(
         STATE_NORMAL | STATE_NOTE_ENTRY | STATE_EDIT | STATE_LYRICS_EDIT | STATE_PLAY,
         A_SCORE,
         "print",
         QT_TRANSLATE_NOOP("action","Print..."),
         QT_TRANSLATE_NOOP("action","Print"),
         QT_TRANSLATE_NOOP("action","Print score"),
          print_ICON
         ),
      Shortcut(
         STATE_NORMAL | STATE_NOTE_ENTRY | STATE_EDIT | STATE_LYRICS_EDIT,
         0,
         "undo",
         Qt::ApplicationShortcut,
         QT_TRANSLATE_NOOP("action","Undo"),
         QT_TRANSLATE_NOOP("action","Undo"),
         QT_TRANSLATE_NOOP("action","Undo last change"),
          undo_ICON
         ),
      Shortcut(
         STATE_NORMAL | STATE_NOTE_ENTRY | STATE_EDIT | STATE_LYRICS_EDIT,
         0,
         "redo",
         Qt::ApplicationShortcut,
         QT_TRANSLATE_NOOP("action","Redo"),
         QT_TRANSLATE_NOOP("action","Redo"),
         QT_TRANSLATE_NOOP("action","Redo last undo"),
          redo_ICON
         ),
      Shortcut(
         STATE_NORMAL | STATE_NOTE_ENTRY | STATE_EDIT | STATE_LYRICS_EDIT,
         0,
         "cut",
         QT_TRANSLATE_NOOP("action","Cut"),
          cut_ICON
         ),
      Shortcut(
         STATE_NORMAL | STATE_NOTE_ENTRY | STATE_EDIT | STATE_LYRICS_EDIT | STATE_FOTO,
         0,
         "copy",
         QT_TRANSLATE_NOOP("action","Copy"),
          copy_ICON
         ),
      Shortcut(
         STATE_NORMAL | STATE_NOTE_ENTRY | STATE_EDIT | STATE_LYRICS_EDIT,
         0,
         "paste",
         Qt::ApplicationShortcut,
         QT_TRANSLATE_NOOP("action","Paste"),
          paste_ICON
         ),
      Shortcut(
         STATE_NORMAL | STATE_NOTE_ENTRY,
         0,
         "instruments",
         QT_TRANSLATE_NOOP("action","Instruments..."),
         QT_TRANSLATE_NOOP("action","Show instruments dialog")
         ),
      Shortcut(
         STATE_NORMAL | STATE_NOTE_ENTRY,
         0,
         "note-input",
         QT_TRANSLATE_NOOP("action","Note Input"),
         QT_TRANSLATE_NOOP("action","Note input mode"),
          noteEntry_ICON
         ),
      Shortcut(
         STATE_NORMAL | STATE_NOTE_ENTRY,
         A_CMD,
         "pitch-spell",
         QT_TRANSLATE_NOOP("action","Respell pitches")
         ),
      Shortcut(
//         STATE_NORMAL | STATE_NOTE_ENTRY,           // removed from STATE_NOTE_ENTRY_TAB state
         STATE_NORMAL | STATE_NOTE_ENTRY_PITCHED | STATE_NOTE_ENTRY_DRUM,
         0,
         "interval1",
         QT_TRANSLATE_NOOP("action","Unison Above"),
         QT_TRANSLATE_NOOP("action","Enter unison above")
         ),
      Shortcut(
//         STATE_NORMAL | STATE_NOTE_ENTRY,           // removed from STATE_NOTE_ENTRY_TAB state
         STATE_NORMAL | STATE_NOTE_ENTRY_PITCHED | STATE_NOTE_ENTRY_DRUM,
         0,
         "interval2",
         QT_TRANSLATE_NOOP("action","Second Above"),
         QT_TRANSLATE_NOOP("action","Enter second above")
         ),
      Shortcut(
//         STATE_NORMAL | STATE_NOTE_ENTRY,           // removed from STATE_NOTE_ENTRY_TAB state
         STATE_NORMAL | STATE_NOTE_ENTRY_PITCHED | STATE_NOTE_ENTRY_DRUM,
         0,
         "interval3",
         QT_TRANSLATE_NOOP("action","Third Above"),
         QT_TRANSLATE_NOOP("action","Enter third above")
         ),
      Shortcut(
//         STATE_NORMAL | STATE_NOTE_ENTRY,           // removed from STATE_NOTE_ENTRY_TAB state
         STATE_NORMAL | STATE_NOTE_ENTRY_PITCHED | STATE_NOTE_ENTRY_DRUM,
         0,
         "interval4",
         QT_TRANSLATE_NOOP("action","Fourth Above"),
         QT_TRANSLATE_NOOP("action","Enter fourth above")
         ),
      Shortcut(
//         STATE_NORMAL | STATE_NOTE_ENTRY,           // removed from STATE_NOTE_ENTRY_TAB state
         STATE_NORMAL | STATE_NOTE_ENTRY_PITCHED | STATE_NOTE_ENTRY_DRUM,
         0,
         "interval5",
         QT_TRANSLATE_NOOP("action","Fifth Above"),
         QT_TRANSLATE_NOOP("action","Enter fifth above")
         ),
      Shortcut(
//         STATE_NORMAL | STATE_NOTE_ENTRY,           // removed from STATE_NOTE_ENTRY_TAB state
         STATE_NORMAL | STATE_NOTE_ENTRY_PITCHED | STATE_NOTE_ENTRY_DRUM,
         0,
         "interval6",
         QT_TRANSLATE_NOOP("action","Sixth Above"),
         QT_TRANSLATE_NOOP("action","Enter sixth above")
         ),
      Shortcut(
//         STATE_NORMAL | STATE_NOTE_ENTRY,           // removed from STATE_NOTE_ENTRY_TAB state
         STATE_NORMAL | STATE_NOTE_ENTRY_PITCHED | STATE_NOTE_ENTRY_DRUM,
         0,
         "interval7",
         QT_TRANSLATE_NOOP("action","Seventh Above"),
         QT_TRANSLATE_NOOP("action","Enter seventh above")
         ),
      Shortcut(
//         STATE_NORMAL | STATE_NOTE_ENTRY,           // removed from STATE_NOTE_ENTRY_TAB state
         STATE_NORMAL | STATE_NOTE_ENTRY_PITCHED | STATE_NOTE_ENTRY_DRUM,
         0,
         "interval8",
         QT_TRANSLATE_NOOP("action","Octave Above"),
         QT_TRANSLATE_NOOP("action","Enter octave above")
         ),
      Shortcut(
//         STATE_NORMAL | STATE_NOTE_ENTRY,           // removed from STATE_NOTE_ENTRY_TAB state
         STATE_NORMAL | STATE_NOTE_ENTRY_PITCHED | STATE_NOTE_ENTRY_DRUM,
         0,
         "interval9",
         QT_TRANSLATE_NOOP("action","Ninth Above"),
         QT_TRANSLATE_NOOP("action","Enter ninth above")
         ),
      Shortcut(
//         STATE_NORMAL | STATE_NOTE_ENTRY,           // removed from STATE_NOTE_ENTRY_TAB state
         STATE_NORMAL | STATE_NOTE_ENTRY_PITCHED | STATE_NOTE_ENTRY_DRUM,
         0,
         "interval-2",
         QT_TRANSLATE_NOOP("action","Second Below"),
         QT_TRANSLATE_NOOP("action","Enter second below")
         ),
      Shortcut(
//         STATE_NORMAL | STATE_NOTE_ENTRY,           // removed from STATE_NOTE_ENTRY_TAB state
         STATE_NORMAL | STATE_NOTE_ENTRY_PITCHED | STATE_NOTE_ENTRY_DRUM,
         0,
         "interval-3",
         QT_TRANSLATE_NOOP("action","Third Below"),
         QT_TRANSLATE_NOOP("action","Enter third below")
         ),
      Shortcut(
//         STATE_NORMAL | STATE_NOTE_ENTRY,           // removed from STATE_NOTE_ENTRY_TAB state
         STATE_NORMAL | STATE_NOTE_ENTRY_PITCHED | STATE_NOTE_ENTRY_DRUM,
         0,
         "interval-4",
         QT_TRANSLATE_NOOP("action","Fourth Below"),
         QT_TRANSLATE_NOOP("action","Enter fourth below")
         ),
      Shortcut(
//         STATE_NORMAL | STATE_NOTE_ENTRY,           // removed from STATE_NOTE_ENTRY_TAB state
         STATE_NORMAL | STATE_NOTE_ENTRY_PITCHED | STATE_NOTE_ENTRY_DRUM,
         0,
         "interval-5",
         QT_TRANSLATE_NOOP("action","Fifth Below"),
         QT_TRANSLATE_NOOP("action","Enter fifth below")
         ),
      Shortcut(
//         STATE_NORMAL | STATE_NOTE_ENTRY,           // removed from STATE_NOTE_ENTRY_TAB state
         STATE_NORMAL | STATE_NOTE_ENTRY_PITCHED | STATE_NOTE_ENTRY_DRUM,
         0,
         "interval-6",
         QT_TRANSLATE_NOOP("action","Sixth Below"),
         QT_TRANSLATE_NOOP("action","Enter sixth below")
         ),
      Shortcut(
//         STATE_NORMAL | STATE_NOTE_ENTRY,           // removed from STATE_NOTE_ENTRY_TAB state
         STATE_NORMAL | STATE_NOTE_ENTRY_PITCHED | STATE_NOTE_ENTRY_DRUM,
         0,
         "interval-7",
         QT_TRANSLATE_NOOP("action","Seventh Below"),
         QT_TRANSLATE_NOOP("action","Enter seventh below")
         ),
      Shortcut(
//         STATE_NORMAL | STATE_NOTE_ENTRY,           // removed from STATE_NOTE_ENTRY_TAB state
         STATE_NORMAL | STATE_NOTE_ENTRY_PITCHED | STATE_NOTE_ENTRY_DRUM,
         0,
         "interval-8",
         QT_TRANSLATE_NOOP("action","Octave Below"),
         QT_TRANSLATE_NOOP("action","Enter octave below")
         ),
      Shortcut(
//         STATE_NORMAL | STATE_NOTE_ENTRY,           // removed from STATE_NOTE_ENTRY_TAB state
         STATE_NORMAL | STATE_NOTE_ENTRY_PITCHED | STATE_NOTE_ENTRY_DRUM,
         0,
         "interval-9",
         QT_TRANSLATE_NOOP("action","Ninth Below"),
         QT_TRANSLATE_NOOP("action","Enter ninth below")
         ),
      Shortcut(
//         STATE_NORMAL | STATE_NOTE_ENTRY,           // removed from STATE_NOTE_ENTRY_TAB state
         STATE_NORMAL | STATE_NOTE_ENTRY_PITCHED | STATE_NOTE_ENTRY_DRUM,
         0,
         "note-a",
         QT_TRANSLATE_NOOP("action","A"),
         QT_TRANSLATE_NOOP("action","Enter note A")
         ),
      Shortcut(
//         STATE_NORMAL | STATE_NOTE_ENTRY,           // removed from STATE_NOTE_ENTRY_TAB state
         STATE_NORMAL | STATE_NOTE_ENTRY_PITCHED | STATE_NOTE_ENTRY_DRUM,
         0,
         "note-b",
         QT_TRANSLATE_NOOP("action","B"),
         QT_TRANSLATE_NOOP("action","Enter note B")
         ),
      Shortcut(
//         STATE_NORMAL | STATE_NOTE_ENTRY,           // removed from STATE_NOTE_ENTRY_TAB state
         STATE_NORMAL | STATE_NOTE_ENTRY_PITCHED | STATE_NOTE_ENTRY_DRUM,
         0,
         "note-c",
         QT_TRANSLATE_NOOP("action","C"),
         QT_TRANSLATE_NOOP("action","Enter note C")
         ),
      Shortcut(
//         STATE_NORMAL | STATE_NOTE_ENTRY,           // removed from STATE_NOTE_ENTRY_TAB state
         STATE_NORMAL | STATE_NOTE_ENTRY_PITCHED | STATE_NOTE_ENTRY_DRUM,
         0,
         "note-d",
         QT_TRANSLATE_NOOP("action","D"),
         QT_TRANSLATE_NOOP("action","Enter note D")
         ),
      Shortcut(
//         STATE_NORMAL | STATE_NOTE_ENTRY,           // removed from STATE_NOTE_ENTRY_TAB state
         STATE_NORMAL | STATE_NOTE_ENTRY_PITCHED | STATE_NOTE_ENTRY_DRUM,
         0,
         "note-e",
         QT_TRANSLATE_NOOP("action","E"),
         QT_TRANSLATE_NOOP("action","Enter note E")
         ),
      Shortcut(
//         STATE_NORMAL | STATE_NOTE_ENTRY,           // removed from STATE_NOTE_ENTRY_TAB state
         STATE_NORMAL | STATE_NOTE_ENTRY_PITCHED | STATE_NOTE_ENTRY_DRUM,
         0,
         "note-f",
         QT_TRANSLATE_NOOP("action","F"),
         QT_TRANSLATE_NOOP("action","Enter note F")
         ),
      Shortcut(
//         STATE_NORMAL | STATE_NOTE_ENTRY,           // removed from STATE_NOTE_ENTRY_TAB state
         STATE_NORMAL | STATE_NOTE_ENTRY_PITCHED | STATE_NOTE_ENTRY_DRUM,
         0,
         "note-g",
         QT_TRANSLATE_NOOP("action","G"),
         QT_TRANSLATE_NOOP("action","Enter note G")
         ),
      Shortcut(
//         STATE_NORMAL | STATE_NOTE_ENTRY,           // removed from STATE_NOTE_ENTRY_TAB state
         STATE_NORMAL | STATE_NOTE_ENTRY_PITCHED | STATE_NOTE_ENTRY_DRUM,
         0,
         "chord-a",
         QT_TRANSLATE_NOOP("action","Add A"),
         QT_TRANSLATE_NOOP("action","Add note A to chord")
         ),
      Shortcut(
//         STATE_NORMAL | STATE_NOTE_ENTRY,           // removed from STATE_NOTE_ENTRY_TAB state
         STATE_NORMAL | STATE_NOTE_ENTRY_PITCHED | STATE_NOTE_ENTRY_DRUM,
         0,
         "chord-b",
         QT_TRANSLATE_NOOP("action","Add B"),
         QT_TRANSLATE_NOOP("action","Add note B to chord")
         ),
      Shortcut(
//         STATE_NORMAL | STATE_NOTE_ENTRY,           // removed from STATE_NOTE_ENTRY_TAB state
         STATE_NORMAL | STATE_NOTE_ENTRY_PITCHED | STATE_NOTE_ENTRY_DRUM,
         0,
         "chord-c",
         QT_TRANSLATE_NOOP("action","Add C"),
         QT_TRANSLATE_NOOP("action","Add note C to chord")
         ),
      Shortcut(
//         STATE_NORMAL | STATE_NOTE_ENTRY,           // removed from STATE_NOTE_ENTRY_TAB state
         STATE_NORMAL | STATE_NOTE_ENTRY_PITCHED | STATE_NOTE_ENTRY_DRUM,
         0,
         "chord-d",
         QT_TRANSLATE_NOOP("action","Add D"),
         QT_TRANSLATE_NOOP("action","Add note D to chord")
         ),
      Shortcut(
//         STATE_NORMAL | STATE_NOTE_ENTRY,           // removed from STATE_NOTE_ENTRY_TAB state
         STATE_NORMAL | STATE_NOTE_ENTRY_PITCHED | STATE_NOTE_ENTRY_DRUM,
         0,
         "chord-e",
         QT_TRANSLATE_NOOP("action","Add E"),
         QT_TRANSLATE_NOOP("action","Add note E to chord")
         ),
      Shortcut(
//         STATE_NORMAL | STATE_NOTE_ENTRY,           // removed from STATE_NOTE_ENTRY_TAB state
         STATE_NORMAL | STATE_NOTE_ENTRY_PITCHED | STATE_NOTE_ENTRY_DRUM,
         0,
         "chord-f",
         QT_TRANSLATE_NOOP("action","Add F"),
         QT_TRANSLATE_NOOP("action","Add note F to chord")
         ),
      Shortcut(
//         STATE_NORMAL | STATE_NOTE_ENTRY,           // removed from STATE_NOTE_ENTRY_TAB state
         STATE_NORMAL | STATE_NOTE_ENTRY_PITCHED | STATE_NOTE_ENTRY_DRUM,
         0,
         "chord-g",
         QT_TRANSLATE_NOOP("action","Add G"),
         QT_TRANSLATE_NOOP("action","Add note G to chord")
         ),
      Shortcut(
//         STATE_NORMAL | STATE_NOTE_ENTRY,           // removed from STATE_NOTE_ENTRY_TAB state
         STATE_NORMAL | STATE_NOTE_ENTRY_PITCHED | STATE_NOTE_ENTRY_DRUM,
         0,
         "insert-a",
         QT_TRANSLATE_NOOP("action","Insert A"),
         QT_TRANSLATE_NOOP("action","Insert note A")
         ),
      Shortcut(
//         STATE_NORMAL | STATE_NOTE_ENTRY,           // removed from STATE_NOTE_ENTRY_TAB state
         STATE_NORMAL | STATE_NOTE_ENTRY_PITCHED | STATE_NOTE_ENTRY_DRUM,
         0,
         "insert-b",
         QT_TRANSLATE_NOOP("action","Insert B"),
         QT_TRANSLATE_NOOP("action","Insert note B")
         ),
      Shortcut(
//         STATE_NORMAL | STATE_NOTE_ENTRY,           // removed from STATE_NOTE_ENTRY_TAB state
         STATE_NORMAL | STATE_NOTE_ENTRY_PITCHED | STATE_NOTE_ENTRY_DRUM,
         0,
         "insert-c",
         QT_TRANSLATE_NOOP("action","Insert C"),
         QT_TRANSLATE_NOOP("action","Insert note C")
         ),
      Shortcut(
//         STATE_NORMAL | STATE_NOTE_ENTRY,           // removed from STATE_NOTE_ENTRY_TAB state
         STATE_NORMAL | STATE_NOTE_ENTRY_PITCHED | STATE_NOTE_ENTRY_DRUM,
         0,
         "insert-d",
         QT_TRANSLATE_NOOP("action","Insert D"),
         QT_TRANSLATE_NOOP("action","Insert note D")
         ),
      Shortcut(
//         STATE_NORMAL | STATE_NOTE_ENTRY,           // removed from STATE_NOTE_ENTRY_TAB state
         STATE_NORMAL | STATE_NOTE_ENTRY_PITCHED | STATE_NOTE_ENTRY_DRUM,
         0,
         "insert-e",
         QT_TRANSLATE_NOOP("action","Insert E"),
         QT_TRANSLATE_NOOP("action","Insert note E")
         ),
      Shortcut(
//         STATE_NORMAL | STATE_NOTE_ENTRY,           // removed from STATE_NOTE_ENTRY_TAB state
         STATE_NORMAL | STATE_NOTE_ENTRY_PITCHED | STATE_NOTE_ENTRY_DRUM,
         0,
         "insert-f",
         QT_TRANSLATE_NOOP("action","Insert F"),
         QT_TRANSLATE_NOOP("action","Insert note F")
         ),
      Shortcut(
//         STATE_NORMAL | STATE_NOTE_ENTRY,           // removed from STATE_NOTE_ENTRY_TAB state
         STATE_NORMAL | STATE_NOTE_ENTRY_PITCHED | STATE_NOTE_ENTRY_DRUM,
         0,
         "insert-g",
         QT_TRANSLATE_NOOP("action","Insert G"),
         QT_TRANSLATE_NOOP("action","Insert note G")
         ),
      Shortcut(
         STATE_NORMAL | STATE_NOTE_ENTRY,
         0,
         "rest",
         QT_TRANSLATE_NOOP("action","Rest"),
         QT_TRANSLATE_NOOP("action","Enter rest"),
          quartrest_ICON
         ),
      Shortcut(
         STATE_NORMAL | STATE_NOTE_ENTRY,
         A_CMD,
         "add-staccato",
         QT_TRANSLATE_NOOP("action","Staccato"),
         QT_TRANSLATE_NOOP("action","Add staccato")
         ),
      Shortcut(
         STATE_NORMAL | STATE_NOTE_ENTRY,
         A_CMD,
         "add-tenuto",
         QT_TRANSLATE_NOOP("action","Tenuto"),
         QT_TRANSLATE_NOOP("action","Add tenuto")
         ),
      Shortcut(
         STATE_NORMAL | STATE_NOTE_ENTRY,
         A_CMD,
         "add-trill",
         QT_TRANSLATE_NOOP("action","Trill"),
         QT_TRANSLATE_NOOP("action","Add trill")
         ),
      Shortcut(
        STATE_NORMAL | STATE_NOTE_ENTRY,
        A_CMD,
        "add-marcato",
        QT_TRANSLATE_NOOP("action","Marcato"),
        QT_TRANSLATE_NOOP("action","Add marcato")
        ),
      Shortcut(
         STATE_NORMAL | STATE_NOTE_ENTRY,
         A_CMD,
         "stretch+",
         QT_TRANSLATE_NOOP("action","Add More Stretch"),
         QT_TRANSLATE_NOOP("action","Add More Stretch"),
         QT_TRANSLATE_NOOP("action","Add more stretch to selected measure")
         ),
      Shortcut(
         STATE_NORMAL | STATE_NOTE_ENTRY,
         A_CMD,
         "stretch-",
         QT_TRANSLATE_NOOP("action","Add Less Stretch"),
         QT_TRANSLATE_NOOP("action","Less stretch"),
         QT_TRANSLATE_NOOP("action","Add less stretch to selected measure")
         ),
      Shortcut(
         STATE_NORMAL | STATE_NOTE_ENTRY,
         A_CMD,
         "reset-beammode",
         QT_TRANSLATE_NOOP("action","Reset Beam Mode"),
         QT_TRANSLATE_NOOP("action","Reset Beam Mode"),
         QT_TRANSLATE_NOOP("action","Reset beam mode of selected measures")
         ),
      Shortcut(
         STATE_NORMAL | STATE_NOTE_ENTRY,
         A_CMD,
         "flip",
         QT_TRANSLATE_NOOP("action","Flip direction"),
          flip_ICON
         ),
      Shortcut(
         STATE_NORMAL | STATE_NOTE_ENTRY,
         A_CMD,
         "pitch-up",
         QT_TRANSLATE_NOOP("action","Up"),
         QT_TRANSLATE_NOOP("action","Pitch up")
         ),
      Shortcut(
         STATE_NORMAL | STATE_NOTE_ENTRY,
         A_CMD,
         "pitch-up-diatonic",
         QT_TRANSLATE_NOOP("action","Diatonic up"),
         QT_TRANSLATE_NOOP("action","Diatonic pitch up")
         ),
      Shortcut(
         STATE_NORMAL | STATE_NOTE_ENTRY,
         A_CMD,
         "pitch-up-octave",
         QT_TRANSLATE_NOOP("action","Up Octave"),
         QT_TRANSLATE_NOOP("action","Pitch up octave"),
         QT_TRANSLATE_NOOP("action","Pitch up by an octave")
         ),
      Shortcut(
//         STATE_NORMAL | STATE_NOTE_ENTRY,           // removed from STATE_NOTE_ENTRY_TAB state
         STATE_NORMAL | STATE_NOTE_ENTRY_PITCHED | STATE_NOTE_ENTRY_DRUM,
         A_CMD,
         "up-chord",
         QT_TRANSLATE_NOOP("action","Up Note in Chord"),
         QT_TRANSLATE_NOOP("action","Go to higher pitched note in chord")
         ),
      Shortcut(
         STATE_NORMAL | STATE_NOTE_ENTRY,
         A_CMD,
         "top-chord",
         QT_TRANSLATE_NOOP("action","Top Note in Chord"),
         QT_TRANSLATE_NOOP("action","Go to top note in chord")
         ),
      Shortcut(
         STATE_NORMAL | STATE_NOTE_ENTRY,
         A_CMD,
         "move-up",
         QT_TRANSLATE_NOOP("action","Move up")
         ),
      Shortcut(
         STATE_NORMAL | STATE_NOTE_ENTRY,
         A_CMD,
         "pitch-down",
         QT_TRANSLATE_NOOP("action","Down"),
         QT_TRANSLATE_NOOP("action","Pitch down")
         ),
      Shortcut(
         STATE_NORMAL | STATE_NOTE_ENTRY,
         A_CMD,
         "pitch-down-diatonic",
         QT_TRANSLATE_NOOP("action","Diatonic down"),
         QT_TRANSLATE_NOOP("action","Diatonic pitch down")
         ),
      Shortcut(
         STATE_NORMAL | STATE_NOTE_ENTRY,
         A_CMD,
         "pitch-down-octave",
         QT_TRANSLATE_NOOP("action","Down octave"),
         QT_TRANSLATE_NOOP("action","Pitch down octave"),
         QT_TRANSLATE_NOOP("action","Pitch down by an octave")
         ),
      Shortcut(
//         STATE_NORMAL | STATE_NOTE_ENTRY,           // removed from STATE_NOTE_ENTRY_TAB state
         STATE_NORMAL | STATE_NOTE_ENTRY_PITCHED | STATE_NOTE_ENTRY_DRUM,
         A_CMD,
         "down-chord",
         QT_TRANSLATE_NOOP("action","Down Note in Chord"),
         QT_TRANSLATE_NOOP("action","Go to lower pitched note in chord"),
         QT_TRANSLATE_NOOP("action","Go to lower pitched note in chord")
         ),
      Shortcut(
         STATE_NORMAL | STATE_NOTE_ENTRY,
         A_CMD,
         "bottom-chord",
         QT_TRANSLATE_NOOP("action","Bottom Note in Chord"),
         QT_TRANSLATE_NOOP("action","Go to bottom note in chord")
         ),
      Shortcut(
         STATE_NORMAL | STATE_NOTE_ENTRY,
         A_CMD,
         "move-down",
         QT_TRANSLATE_NOOP("action","Move down"),
         QT_TRANSLATE_NOOP("action","Move down")
         ),
      Shortcut(
         STATE_NORMAL | STATE_NOTE_ENTRY,
         0,
         "prev-chord",
         QT_TRANSLATE_NOOP("action","Previous chord")
         ),
      Shortcut(
         STATE_NORMAL | STATE_NOTE_ENTRY,
         0,
         "prev-measure",
         QT_TRANSLATE_NOOP("action","Previous measure")
         ),
      Shortcut(
         STATE_NORMAL | STATE_NOTE_ENTRY,
         0,
         "next-chord",
         QT_TRANSLATE_NOOP("action","Next chord")
         ),
      Shortcut(
         STATE_NORMAL | STATE_NOTE_ENTRY,
         0,
         "next-measure",
         QT_TRANSLATE_NOOP("action","Next measure")
         ),
      Shortcut(
         STATE_NORMAL,
         0,
         "select-prev-chord",
         QT_TRANSLATE_NOOP("action","Add previous chord to selection")
         ),
      Shortcut(
         STATE_NORMAL,
         0,
         "select-prev-measure",
         QT_TRANSLATE_NOOP("action","Select to beginning of measure")
         ),
      Shortcut(
         STATE_NORMAL,
         0,
         "select-next-chord",
         QT_TRANSLATE_NOOP("action","Add next chord to selection")
         ),
      Shortcut(
         STATE_NORMAL,
         0,
         "select-section",
         QT_TRANSLATE_NOOP("action","Select Section")
         ),
      Shortcut(
         STATE_NOTE_ENTRY,
         0,
         "move-right",
         QT_TRANSLATE_NOOP("action","Move chord/rest right")
         ),
      Shortcut(
         STATE_NOTE_ENTRY,
         0,
         "move-left",
         QT_TRANSLATE_NOOP("action","Move chord/rest left")
         ),
      Shortcut(
         STATE_NORMAL,
         0,
         "select-next-measure",
         QT_TRANSLATE_NOOP("action","Select to end of measure")
         ),
      Shortcut(
         STATE_NORMAL,
         0,
         "select-begin-line",
         QT_TRANSLATE_NOOP("action","Select to beginning of line")
         ),
      Shortcut(
         STATE_NORMAL,
         0,
         "select-end-line",
         QT_TRANSLATE_NOOP("action","Select to end of line")
         ),
      Shortcut(
         STATE_NORMAL,
         0,
         "select-begin-score",
         QT_TRANSLATE_NOOP("action","Select to beginning of score")
         ),
      Shortcut(
         STATE_NORMAL,
         0,
         "select-end-score",
         QT_TRANSLATE_NOOP("action","Select to end of score")
         ),
      Shortcut(
         STATE_NORMAL | STATE_NOTE_ENTRY,
         0,
         "select-staff-above",
         QT_TRANSLATE_NOOP("action","Add staff above to selection")
         ),
      Shortcut(
         STATE_NORMAL | STATE_NOTE_ENTRY,
         0,
         "select-staff-below",
         QT_TRANSLATE_NOOP("action","Add staff below to selection")
         ),
      Shortcut(
         STATE_NORMAL | STATE_NOTE_ENTRY,
         0,
         "page-prev",
         QT_TRANSLATE_NOOP("action","Page: previous")
         ),
      Shortcut(
         STATE_NORMAL | STATE_NOTE_ENTRY,
         0,
         "page-next",
         QT_TRANSLATE_NOOP("action","Page: next")
         ),
      Shortcut(
         STATE_NORMAL | STATE_NOTE_ENTRY,
         0,
         "page-top",
         QT_TRANSLATE_NOOP("action","Page: top")
         ),
      Shortcut(
         STATE_NORMAL | STATE_NOTE_ENTRY,
         0,
         "page-end",
         QT_TRANSLATE_NOOP("action","Page: end")
         ),
      Shortcut(
         STATE_NORMAL | STATE_NOTE_ENTRY,
         0,
         "add-slur",
         QT_TRANSLATE_NOOP("action","Add slur")
         ),
      Shortcut(
         STATE_NORMAL | STATE_NOTE_ENTRY,
         A_CMD,
         "add-hairpin",
         QT_TRANSLATE_NOOP("action","Crescendo")
         ),
      Shortcut(
         STATE_NORMAL | STATE_NOTE_ENTRY,
         A_CMD,
         "add-hairpin-reverse",
         QT_TRANSLATE_NOOP("action","Decrescendo")
         ),
      Shortcut(
         STATE_NORMAL | STATE_NOTE_ENTRY | STATE_EDIT | STATE_LYRICS_EDIT | STATE_PLAY | STATE_SEARCH | STATE_FOTO,
         0,
         "escape",
         QT_TRANSLATE_NOOP("action","Escape")
         ),
      Shortcut(
         STATE_NORMAL | STATE_NOTE_ENTRY,
         A_CMD,
         "delete",
         QT_TRANSLATE_NOOP("action","Delete"),
         QT_TRANSLATE_NOOP("action","Delete"),
         QT_TRANSLATE_NOOP("action","Delete contents of the selected measures")
         ),
      Shortcut(
         STATE_NORMAL,
         A_CMD,
         "time-delete",
         QT_TRANSLATE_NOOP("action","Timewise delete"),
         QT_TRANSLATE_NOOP("action","Timewise Delete"),
         QT_TRANSLATE_NOOP("action","Delete element and duration")
         ),
      Shortcut(
         STATE_NORMAL,
         A_CMD,
         "delete-measures",
         QT_TRANSLATE_NOOP("action","Delete Selected Measures")
         ),
      Shortcut(
         STATE_NORMAL | STATE_NOTE_ENTRY,
         0,
         "append-measure",
         QT_TRANSLATE_NOOP("action","Append One Measure")
         ),
      Shortcut(
         STATE_NORMAL | STATE_NOTE_ENTRY,
         0,
         "append-measures",
         QT_TRANSLATE_NOOP("action","Append Measures..."),
         QT_TRANSLATE_NOOP("action","Append measures")
         ),
      Shortcut(
         STATE_NORMAL | STATE_NOTE_ENTRY,
         0,
         "insert-measure",
         QT_TRANSLATE_NOOP("action","Insert One Measure"),
         measure_ICON
         ),
      Shortcut(
         STATE_NORMAL | STATE_NOTE_ENTRY,
         0,
         "insert-measures",
         QT_TRANSLATE_NOOP("action","Insert Measures..."),
         QT_TRANSLATE_NOOP("action","Insert measures")
         ),
      Shortcut(
         STATE_NORMAL | STATE_NOTE_ENTRY,
         0,
         "insert-hbox",
         QT_TRANSLATE_NOOP("action","Insert Horizontal Frame"),
         hframe_ICON
         ),
      Shortcut(
         STATE_NORMAL | STATE_NOTE_ENTRY,
         0,
         "insert-textframe",
         QT_TRANSLATE_NOOP("action","Insert Text Frame"),
         tframe_ICON
         ),
      Shortcut(
         STATE_NORMAL | STATE_NOTE_ENTRY,
         0,
         "append-textframe",
         QT_TRANSLATE_NOOP("action","Append Text Frame")
         ),
      Shortcut(
         STATE_NORMAL | STATE_NOTE_ENTRY,
         0,
         "insert-fretframe",
         QT_TRANSLATE_NOOP("action","Insert Fret Diagram Frame"),
         fframe_ICON
         ),
      Shortcut(
         STATE_NORMAL | STATE_NOTE_ENTRY,
         0,
         "insert-vbox",
         QT_TRANSLATE_NOOP("action","Insert Vertical Frame"),
         vframe_ICON
         ),
      Shortcut(
         STATE_NORMAL | STATE_NOTE_ENTRY,
         0,
         "append-hbox",
         QT_TRANSLATE_NOOP("action","Append Horizontal Frame")
         ),
      Shortcut(
         STATE_NORMAL | STATE_NOTE_ENTRY,
         0,
         "append-vbox",
         QT_TRANSLATE_NOOP("action","Append Vertical Frame")
         ),
      Shortcut(
         STATE_NORMAL | STATE_NOTE_ENTRY,
         0,
         "duplet",
         QT_TRANSLATE_NOOP("action","Duplet")
         ),
      Shortcut(
         STATE_NORMAL | STATE_NOTE_ENTRY,
         0,
         "triplet",
         QT_TRANSLATE_NOOP("action","Triplet")
         ),
      Shortcut(
         STATE_NORMAL | STATE_NOTE_ENTRY,
         0,
         "quadruplet",
         QT_TRANSLATE_NOOP("action","Quadruplet")
         ),
      Shortcut(
         STATE_NORMAL | STATE_NOTE_ENTRY,
         0,
         "quintuplet",
         QT_TRANSLATE_NOOP("action","Quintuplet")
         ),
      Shortcut(
         STATE_NORMAL | STATE_NOTE_ENTRY,
         0,
         "sextuplet",
         QT_TRANSLATE_NOOP("action","Sextuplet")
         ),
      Shortcut(
         STATE_NORMAL | STATE_NOTE_ENTRY,
         0,
         "septuplet",
         QT_TRANSLATE_NOOP("action","Septuplet")
         ),
      Shortcut(
         STATE_NORMAL | STATE_NOTE_ENTRY,
         0,
         "octuplet",
         QT_TRANSLATE_NOOP("action","Octuplet")
         ),
      Shortcut(
         STATE_NORMAL | STATE_NOTE_ENTRY,
         0,
         "nonuplet",
         QT_TRANSLATE_NOOP("action","Nonuplet")
         ),
      Shortcut(
         STATE_NORMAL | STATE_NOTE_ENTRY,
         0,
         "tuplet-dialog",
         QT_TRANSLATE_NOOP("action","Other..."),
         QT_TRANSLATE_NOOP("action","Other tuplets")
         ),
      Shortcut(
         STATE_NORMAL | STATE_NOTE_ENTRY,
         A_CMD,
         "note-longa",
         QT_TRANSLATE_NOOP("action","Longa"),
         QT_TRANSLATE_NOOP("action","Note duration: longa"),
         QT_TRANSLATE_NOOP("action","Longa"),
          longaUp_ICON
         ),
      Shortcut(
         STATE_NORMAL | STATE_NOTE_ENTRY,
         A_CMD,
         "note-breve",
         QT_TRANSLATE_NOOP("action","Double whole note"),
         QT_TRANSLATE_NOOP("action","Note duration: double whole"),
         QT_TRANSLATE_NOOP("action","Double whole note"),
          brevis_ICON
         ),
      Shortcut(
         STATE_NORMAL | STATE_NOTE_ENTRY,
         A_CMD,
         "pad-note-1",
         QT_TRANSLATE_NOOP("action","Whole note"),
         QT_TRANSLATE_NOOP("action","Note duration: whole"),
         QT_TRANSLATE_NOOP("action","Whole note"),
          note_ICON
         ),
      Shortcut(
         STATE_NORMAL | STATE_NOTE_ENTRY,
         A_CMD,
         "pad-note-2",
         QT_TRANSLATE_NOOP("action","Half note"),
         QT_TRANSLATE_NOOP("action","Note duration: half"),
         QT_TRANSLATE_NOOP("action","Half note"),
          note2_ICON
         ),
      Shortcut(
         STATE_NORMAL | STATE_NOTE_ENTRY,
         A_CMD,
         "pad-note-4",
         QT_TRANSLATE_NOOP("action","Quarter note"),
         QT_TRANSLATE_NOOP("action","Note duration: quarter"),
         QT_TRANSLATE_NOOP("action","Quarter note"),
          note4_ICON
         ),
      Shortcut(
         STATE_NORMAL | STATE_NOTE_ENTRY,
         A_CMD,
         "pad-note-8",
         QT_TRANSLATE_NOOP("action","8th note"),
         QT_TRANSLATE_NOOP("action","Note duration: 8th"),
         QT_TRANSLATE_NOOP("action","8th note"),
          note8_ICON
         ),
      Shortcut(
         STATE_NORMAL | STATE_NOTE_ENTRY,
         A_CMD,
         "pad-note-16",
         QT_TRANSLATE_NOOP("action","16th note"),
         QT_TRANSLATE_NOOP("action","Note duration: 16th"),
         QT_TRANSLATE_NOOP("action","16th note"),
          note16_ICON
         ),
      Shortcut(
         STATE_NORMAL | STATE_NOTE_ENTRY,
         A_CMD,
         "pad-note-32",
         QT_TRANSLATE_NOOP("action","32nd note"),
         QT_TRANSLATE_NOOP("action","Note duration: 32nd"),
         QT_TRANSLATE_NOOP("action","32nd note"),
          note32_ICON
         ),
      Shortcut(
         STATE_NORMAL | STATE_NOTE_ENTRY,
         A_CMD,
         "pad-note-64",
         QT_TRANSLATE_NOOP("action","64th note"),
         QT_TRANSLATE_NOOP("action","Note duration: 64th"),
         QT_TRANSLATE_NOOP("action","64th note"),
          note64_ICON
         ),
      Shortcut(
         STATE_NORMAL | STATE_NOTE_ENTRY,
         A_CMD,
         "pad-note-128",
         QT_TRANSLATE_NOOP("action","128th note"),
         QT_TRANSLATE_NOOP("action","Note duration: 128th"),
         QT_TRANSLATE_NOOP("action","128th note"),
          note128_ICON
         ),
      Shortcut(
         STATE_NORMAL | STATE_NOTE_ENTRY,
         A_CMD,
         "pad-dot",
         QT_TRANSLATE_NOOP("action","Augmentation dot"),
         QT_TRANSLATE_NOOP("action","Note duration: augmentation dot"),
         QT_TRANSLATE_NOOP("action","Augmentation dot"),
          dot_ICON
         ),
      Shortcut(
         STATE_NORMAL | STATE_NOTE_ENTRY,
         A_CMD,
         "pad-dotdot",
         QT_TRANSLATE_NOOP("action","Double augmentation dot"),
         QT_TRANSLATE_NOOP("action","Note duration: double augmentation dot"),
         QT_TRANSLATE_NOOP("action","Double augmentation dot"),
          dotdot_ICON
         ),
      Shortcut(
         STATE_NORMAL | STATE_NOTE_ENTRY,
         0,
         "tie",
         QT_TRANSLATE_NOOP("action","Tie"),
         QT_TRANSLATE_NOOP("action","Note duration: tie"),
         QT_TRANSLATE_NOOP("action","Tie"),
         tie_ICON
         ),
      Shortcut(
         STATE_NORMAL | STATE_NOTE_ENTRY,
         A_CMD,
         "pad-rest",
         QT_TRANSLATE_NOOP("action","Rest"),
         QT_TRANSLATE_NOOP("action","Note entry: rest"),
         QT_TRANSLATE_NOOP("action","Rest"),
          quartrest_ICON
         ),
      Shortcut(
         STATE_NORMAL | STATE_NOTE_ENTRY,
         A_CMD,
         "sharp2",
         QT_TRANSLATE_NOOP("action","Double sharp"),
         QT_TRANSLATE_NOOP("action","Note entry: double sharp"),
         QT_TRANSLATE_NOOP("action","Double sharp"),
          sharpsharp_ICON
         ),
      Shortcut(
         STATE_NORMAL | STATE_NOTE_ENTRY,
         A_CMD,
         "sharp",
         QT_TRANSLATE_NOOP("action","Sharp"),
         QT_TRANSLATE_NOOP("action","Note entry: sharp"),
         QT_TRANSLATE_NOOP("action","Sharp"),
          sharp_ICON
         ),
      Shortcut(
         STATE_NORMAL | STATE_NOTE_ENTRY,
         A_CMD,
         "nat",
         QT_TRANSLATE_NOOP("action","Natural"),
         QT_TRANSLATE_NOOP("action","Note entry: natural"),
         QT_TRANSLATE_NOOP("action","Natural"),
          natural_ICON
         ),
       Shortcut(
         STATE_NORMAL | STATE_NOTE_ENTRY,
         A_CMD,
         "flat",
         QT_TRANSLATE_NOOP("action","Flat"),
         QT_TRANSLATE_NOOP("action","Note entry: flat"),
         QT_TRANSLATE_NOOP("action","Flat"),
          flat_ICON
         ),
      Shortcut(
         STATE_NORMAL | STATE_NOTE_ENTRY,
         A_CMD,
         "flat2",
         QT_TRANSLATE_NOOP("action","Double flat"),
         QT_TRANSLATE_NOOP("action","Note entry: double flat"),
         QT_TRANSLATE_NOOP("action","Double flat"),
          flatflat_ICON
         ),
      Shortcut(
         STATE_NORMAL | STATE_NOTE_ENTRY,
         0,
         "acciaccatura",
         QT_TRANSLATE_NOOP("action","Acciaccatura"),
         QT_TRANSLATE_NOOP("action","Acciaccatura"),
         QT_TRANSLATE_NOOP("action","Acciaccatura"),
          acciaccatura_ICON
         ),
      Shortcut(
         STATE_NORMAL | STATE_NOTE_ENTRY,
         0,
         "appoggiatura",
         QT_TRANSLATE_NOOP("action","Appoggiatura"),
         QT_TRANSLATE_NOOP("action","Appoggiatura"),
         QT_TRANSLATE_NOOP("action","Appoggiatura"),
          appoggiatura_ICON
         ),
      Shortcut(
         STATE_NORMAL | STATE_NOTE_ENTRY,
         0,
	 /* no stroke: 4th*/
        "grace4",
        QT_TRANSLATE_NOOP("action","Grace: quarter"),
        QT_TRANSLATE_NOOP("action","Grace: quarter"),
        QT_TRANSLATE_NOOP("action","Grace: quarter"),
         grace4_ICON
        ),
     Shortcut(
        STATE_NORMAL | STATE_NOTE_ENTRY,
         0,
      /* no stroke: 16th*/
        "grace16",
        QT_TRANSLATE_NOOP("action","Grace: 16th"),
        QT_TRANSLATE_NOOP("action","Grace: 16th"),
        QT_TRANSLATE_NOOP("action","Grace: 16th"),
         grace16_ICON
        ),
     Shortcut(
        STATE_NORMAL | STATE_NOTE_ENTRY,
         0,
      /* no stroke: 32th*/
        "grace32",
        QT_TRANSLATE_NOOP("action","Grace: 32nd"),
        QT_TRANSLATE_NOOP("action","Grace: 32nd"),
        QT_TRANSLATE_NOOP("action","Grace: 32nd"),
         grace32_ICON
        ),
     Shortcut(
        STATE_NORMAL | STATE_NOTE_ENTRY,
         0,
        "grace8b",
        QT_TRANSLATE_NOOP("action","Grace: 8nd after"),
        QT_TRANSLATE_NOOP("action","Grace: 8nd after"),
        QT_TRANSLATE_NOOP("action","Grace: 8nd after"),
         grace8b_ICON
        ),
      Shortcut(
         STATE_NORMAL | STATE_NOTE_ENTRY,
         0,
         "voice-1",
         QT_TRANSLATE_NOOP("action","Voice 1"),
         QT_TRANSLATE_NOOP("action","Voice 1"),
         QT_TRANSLATE_NOOP("action","Voice 1"),
          voice1_ICON
         ),
      Shortcut(
         STATE_NORMAL | STATE_NOTE_ENTRY,
         0,
         "voice-2",
         QT_TRANSLATE_NOOP("action","Voice 2"),
         QT_TRANSLATE_NOOP("action","Voice 2"),
         QT_TRANSLATE_NOOP("action","Voice 2"),
          voice2_ICON
         ),
      Shortcut(
         STATE_NORMAL | STATE_NOTE_ENTRY,
         0,
         "voice-3",
         QT_TRANSLATE_NOOP("action","Voice 3"),
         QT_TRANSLATE_NOOP("action","Voice 3"),
         QT_TRANSLATE_NOOP("action","Voice 3"),
          voice3_ICON
         ),
      Shortcut(
         STATE_NORMAL | STATE_NOTE_ENTRY,
         0,
         "voice-4",
         QT_TRANSLATE_NOOP("action","Voice 4"),
         QT_TRANSLATE_NOOP("action","Voice 4"),
         QT_TRANSLATE_NOOP("action","Voice 4"),
          voice4_ICON
         ),
      Shortcut(
         STATE_NORMAL | STATE_NOTE_ENTRY,
         0,
         "midi-on",
         QT_TRANSLATE_NOOP("action","MIDI input"),
         QT_TRANSLATE_NOOP("action","Enable MIDI input"),
         QT_TRANSLATE_NOOP("action","Enable MIDI input"),
          midiin_ICON
         ),
      Shortcut(
         STATE_NORMAL | STATE_NOTE_ENTRY,
         0,
         "sound-on",
         QT_TRANSLATE_NOOP("action","Editing sound on"),
         QT_TRANSLATE_NOOP("action","Enable sound while editing"),
         QT_TRANSLATE_NOOP("action","Enable sound while editing"),
          speaker_ICON
         ),
      Shortcut(
         STATE_NORMAL | STATE_NOTE_ENTRY,
         A_CMD,
         "beam-start",
         QT_TRANSLATE_NOOP("action","Beam start"),
          sbeam_ICON
         ),
      Shortcut(
         STATE_NORMAL | STATE_NOTE_ENTRY,
         A_CMD,
         "beam-mid",
         QT_TRANSLATE_NOOP("action","Beam middle"),
          mbeam_ICON
         ),
      Shortcut(
         STATE_NORMAL | STATE_NOTE_ENTRY,
         A_CMD,
         "no-beam",
         QT_TRANSLATE_NOOP("action","No beam"),
          nbeam_ICON
         ),
      Shortcut(
         STATE_NORMAL | STATE_NOTE_ENTRY,
         A_CMD,
         "beam32",
         QT_TRANSLATE_NOOP("action","Beam 32nd sub"),
          beam32_ICON
         ),
      Shortcut(
         STATE_NORMAL | STATE_NOTE_ENTRY,
         0,
         "beam64",
         QT_TRANSLATE_NOOP("action","Beam 64th sub"),
          beam64_ICON
         ),
      Shortcut(
         STATE_NORMAL | STATE_NOTE_ENTRY,
         0,
         "auto-beam",
         QT_TRANSLATE_NOOP("action","Auto beam"),
          abeam_ICON
         ),
      Shortcut(
         STATE_NORMAL | STATE_NOTE_ENTRY,
         0,
         "fbeam1",
         QT_TRANSLATE_NOOP("action","Feathered beam, slower"),
          fbeam1_ICON
         ),
      Shortcut(
         STATE_NORMAL | STATE_NOTE_ENTRY,
         0,
         "fbeam2",
         QT_TRANSLATE_NOOP("action","Feathered beam, faster"),
          fbeam2_ICON
         ),
      Shortcut(
         STATE_NORMAL | STATE_NOTE_ENTRY | STATE_EDIT | STATE_LYRICS_EDIT | STATE_PLAY,
         0,
         "toggle-palette",
         Qt::ApplicationShortcut,
         QT_TRANSLATE_NOOP("action","Palette")
         ),
      Shortcut(
         STATE_NORMAL | STATE_NOTE_ENTRY | STATE_EDIT | STATE_LYRICS_EDIT | STATE_PLAY,
         0,
         "toggle-playpanel",
         Qt::ApplicationShortcut,
         QT_TRANSLATE_NOOP("action","Play Panel")
         ),
      Shortcut(
         STATE_NORMAL | STATE_NOTE_ENTRY | STATE_EDIT | STATE_LYRICS_EDIT | STATE_PLAY,
         0,
         "toggle-navigator",
         Qt::ApplicationShortcut,
         QT_TRANSLATE_NOOP("action","Navigator")
         ),
      Shortcut(
#ifdef Q_WS_MAC
         //Avoid conflict with M in text
         STATE_NORMAL | STATE_NOTE_ENTRY | STATE_PLAY,
#else
	   STATE_NORMAL | STATE_NOTE_ENTRY | STATE_EDIT | STATE_LYRICS_EDIT | STATE_PLAY,
#endif
         0,
         "toggle-mixer",
         Qt::ApplicationShortcut,
         QT_TRANSLATE_NOOP("action","Mixer")
         ),
      Shortcut(
         STATE_NORMAL | STATE_NOTE_ENTRY | STATE_EDIT | STATE_LYRICS_EDIT,
         0,
         "toggle-transport",
         QT_TRANSLATE_NOOP("action","Transport"),
         QT_TRANSLATE_NOOP("action","Transport toolbar")
         ),
      Shortcut(
         STATE_NORMAL | STATE_NOTE_ENTRY | STATE_EDIT | STATE_LYRICS_EDIT,
         0,
         "toggle-noteinput",
         QT_TRANSLATE_NOOP("action","Note Input"),
         QT_TRANSLATE_NOOP("action","Note input toolbar")
         ),
      Shortcut(
         STATE_NORMAL | STATE_NOTE_ENTRY | STATE_EDIT | STATE_LYRICS_EDIT,
         0,
         "toggle-statusbar",
         QT_TRANSLATE_NOOP("action","Status Bar")
         ),

      Shortcut(
         STATE_DISABLED | STATE_NORMAL | STATE_NOTE_ENTRY | STATE_EDIT | STATE_LYRICS_EDIT | STATE_PLAY | STATE_FOTO,
         0,
         "quit",
         QT_TRANSLATE_NOOP("action","Quit"),
          exit_ICON
         ),
      Shortcut(
         STATE_NORMAL | STATE_NOTE_ENTRY | STATE_EDIT | STATE_LYRICS_EDIT,
         0,
         "mag",
         QT_TRANSLATE_NOOP("action","Zoom canvas"),
          viewmag_ICON
         ),
      Shortcut(
         STATE_NORMAL | STATE_NOTE_ENTRY,
         A_CMD,
         "lyrics",
         QT_TRANSLATE_NOOP("action","Lyrics")
         ),
      Shortcut(
         STATE_NORMAL | STATE_NOTE_ENTRY,
         A_CMD,
         "tempo",
         QT_TRANSLATE_NOOP("action","Tempo Marking..."),
         QT_TRANSLATE_NOOP("action","Tempo Marking")
         ),
      Shortcut(
         STATE_NORMAL | STATE_NOTE_ENTRY,
         0,
         "system-text",
         QT_TRANSLATE_NOOP("action","System Text"),
         QT_TRANSLATE_NOOP("action","Add system text")
         ),
      Shortcut(
         STATE_NORMAL | STATE_NOTE_ENTRY,
         0,
         "staff-text",
         QT_TRANSLATE_NOOP("action","Staff Text"),
         QT_TRANSLATE_NOOP("action","Add staff text")
         ),
      Shortcut(
         STATE_NORMAL,
         0,
         "frame-text",
         QT_TRANSLATE_NOOP("action","Text"),
         QT_TRANSLATE_NOOP("action","Add Frame Text")
         ),
      Shortcut(
         STATE_NORMAL | STATE_NOTE_ENTRY,
         0,
         "title-text",
         QT_TRANSLATE_NOOP("action","Title"),
         QT_TRANSLATE_NOOP("action","Add title text")
         ),
      Shortcut(
         STATE_NORMAL | STATE_NOTE_ENTRY,
         0,
         "subtitle-text",
         QT_TRANSLATE_NOOP("action","Subtitle"),
         QT_TRANSLATE_NOOP("action","Add subtitle text")
         ),
      Shortcut(
         STATE_NORMAL | STATE_NOTE_ENTRY,
         0,
         "composer-text",
         QT_TRANSLATE_NOOP("action","Composer"),
         QT_TRANSLATE_NOOP("action","Add composer text")
         ),
      Shortcut(
         STATE_NORMAL | STATE_NOTE_ENTRY,
         0,
         "poet-text",
         QT_TRANSLATE_NOOP("action","Lyricist"),
         QT_TRANSLATE_NOOP("action","Add lyricist text")
         ),
      Shortcut(
         STATE_NORMAL | STATE_NOTE_ENTRY,
         0,
         "chord-text",
         QT_TRANSLATE_NOOP("action","Chord Name"),
         QT_TRANSLATE_NOOP("action","Add chord name")
         ),
      Shortcut(
         STATE_NORMAL | STATE_NOTE_ENTRY,
         A_CMD,
         "harmony-properties",
         QT_TRANSLATE_NOOP("action","Harmony Properties"),
         QT_TRANSLATE_NOOP("action","Show harmony properties for chord")
         ),
      Shortcut(
         STATE_NORMAL | STATE_NOTE_ENTRY,
         0,
         "rehearsalmark-text",
         QT_TRANSLATE_NOOP("action","Rehearsal Mark"),
         QT_TRANSLATE_NOOP("action","Add rehearsal mark")
         ),
      Shortcut(
         STATE_NORMAL | STATE_NOTE_ENTRY,
         0,
         "picture",
         QT_TRANSLATE_NOOP("action","Picture"),
         QT_TRANSLATE_NOOP("action","Add picture")
         ),
      Shortcut(
         STATE_NORMAL | STATE_NOTE_ENTRY | STATE_PLAY,
         0,
         "play",
         QT_TRANSLATE_NOOP("action","Play"),
         QT_TRANSLATE_NOOP("action","Player play"),
         QT_TRANSLATE_NOOP("action","Start or stop playback"),
          play_ICON
         ),
      Shortcut(
         STATE_PLAY,
         0,
         "play-prev-chord",
         Qt::ApplicationShortcut,
         QT_TRANSLATE_NOOP("action","Play Previous Chord")
         ),
      Shortcut(
         STATE_PLAY,
         0,
         "play-prev-measure",
         Qt::ApplicationShortcut,
         QT_TRANSLATE_NOOP("action","Play Previous Measure")
         ),
      Shortcut(
         STATE_PLAY,
         0,
         "play-next-chord",
         Qt::ApplicationShortcut,
         QT_TRANSLATE_NOOP("action","Play Next Chord")
         ),
      Shortcut(
         STATE_PLAY,
         0,
         "play-next-measure",
         Qt::ApplicationShortcut,
         QT_TRANSLATE_NOOP("action","Play Next Measure")
         ),
      Shortcut(
         STATE_PLAY,
         0,
         "seek-begin",
         Qt::ApplicationShortcut,
         QT_TRANSLATE_NOOP("action","Player Seek to Begin")
         ),
      Shortcut(
         STATE_NORMAL | STATE_NOTE_ENTRY | STATE_EDIT | STATE_LYRICS_EDIT | STATE_PLAY,
         0,
         "rewind",
         QT_TRANSLATE_NOOP("action","Rewind"),
         QT_TRANSLATE_NOOP("action","Player rewind"),
         QT_TRANSLATE_NOOP("action","Rewind to start position"),
          start_ICON
         ),
      Shortcut(
         STATE_PLAY,
         0,
         "seek-end",
         QT_TRANSLATE_NOOP("action","Player Seek to End")
         ),
      Shortcut(
         STATE_NORMAL,
         A_SCORE,
         "repeat",
         QT_TRANSLATE_NOOP("action","Repeat"),
         QT_TRANSLATE_NOOP("action","Play repeats on/off"),
          repeat_ICON
         ),
      Shortcut(
         STATE_NORMAL | STATE_NOTE_ENTRY | STATE_PLAY,
         A_SCORE,
         "pan",
         QT_TRANSLATE_NOOP("action","Pan"),
         QT_TRANSLATE_NOOP("action","Pan score while playing on/off"),
          pan_ICON
         ),
      Shortcut(
         STATE_NORMAL | STATE_NOTE_ENTRY | STATE_PLAY,
         A_SCORE,
         "load-style",
         QT_TRANSLATE_NOOP("action","Load Style..."),
         QT_TRANSLATE_NOOP("action","Load style"),
          fileOpen_ICON
         ),
      Shortcut(
         STATE_NORMAL | STATE_NOTE_ENTRY | STATE_PLAY,
         A_SCORE,
         "save-style",
         QT_TRANSLATE_NOOP("action","Save Style..."),
         QT_TRANSLATE_NOOP("action","Save style"),
          fileSave_ICON
         ),
      Shortcut(
         STATE_NORMAL | STATE_NOTE_ENTRY | STATE_PLAY,
         A_SCORE,
         "save-default-style",
         QT_TRANSLATE_NOOP("action","Save Style as Default..."),
          fileSave_ICON
         ),
      Shortcut (
         STATE_NORMAL | STATE_NOTE_ENTRY | STATE_PLAY,
         A_CMD,
         "select-all",
         QT_TRANSLATE_NOOP("action","Select All")
         ),
      Shortcut (
         STATE_NORMAL,
         A_CMD,
         "transpose",
         QT_TRANSLATE_NOOP("action","&Transpose..."),
         QT_TRANSLATE_NOOP("action","Transpose")
         ),
      Shortcut (
         STATE_NORMAL | STATE_NOTE_ENTRY,
         A_CMD,
         "clef-violin",
         QT_TRANSLATE_NOOP("action","Violin Clef")
         ),
      Shortcut (
         STATE_NORMAL | STATE_NOTE_ENTRY,
         A_CMD,
         "clef-bass",
         QT_TRANSLATE_NOOP("action","Bass Clef")
         ),
      Shortcut (
         STATE_NORMAL,
         A_CMD,
         "voice-x12",
         QT_TRANSLATE_NOOP("action","Exchange Voice 1-2")
         ),
      Shortcut (
         STATE_NORMAL,
         A_CMD,
         "voice-x13",
         QT_TRANSLATE_NOOP("action","Exchange Voice 1-3")
         ),
      Shortcut (
         STATE_NORMAL,
         A_CMD,
         "voice-x14",
         QT_TRANSLATE_NOOP("action","Exchange Voice 1-4")
         ),
      Shortcut (
         STATE_NORMAL,
         A_CMD,
         "voice-x23",
         QT_TRANSLATE_NOOP("action","Exchange Voice 2-3")
         ),
      Shortcut (
         STATE_NORMAL,
         A_CMD,
         "voice-x24",
         QT_TRANSLATE_NOOP("action","Exchange Voice 2-4")
         ),
      Shortcut (
         STATE_NORMAL,
         A_CMD,
         "voice-x34",
         QT_TRANSLATE_NOOP("action","Exchange Voice 3-4")
         ),
      Shortcut (
         STATE_NORMAL | STATE_NOTE_ENTRY,
         A_CMD,
         "concert-pitch",
         QT_TRANSLATE_NOOP("action","Concert Pitch"),
         QT_TRANSLATE_NOOP("action","Display in concert pitch")
         ),
      Shortcut(
         STATE_NORMAL | STATE_NOTE_ENTRY,
         0,
         "repeat-cmd",
         QT_TRANSLATE_NOOP("action","Repeat last command"),
          fileOpen_ICON
         ),
      Shortcut(
         STATE_NORMAL | STATE_NOTE_ENTRY,
         A_CMD,
         "edit-info",
         QT_TRANSLATE_NOOP("action","Info..."),
         QT_TRANSLATE_NOOP("action","Edit score info")
         ),
      Shortcut(
         STATE_NORMAL | STATE_NOTE_ENTRY,
         A_CMD,
         "system-break",
         QT_TRANSLATE_NOOP("action","Toggle System Break")
         ),
      Shortcut(
         STATE_NORMAL | STATE_NOTE_ENTRY,
         A_CMD,
         "page-break",
         QT_TRANSLATE_NOOP("action","Toggle Page Break")
         ),
      Shortcut(
         STATE_NORMAL | STATE_NOTE_ENTRY,
         A_CMD,
         "section-break",
         QT_TRANSLATE_NOOP("action","Toggle Section Break")
         ),
      Shortcut(
         STATE_NORMAL,
         0,
         "edit-element",
         QT_TRANSLATE_NOOP("action","Edit Element")
         ),
      Shortcut(
         STATE_NORMAL | STATE_EDIT | STATE_LYRICS_EDIT,
         0,
         "reset",
         QT_TRANSLATE_NOOP("action","Reset"),
         QT_TRANSLATE_NOOP("action","Reset user settings")
         ),
      Shortcut(
         STATE_NORMAL | STATE_NOTE_ENTRY | STATE_PLAY,
         0,
         "debugger",
         QT_TRANSLATE_NOOP("action","Debugger")
         ),
      Shortcut(
         STATE_NORMAL | STATE_NOTE_ENTRY,
         A_CMD,
         "reset-stretch",
         QT_TRANSLATE_NOOP("action","Reset Stretch"),
         QT_TRANSLATE_NOOP("action","Reset measure stretch")
         ),
      Shortcut(
         STATE_NORMAL | STATE_NOTE_ENTRY,
         A_SCORE,
         "show-invisible",
         QT_TRANSLATE_NOOP("action","Show Invisible")
         ),
      Shortcut(
         STATE_NORMAL | STATE_NOTE_ENTRY,
         A_SCORE,
         "show-unprintable",
         QT_TRANSLATE_NOOP("action","Show Unprintable")
         ),
      Shortcut(
         STATE_NORMAL | STATE_NOTE_ENTRY,
         A_SCORE,
         "show-frames",
         QT_TRANSLATE_NOOP("action","Show Frames")
         ),
      Shortcut(
         STATE_NORMAL | STATE_NOTE_ENTRY,
         A_SCORE,
         "show-pageborders",
         QT_TRANSLATE_NOOP("action","Show Page Margins")
         ),
      Shortcut(
         STATE_EDIT | STATE_LYRICS_EDIT,
         0,
         "show-keys",
         QT_TRANSLATE_NOOP("action","Insert Special Characters..."),
         QT_TRANSLATE_NOOP("action","Insert Special Characters"),
          keys_ICON
         ),
      Shortcut(
         STATE_NORMAL | STATE_NOTE_ENTRY,
         0,
         "rest-1",
         QT_TRANSLATE_NOOP("action","Whole rest"),
         QT_TRANSLATE_NOOP("action","Note entry: whole rest")
         ),
      Shortcut(
         STATE_NORMAL | STATE_NOTE_ENTRY,
         0,
         "rest-2",
         QT_TRANSLATE_NOOP("action","Half rest"),
         QT_TRANSLATE_NOOP("action","Note entry: half rest")
         ),
      Shortcut(
         STATE_NORMAL | STATE_NOTE_ENTRY,
         0,
         "rest-4",
         QT_TRANSLATE_NOOP("action","Quarter rest"),
         QT_TRANSLATE_NOOP("action","Note entry: quarter rest")
         ),
      Shortcut(
         STATE_NORMAL | STATE_NOTE_ENTRY,
         0,
         "rest-8",
         QT_TRANSLATE_NOOP("action","8th rest"),
         QT_TRANSLATE_NOOP("action","Note entry: 8th rest")
         ),
      Shortcut(                     // mapped to undo in note entry mode
         STATE_NOTE_ENTRY,
         0,
         "backspace",
         QT_TRANSLATE_NOOP("action","Backspace")
         ),
      Shortcut(
         STATE_NORMAL | STATE_NOTE_ENTRY | STATE_SEARCH,
         0,
         "find",
         QT_TRANSLATE_NOOP("action","Find")
         ),
      Shortcut(
         STATE_NORMAL | STATE_NOTE_ENTRY | STATE_EDIT | STATE_LYRICS_EDIT | STATE_PLAY,
         0,
         "zoomin",
         QT_TRANSLATE_NOOP("action","Zoom In")
         ),
      Shortcut(
         // conflicts with Ctrl+- in edit mode to enter lyrics hyphen
         // STATE_NORMAL | STATE_NOTE_ENTRY | STATE_EDIT | STATE_LYRICS_EDIT,

         STATE_NORMAL | STATE_NOTE_ENTRY | STATE_PLAY,
         0,
         "zoomout",
         QT_TRANSLATE_NOOP("action","Zoom Out")
         ),
      Shortcut(
         STATE_NORMAL | STATE_NOTE_ENTRY,
         A_CMD,
         "mirror-note",
         QT_TRANSLATE_NOOP("action","Mirror note head"),
         flip_ICON
         ),
      Shortcut(
         STATE_NORMAL | STATE_NOTE_ENTRY,
         A_CMD,
         "edit-style",
         QT_TRANSLATE_NOOP("action","General..."),
         QT_TRANSLATE_NOOP("action","Edit general style")
         ),
      Shortcut(
         STATE_NORMAL | STATE_NOTE_ENTRY,
         A_CMD,
         "edit-text-style",
         QT_TRANSLATE_NOOP("action","Text..."),
         QT_TRANSLATE_NOOP("action","Edit text style")
         ),
      Shortcut(
         STATE_NORMAL | STATE_NOTE_ENTRY,
         0,
         "edit-harmony",
         QT_TRANSLATE_NOOP("action","Chords..."),
         QT_TRANSLATE_NOOP("action","Edit chord style")
         ),
      Shortcut(
         STATE_NORMAL | STATE_NOTE_ENTRY,
         0,
         "select-similar",
         QT_TRANSLATE_NOOP("action","All Similar Elements"),
         QT_TRANSLATE_NOOP("action","Select all similar elements")
         ),
      Shortcut(
         STATE_NORMAL | STATE_NOTE_ENTRY,
         0,
         "select-similar-staff",
         QT_TRANSLATE_NOOP("action","All Similar Elements in Same Staff"),
         QT_TRANSLATE_NOOP("action","Select all similar elements in same staff")
         ),
      Shortcut(
         STATE_NORMAL | STATE_NOTE_ENTRY | STATE_PLAY,
         0,
         "synth-control",
         QT_TRANSLATE_NOOP("action","Synthesizer")
         ),
      Shortcut(
         STATE_NOTE_ENTRY,
         A_CMD,
         "double-duration",
         QT_TRANSLATE_NOOP("action","Double duration")
         ),
      Shortcut(
         STATE_NOTE_ENTRY,
         A_CMD,
         "half-duration",
         QT_TRANSLATE_NOOP("action","Half duration")
         ),
      Shortcut(
         STATE_NORMAL | STATE_NOTE_ENTRY,
         0,
         "repeat-sel",
         QT_TRANSLATE_NOOP("action","Repeat selection"),
          fileOpen_ICON
         ),
      Shortcut(
         STATE_NORMAL | STATE_NOTE_ENTRY | STATE_PLAY,
         0,
         "follow",
         QT_TRANSLATE_NOOP("action","Follow song")
         ),
      Shortcut(
         STATE_NORMAL | STATE_NOTE_ENTRY | STATE_PLAY,
         0,
         "split-h",
         QT_TRANSLATE_NOOP("action","Documents Side by Side"),
         QT_TRANSLATE_NOOP("action","Display documents side by side")
         ),
      Shortcut(
         STATE_NORMAL | STATE_NOTE_ENTRY | STATE_PLAY,
         0,
         "split-v",
         QT_TRANSLATE_NOOP("action","Documents Stacked"),
         QT_TRANSLATE_NOOP("action","Display documents stacked")
         ),
      Shortcut(
         STATE_NORMAL | STATE_NOTE_ENTRY | STATE_PLAY,
         0,
         "parts",
         QT_TRANSLATE_NOOP("action","Parts..."),
         QT_TRANSLATE_NOOP("action","Manage parts")
         ),
      Shortcut(
         STATE_NORMAL | STATE_NOTE_ENTRY,
         0,
         "enh-up",
         QT_TRANSLATE_NOOP("action","Enharmonic up")
         ),
      Shortcut(
         STATE_NORMAL | STATE_NOTE_ENTRY,
         0,
         "enh-down",
         QT_TRANSLATE_NOOP("action","Enharmonic down")
         ),
      Shortcut(
         STATE_NORMAL,
         0,
         "revision",
         QT_TRANSLATE_NOOP("action","Create new revision")
         ),
      Shortcut(
         STATE_NORMAL | STATE_FOTO,
         0,
         "fotomode",
         QT_TRANSLATE_NOOP("action","Toggle foto mode"),
         fotomode_ICON
         ),
      Shortcut(
         STATE_NORMAL | STATE_NOTE_ENTRY | STATE_PLAY,
         0,
         "show-omr",
         QT_TRANSLATE_NOOP("action","Show OMR image")
         ),
      Shortcut(
         STATE_ALL,
         0,
         "fullscreen",
         QT_TRANSLATE_NOOP("action","Full Screen")
         ),
      Shortcut(
         STATE_NORMAL | STATE_NOTE_ENTRY | STATE_EDIT | STATE_LYRICS_EDIT,
         0,
         "hraster",
         QT_TRANSLATE_NOOP("action","Enable horizontal raster"),
         hraster_ICON
         ),
      Shortcut(
         STATE_NORMAL | STATE_NOTE_ENTRY | STATE_EDIT | STATE_LYRICS_EDIT,
         0,
         "vraster",
         QT_TRANSLATE_NOOP("action","Enable vertical raster"),
         vraster_ICON
         ),
      Shortcut(
         STATE_NORMAL | STATE_NOTE_ENTRY | STATE_EDIT | STATE_LYRICS_EDIT,
         0,
         "config-raster",
         QT_TRANSLATE_NOOP("action","Configure raster")
         ),
      Shortcut(
         STATE_NOTE_ENTRY,
         A_CMD,
         "repitch",
         Qt::ApplicationShortcut,
         QT_TRANSLATE_NOOP("action","Re-Pitch Mode"),
         QT_TRANSLATE_NOOP("action","Replace pitches without changing rhythms"),
         repitch_ICON
         ),
      Shortcut(
         STATE_NORMAL | STATE_NOTE_ENTRY,
         0,
         "stack-down",
         QT_TRANSLATE_NOOP("action","Stack down")
         ),
      Shortcut(
         STATE_NORMAL | STATE_NOTE_ENTRY,
         0,
         "toogle-piano",
         QT_TRANSLATE_NOOP("action","Piano Keyboard")
         ),
      Shortcut(
         STATE_NORMAL | STATE_NOTE_ENTRY | STATE_EDIT | STATE_LYRICS_EDIT | STATE_PLAY | STATE_FOTO,
         0,
         "media",
         QT_TRANSLATE_NOOP("action","Additional Media..."),
         QT_TRANSLATE_NOOP("action","Show media dialog")
         ),
      Shortcut(
         STATE_NORMAL,
         0,
         "split-measure",
         QT_TRANSLATE_NOOP("action","Split Measure")
         ),
      Shortcut(
         STATE_NORMAL,
         0,
         "join-measure",
         QT_TRANSLATE_NOOP("action","Join Measure")
         ),
      Shortcut(
         STATE_NORMAL | STATE_NOTE_ENTRY | STATE_EDIT | STATE_LYRICS_EDIT | STATE_PLAY | STATE_FOTO,
         0,
         "page-settings",
         QT_TRANSLATE_NOOP("action","Page Settings..."),
         QT_TRANSLATE_NOOP("action","Page Settings")
         ),
      Shortcut(
         STATE_DISABLED | STATE_NORMAL,
         0,
         "album",
         Qt::ApplicationShortcut,
         QT_TRANSLATE_NOOP("action","Album..."),
         QT_TRANSLATE_NOOP("action","Album")
         ),
      Shortcut(
         STATE_NORMAL,
         0,
         "layer",
         Qt::ApplicationShortcut,
         QT_TRANSLATE_NOOP("action","Layers..."),
         QT_TRANSLATE_NOOP("action","Layers")
         ),
      Shortcut(
         STATE_NORMAL | STATE_NOTE_ENTRY,
         0,
         "next-score",
         Qt::ApplicationShortcut,
         QT_TRANSLATE_NOOP("action","Next Score")
         ),
      Shortcut(
         STATE_NORMAL | STATE_NOTE_ENTRY,
         0,
         "previous-score",
         Qt::ApplicationShortcut,
         QT_TRANSLATE_NOOP("action","Previous Score")
         ),
      Shortcut(
         STATE_INIT | STATE_DISABLED | STATE_NORMAL | STATE_NOTE_ENTRY | STATE_EDIT | STATE_LYRICS_EDIT | STATE_PLAY | STATE_SEARCH | STATE_FOTO,
         0,
         "musescore-connect",
         Qt::ApplicationShortcut,
         QT_TRANSLATE_NOOP("action", "MuseScore Connect"),
         community_ICON
         ),
      Shortcut(
         STATE_ALL,
         0,
         "plugin-creator",
         Qt::ApplicationShortcut,
         QT_TRANSLATE_NOOP("action", "Plugin Creator")
         ),
      Shortcut(
         STATE_NORMAL | STATE_NOTE_ENTRY | STATE_PLAY | STATE_EDIT | STATE_LYRICS_EDIT | STATE_FOTO,
         0,
         "inspector",
         QT_TRANSLATE_NOOP("action","Inspector"),
         QT_TRANSLATE_NOOP("action","Show inspector")
         ),
      Shortcut(
         STATE_NORMAL | STATE_NOTE_ENTRY | STATE_PLAY | STATE_EDIT | STATE_LYRICS_EDIT,
         0,
         "omr",
         QT_TRANSLATE_NOOP("action","OmrPanel"),
         QT_TRANSLATE_NOOP("action","Show OMR Panel")
         ),
      Shortcut(
         STATE_NORMAL | STATE_NOTE_ENTRY | STATE_PLAY | STATE_EDIT | STATE_LYRICS_EDIT,
         0,
         "metronome",
         QT_TRANSLATE_NOOP("action","Metronome"),
         QT_TRANSLATE_NOOP("action","toggle metronome"),
         metronome_ICON
         ),
      Shortcut(
         STATE_NORMAL | STATE_NOTE_ENTRY,
         A_CMD,
         "figured-bass",
         QT_TRANSLATE_NOOP("action","Figured Bass")
         ),
      Shortcut(
         STATE_NORMAL,
         0,
         "transpose-up",
         QT_TRANSLATE_NOOP("action","Transpose Up")
         ),
      Shortcut(
         STATE_NORMAL,
         0,
         "transpose-down",
         QT_TRANSLATE_NOOP("action","Transpose Down")
         ),
      Shortcut(
         STATE_NORMAL | STATE_NOTE_ENTRY,
         0,
         "masterpalette",
         QT_TRANSLATE_NOOP("action","Master Palette..."),
         QT_TRANSLATE_NOOP("action","Show master palette")
         ),
      Shortcut(
         STATE_NORMAL,
         0,
         "viewmode",
         QT_TRANSLATE_NOOP("action","Toggle View Mode")
         ),
      Shortcut(
         STATE_LYRICS_EDIT,
         0,
         "next-lyric",
         QT_TRANSLATE_NOOP("action","next syllable")
         ),
      Shortcut(
         STATE_LYRICS_EDIT,
         0,
         "prev-lyric",
         QT_TRANSLATE_NOOP("action","previous syllable")
         ),
      Shortcut(
         STATE_NORMAL | STATE_NOTE_ENTRY,
         0,
         "toggle-visible",
         QT_TRANSLATE_NOOP("action","toggle visibility")
         ),
      Shortcut(
         STATE_NORMAL | STATE_NOTE_ENTRY,
         0,
         "set-visible",
         QT_TRANSLATE_NOOP("action","set visible")
         ),
      Shortcut(
         STATE_NORMAL | STATE_NOTE_ENTRY,
         0,
         "unset-visible",
         QT_TRANSLATE_NOOP("action","set unvisible")
         ),
      Shortcut(
<<<<<<< HEAD
         /*STATE_NORMAL |*/ STATE_NOTE_ENTRY_TAB,
         0,
         "string-above",
         QT_TRANSLATE_NOOP("action","String above (TAB)"),
         QT_TRANSLATE_NOOP("action","Select string above (TAB only)")
         ),
      Shortcut(
         /*STATE_NORMAL |*/ STATE_NOTE_ENTRY_TAB,
         0,
         "string-below",
         QT_TRANSLATE_NOOP("action","String below (TAB)"),
         QT_TRANSLATE_NOOP("action","Select string below (TAB only)")
         ),
      Shortcut(
         /*STATE_NORMAL |*/ STATE_NOTE_ENTRY_TAB,
         0,
         "fret-0",
         QT_TRANSLATE_NOOP("action","Fret 0 (TAB)"),
         QT_TRANSLATE_NOOP("action","Add fret 0 on current string (TAB only)")
         ),
      Shortcut(
         /*STATE_NORMAL |*/ STATE_NOTE_ENTRY_TAB,
         0,
         "fret-1",
         QT_TRANSLATE_NOOP("action","Fret 1 (TAB)"),
         QT_TRANSLATE_NOOP("action","Add fret 1 on current string (TAB only)")
         ),
      Shortcut(
         /*STATE_NORMAL |*/ STATE_NOTE_ENTRY_TAB,
         0,
         "fret-2",
         QT_TRANSLATE_NOOP("action","Fret 2 (TAB)"),
         QT_TRANSLATE_NOOP("action","Add fret 2 on current string (TAB only)")
         ),
      Shortcut(
         /*STATE_NORMAL |*/ STATE_NOTE_ENTRY_TAB,
         0,
         "fret-3",
         QT_TRANSLATE_NOOP("action","Fret 3 (TAB)"),
         QT_TRANSLATE_NOOP("action","Add fret 3 on current string (TAB only)")
         ),
      Shortcut(
         /*STATE_NORMAL |*/ STATE_NOTE_ENTRY_TAB,
         0,
         "fret-4",
         QT_TRANSLATE_NOOP("action","Fret 4 (TAB)"),
         QT_TRANSLATE_NOOP("action","Add fret 4 of current string (TAB only)")
         ),
      Shortcut(
         /*STATE_NORMAL |*/ STATE_NOTE_ENTRY_TAB,
         0,
         "fret-5",
         QT_TRANSLATE_NOOP("action","Fret 5 (TAB)"),
         QT_TRANSLATE_NOOP("action","Add fret 5 of current string (TAB only)")
         ),
      Shortcut(
         /*STATE_NORMAL |*/ STATE_NOTE_ENTRY_TAB,
         0,
         "fret-6",
         QT_TRANSLATE_NOOP("action","Fret 6 (TAB)"),
         QT_TRANSLATE_NOOP("action","Add fret 6 of current string (TAB only)")
         ),
      Shortcut(
         /*STATE_NORMAL |*/ STATE_NOTE_ENTRY_TAB,
         0,
         "fret-7",
         QT_TRANSLATE_NOOP("action","Fret 7 (TAB)"),
         QT_TRANSLATE_NOOP("action","Add fret 7 of current string (TAB only)")
         ),
      Shortcut(
         /*STATE_NORMAL |*/ STATE_NOTE_ENTRY_TAB,
         0,
         "fret-8",
         QT_TRANSLATE_NOOP("action","Fret 8 (TAB)"),
         QT_TRANSLATE_NOOP("action","Add fret 8 of current string (TAB only)")
         ),
      Shortcut(
         /*STATE_NORMAL |*/ STATE_NOTE_ENTRY_TAB,
         0,
         "fret-9",
         QT_TRANSLATE_NOOP("action","Fret 9 (TAB)"),
         QT_TRANSLATE_NOOP("action","Add fret 9 of current string (TAB only)")
=======
         STATE_NORMAL | STATE_NOTE_ENTRY,
         0,
         "staff-types",
         QT_TRANSLATE_NOOP("action","Staff Types..."),
         QT_TRANSLATE_NOOP("action","Staff type editor"),
         QT_TRANSLATE_NOOP("action","Show staff type editor")
>>>>>>> d60f2ee3
         ),
      // xml==0  marks end of list
      Shortcut(0, 0, 0, 0)
      };
<|MERGE_RESOLUTION|>--- conflicted
+++ resolved
@@ -2092,7 +2092,6 @@
          QT_TRANSLATE_NOOP("action","set unvisible")
          ),
       Shortcut(
-<<<<<<< HEAD
          /*STATE_NORMAL |*/ STATE_NOTE_ENTRY_TAB,
          0,
          "string-above",
@@ -2175,14 +2174,14 @@
          "fret-9",
          QT_TRANSLATE_NOOP("action","Fret 9 (TAB)"),
          QT_TRANSLATE_NOOP("action","Add fret 9 of current string (TAB only)")
-=======
+         ),
+    Shortcut(
          STATE_NORMAL | STATE_NOTE_ENTRY,
          0,
          "staff-types",
          QT_TRANSLATE_NOOP("action","Staff Types..."),
          QT_TRANSLATE_NOOP("action","Staff type editor"),
          QT_TRANSLATE_NOOP("action","Show staff type editor")
->>>>>>> d60f2ee3
          ),
       // xml==0  marks end of list
       Shortcut(0, 0, 0, 0)
