//=============================================================================
//  MuseScore
//  Linux Music Score Editor
//  $Id: menus.cpp 5651 2012-05-19 15:57:26Z lasconic $
//
//  Copyright (C) 2002-2013 Werner Schweer and others
//
//  This program is free software; you can redistribute it and/or modify
//  it under the terms of the GNU General Public License version 2.
//
//  This program is distributed in the hope that it will be useful,
//  but WITHOUT ANY WARRANTY; without even the implied warranty of
//  MERCHANTABILITY or FITNESS FOR A PARTICULAR PURPOSE.  See the
//  GNU General Public License for more details.
//
//  You should have received a copy of the GNU General Public License
//  along with this program; if not, write to the Free Software
//  Foundation, Inc., 675 Mass Ave, Cambridge, MA 02139, USA.
//=============================================================================

#include "libmscore/score.h"
#include "palette.h"
#include "palettebox.h"
#include "libmscore/note.h"
#include "libmscore/chordrest.h"
#include "libmscore/dynamic.h"
#include "libmscore/slur.h"
#include "libmscore/sym.h"
#include "libmscore/hairpin.h"
#include "scoreview.h"
#include "musescore.h"
#include "libmscore/select.h"
#include "libmscore/tempo.h"
#include "libmscore/segment.h"
#include "libmscore/undo.h"
#include "icons.h"
#include "libmscore/bracket.h"
#include "libmscore/ottava.h"
#include "libmscore/textline.h"
#include "libmscore/trill.h"
#include "libmscore/pedal.h"
#include "libmscore/clef.h"
#include "libmscore/timesig.h"
#include "libmscore/barline.h"
#include "libmscore/layoutbreak.h"
#include "symboldialog.h"
#include "libmscore/volta.h"
#include "libmscore/keysig.h"
#include "libmscore/breath.h"
#include "libmscore/arpeggio.h"
#include "libmscore/tremolo.h"
#include "libmscore/repeat.h"
#include "libmscore/tempotext.h"
#include "libmscore/glissando.h"
#include "libmscore/articulation.h"
#include "libmscore/chord.h"
#include "libmscore/drumset.h"
#include "libmscore/spacer.h"
#include "libmscore/measure.h"
#include "libmscore/fret.h"
#include "libmscore/staffstate.h"
#include "libmscore/fingering.h"
#include "libmscore/bend.h"
#include "libmscore/tremolobar.h"
#include "libmscore/chordline.h"
#include "libmscore/stafftext.h"
#include "libmscore/instrchange.h"
#include "workspace.h"
#include "libmscore/icon.h"
#include "libmscore/accidental.h"
#include "libmscore/harmony.h"
#include "libmscore/rehearsalmark.h"
#include "shortcut.h"
#include "libmscore/marker.h"
#include "libmscore/jump.h"
#include "libmscore/bagpembell.h"
#include "libmscore/ambitus.h"

namespace Ms {

extern bool useFactorySettings;

//---------------------------------------------------------
//   populateIconPalette
//---------------------------------------------------------

void populateIconPalette(Palette* p, const IconAction* a)
      {
      while (a->subtype != IconType::NONE) {
            Icon* ik = new Icon(gscore);
            ik->setIconType(a->subtype);
            const Shortcut* s = Shortcut::getShortcut(a->action);
            QAction* action = s->action();
            QIcon icon(action->icon());
            ik->setAction(a->action, icon);
            p->append(ik, s->help());
            ++a;
            }
      }

//---------------------------------------------------------
//   newBeamPalette
//---------------------------------------------------------

Palette* MuseScore::newBeamPalette(bool basic)
      {
      Palette* sp = new Palette;
      sp->setName(QT_TRANSLATE_NOOP("Palette", "Beam Properties"));
      sp->setGrid(27, 40);
      sp->setDrawGrid(true);

      static const IconAction bpa1[] = {
            { IconType::SBEAM,    "beam-start" },
            { IconType::MBEAM,    "beam-mid" },
            { IconType::NBEAM,    "no-beam" },
            { IconType::BEAM32,   "beam32" },
            { IconType::AUTOBEAM, "auto-beam" },
            { IconType::NONE,     ""}
            };
      static const IconAction bpa2[] = {
            { IconType::SBEAM,    "beam-start" },
            { IconType::MBEAM,    "beam-mid" },
            { IconType::NBEAM,    "no-beam" },
            { IconType::BEAM32,   "beam32" },
            { IconType::BEAM64,   "beam64" },
            { IconType::AUTOBEAM, "auto-beam" },
            { IconType::FBEAM1,   "fbeam1" },
            { IconType::FBEAM2,   "fbeam2" },
            { IconType::NONE,     ""}
            };

      populateIconPalette(sp, basic ? bpa1 : bpa2);
      return sp;
      }

//---------------------------------------------------------
//   newFramePalette
//---------------------------------------------------------

Palette* MuseScore::newFramePalette()
      {
      Palette* sp = new Palette;
      sp->setName(QT_TRANSLATE_NOOP("Palette", "Frames && Measures"));
      sp->setGrid(27, 40);
      sp->setDrawGrid(true);

      if (enableExperimental) {
            static const IconAction bpa[] = {
                  { IconType::VFRAME,   "insert-vbox" },
                  { IconType::HFRAME,   "insert-hbox" },
                  { IconType::TFRAME,   "insert-textframe" },
                  { IconType::FFRAME,   "insert-fretframe" },    // experimental
                  { IconType::MEASURE,  "insert-measure" },
                  { IconType::NONE,     ""}
                  };
            populateIconPalette(sp, bpa);
            }
      else {
            static const IconAction bpa[] = {
                  { IconType::VFRAME,   "insert-vbox" },
                  { IconType::HFRAME,   "insert-hbox" },
                  { IconType::TFRAME,   "insert-textframe" },
                  { IconType::MEASURE,  "insert-measure" },
                  { IconType::NONE,     ""}
                };
            populateIconPalette(sp, bpa);
            }

      return sp;
      }

//---------------------------------------------------------
//   newDynamicsPalette
//---------------------------------------------------------

Palette* MuseScore::newDynamicsPalette(bool basic, bool master)
      {
      Palette* sp = new Palette;
      sp->setName(QT_TRANSLATE_NOOP("Palette", "Dynamics"));
      sp->setMag(.8);
      if (master)
            sp->setGrid(60, 28);
      else
            sp->setGrid(42, 28);
      sp->setDrawGrid(true);

      if (master) {
            const char* array[] = {
                  "pppppp", "ppppp", "pppp",
                  "ppp", "pp", "p", "mp", "mf", "f", "ff", "fff",
                  "ffff", "fffff", "ffffff",
                  "fp", "sf", "sfz", "sff", "sffz", "sfp", "sfpp",
                  "rfz", "rf", "fz", "m", "r", "s", "z", "n"
                  };
            for (const char* c : array) {
                  Dynamic* dynamic = new Dynamic(gscore);
                  dynamic->setDynamicType(c);
                  sp->append(dynamic, dynamic->dynamicTypeName());
                  }
            }
      else if (basic) {
            const char* array[] = {
                  "ppp", "pp", "p", "mp", "mf", "f", "ff", "fff"
                  };
            for (const char* c :  array) {
                  Dynamic* dynamic = new Dynamic(gscore);
                  dynamic->setDynamicType(c);
                  sp->append(dynamic, dynamic->dynamicTypeName());
                  }
            }
      else {
            const char* array[] = {
                  "ppp", "pp", "p", "mp", "mf", "f", "ff", "fff",
                  "fp", "sf", "sfz", "sff", "sffz", "sfp", "sfpp",
                  "rfz", "rf", "fz", "m", "r", "s", "z", "n"
                  };
            for (const char* c :  array) {
                  Dynamic* dynamic = new Dynamic(gscore);
                  dynamic->setDynamicType(c);
                  sp->append(dynamic, dynamic->dynamicTypeName());
                  }
            }

      return sp;
      }

//---------------------------------------------------------
//   newKeySigPalette
//---------------------------------------------------------

Palette* MuseScore::newKeySigPalette(bool basic)
      {
      Palette* sp = new Palette;
      sp->setName(QT_TRANSLATE_NOOP("Palette", "Key Signatures"));
      sp->setMag(1.0);
      sp->setGrid(56, 64);
      sp->setYOffset(0.0);

      for (int i = 0; i < 7; ++i) {
            KeySig* k = new KeySig(gscore);
            k->setKey(Key(i + 1));
            sp->append(k, qApp->translate("MuseScore", keyNames[i*2]));
            }
      for (int i = -7; i < 0; ++i) {
            KeySig* k = new KeySig(gscore);
            k->setKey(Key(i));
            sp->append(k, qApp->translate("MuseScore", keyNames[(7 + i) * 2 + 1]));
            }
      KeySig* k = new KeySig(gscore);
      k->setKey(Key::C);
      sp->append(k, qApp->translate("MuseScore", keyNames[14]));

      if (!basic) {
            // atonal key signature
            KeySigEvent nke;
            nke.setKey(Key::C);
            nke.setCustom(true);
            nke.setMode(KeyMode::NONE);
            KeySig* nk = new KeySig(gscore);
            nk->setKeySigEvent(nke);
            sp->append(nk, qApp->translate("MuseScore", keyNames[15]));
            }
      return sp;
      }

//---------------------------------------------------------
//   newAccidentalsPalette
//---------------------------------------------------------

Palette* MuseScore::newAccidentalsPalette(bool basic)
      {
      Palette* sp = new Palette;
      sp->setName(QT_TRANSLATE_NOOP("Palette", "Accidentals"));
      sp->setGrid(33, 36);
      sp->setDrawGrid(true);

      if (basic) {
            static AccidentalType types[] = {
                  AccidentalType::NONE,
                  AccidentalType::SHARP,
                  AccidentalType::FLAT,
                  AccidentalType::SHARP2,
                  AccidentalType::FLAT2,
                  AccidentalType::NATURAL
                  };
            for (auto i : types) {
                  Accidental* s = new Accidental(gscore);
                  s->setAccidentalType(AccidentalType(i));
                  sp->append(s, qApp->translate("accidental", s->subtypeUserName()));
                  }
            }
      else {
            for (int i = int(AccidentalType::SHARP); i < int(AccidentalType::END); ++i) {
                  Accidental* s = new Accidental(gscore);
                  s->setAccidentalType(AccidentalType(i));
                  if (s->symbol() != SymId::noSym)
                        sp->append(s, qApp->translate("accidental", s->subtypeUserName()));
                  else
                        delete s;
                  }
            }
      Icon* ik = new Icon(gscore);
      ik->setIconType(IconType::BRACKETS);
      const Shortcut* s = Shortcut::getShortcut("add-brackets");
      QAction* action = s->action();
      QIcon icon(action->icon());
      ik->setAction("add-brackets", icon);
      sp->append(ik, s->help());
      return sp;
      }

//---------------------------------------------------------
//   newBarLinePalette
//---------------------------------------------------------

Palette* MuseScore::newBarLinePalette(bool basic)
      {
      Palette* sp = new Palette;
      sp->setName(QT_TRANSLATE_NOOP("Palette", "Barlines"));
      sp->setMag(0.8);
      sp->setGrid(42, 38);

      // bar line styles
      for (unsigned i = 0; i < BarLine::barLineTableSize(); ++i) {
            BarLine* b  = new BarLine(gscore);
            BarLineTableItem bti = BarLine::barLineTableItem(i);
            b->setBarLineType(bti.type);
            sp->append(b, qApp->translate("Palette", bti.name));
            }

      if (!basic) {
      // bar line spans
            struct {
                  int         from, to;
                  const char* name;
                  } span[] = {
                  { BARLINE_SPAN_TICK1_FROM, BARLINE_SPAN_TICK1_TO, QT_TRANSLATE_NOOP("Palette", "Tick 1 span") },
                  { BARLINE_SPAN_TICK2_FROM, BARLINE_SPAN_TICK2_TO, QT_TRANSLATE_NOOP("Palette", "Tick 2 span") },
                  { BARLINE_SPAN_SHORT1_FROM,BARLINE_SPAN_SHORT1_TO,QT_TRANSLATE_NOOP("Palette", "Short 1 span") },
                  { BARLINE_SPAN_SHORT2_FROM,BARLINE_SPAN_SHORT2_TO,QT_TRANSLATE_NOOP("Palette", "Short 2 span") },
                  };
            for (unsigned i = 0; i < sizeof(span)/sizeof(*span); ++i) {
                  BarLine* b  = new BarLine(gscore);
                  b->setBarLineType(BarLineType::NORMAL);
                  b->setSpanFrom(span[i].from);
                  b->setSpanTo(span[i].to);
                  sp->append(b, qApp->translate("Palette", span[i].name));
                  }
            }
      return sp;
      }

//---------------------------------------------------------
//   newRepeatsPalette
//---------------------------------------------------------

Palette* MuseScore::newRepeatsPalette()
      {
      Palette* sp = new Palette;
      sp->setName(QT_TRANSLATE_NOOP("Palette", "Repeats && Jumps"));
      sp->setMag(0.65);
      sp->setGrid(84, 28);
      sp->setDrawGrid(true);

      RepeatMeasure* rm = new RepeatMeasure(gscore);
      sp->append(rm, tr("Repeat measure sign"));

      for (int i = 0; i < markerTypeTableSize(); i++) {
            if(markerTypeTable[i].type == Marker::Type::CODETTA) //not in smufl
                  continue;

            Marker* mk = new Marker(gscore);
            mk->setMarkerType(markerTypeTable[i].type);
            sp->append(mk, qApp->translate("markerType", markerTypeTable[i].name.toUtf8().constData()));
            }

      for (int i = 0; i < jumpTypeTableSize(); i++) {
            Jump* jp = new Jump(gscore);
            jp->setJumpType(jumpTypeTable[i].type);
            sp->append(jp, qApp->translate("jumpType", jumpTypeTable[i].userText.toUtf8().constData()));
            }

      return sp;
      }

//---------------------------------------------------------
//   newBreaksPalette
//---------------------------------------------------------

Palette* MuseScore::newBreaksPalette()
      {
      qreal _spatium = gscore->spatium();
      Palette* sp = new Palette;
      sp->setName(QT_TRANSLATE_NOOP("Palette", "Breaks && Spacers"));
      sp->setMag(1.0);
      sp->setGrid(42, 36);
      sp->setDrawGrid(true);

      LayoutBreak* lb = new LayoutBreak(gscore);
      lb->setLayoutBreakType(LayoutBreak::Type::LINE);
      PaletteCell* cell = sp->append(lb, tr("Line break"));
      cell->mag = 1.2;

      lb = new LayoutBreak(gscore);
      lb->setLayoutBreakType(LayoutBreak::Type::PAGE);
      cell = sp->append(lb, tr("Page break"));
      cell->mag = 1.2;

      lb = new LayoutBreak(gscore);
      lb->setLayoutBreakType(LayoutBreak::Type::SECTION);
      cell = sp->append(lb, tr("Section break"));
      cell->mag = 1.2;

      Spacer* spacer = new Spacer(gscore);
      spacer->setSpacerType(SpacerType::DOWN);
      spacer->setGap(3 * _spatium);
      cell = sp->append(spacer, tr("Staff spacer down"));
      cell->mag = .7;

      spacer = new Spacer(gscore);
      spacer->setSpacerType(SpacerType::UP);
      spacer->setGap(3 * _spatium);
      cell = sp->append(spacer, tr("Staff spacer up"));
      cell->mag = .7;
      return sp;
      }

//---------------------------------------------------------
//   newFingeringPalette
//---------------------------------------------------------

Palette* MuseScore::newFingeringPalette()
      {
      Palette* sp = new Palette;
      sp->setName(QT_TRANSLATE_NOOP("Palette", "Fingering"));
      sp->setMag(1.5);
      sp->setGrid(28, 30);
      sp->setDrawGrid(true);

      const char* finger = "012345";
      for (unsigned i = 0; i < strlen(finger); ++i) {
            Fingering* f = new Fingering(gscore);
            f->setXmlText(QString(finger[i]));
            sp->append(f, tr("Fingering %1").arg(finger[i]));
            }
      finger = "pimac";
      for (unsigned i = 0; i < strlen(finger); ++i) {
            Fingering* f = new Fingering(gscore);
            f->setTextStyleType(TextStyleType::RH_GUITAR_FINGERING);
            f->setXmlText(QString(finger[i]));
            sp->append(f, tr("RH Guitar Fingering %1").arg(finger[i]));
            }
      finger = "012345";
      for (unsigned i = 0; i < strlen(finger); ++i) {
            Fingering* f = new Fingering(gscore);
            f->setTextStyleType(TextStyleType::LH_GUITAR_FINGERING);
            f->setXmlText(QString(finger[i]));
            sp->append(f, tr("LH Guitar Fingering %1").arg(finger[i]));
            }
      const char* stringnumber = "0123456";
      for (unsigned i = 0; i < strlen(stringnumber); ++i) {
            Fingering* f = new Fingering(gscore);
            f->setTextStyleType(TextStyleType::STRING_NUMBER);
            f->setXmlText(QString(stringnumber[i]));
            sp->append(f, tr("String number %1").arg(stringnumber[i]));
            }
      return sp;
      }

//---------------------------------------------------------
//   newTremoloPalette
//---------------------------------------------------------

Palette* MuseScore::newTremoloPalette()
      {
      Palette* sp = new Palette;
      sp->setName(QT_TRANSLATE_NOOP("Palette", "Tremolo"));
      sp->setGrid(27, 40);
      sp->setDrawGrid(true);

      for (int i = int(TremoloType::R8); i <= int(TremoloType::C64); ++i) {
            Tremolo* tremolo = new Tremolo(gscore);
            tremolo->setTremoloType(TremoloType(i));
            sp->append(tremolo, qApp->translate("Tremolo", tremolo->subtypeName().toUtf8().constData()));
            }
      return sp;
      }

//---------------------------------------------------------
//   newNoteHeadsPalette
//---------------------------------------------------------

Palette* MuseScore::newNoteHeadsPalette()
      {
      Palette* sp = new Palette;
      sp->setName(QT_TRANSLATE_NOOP("Palette", "Note Heads"));
      sp->setMag(1.3);
      sp->setGrid(33, 36);
      sp->setDrawGrid(true);

      for (int i = 0; i < int(NoteHead::Group::HEAD_GROUPS); ++i) {
            SymId sym = Note::noteHead(0, NoteHead::Group(i), NoteHead::Type::HEAD_HALF);
            // HEAD_BREVIS_ALT shows up only for brevis value
            if (i == int(NoteHead::Group::HEAD_BREVIS_ALT) )
                  sym = Note::noteHead(0, NoteHead::Group(i), NoteHead::Type::HEAD_BREVIS);
            NoteHead* nh = new NoteHead(gscore);
            nh->setSym(sym);
            sp->append(nh, qApp->translate("noteheadnames", NoteHead::groupToGroupName(NoteHead::Group(i))));
            }
      Icon* ik = new Icon(gscore);
      ik->setIconType(IconType::BRACKETS);
      const Shortcut* s = Shortcut::getShortcut("add-brackets");
      QAction* action = s->action();
      QIcon icon(action->icon());
      ik->setAction("add-brackets", icon);
      sp->append(ik, s->help());
      return sp;
      }

//---------------------------------------------------------
//   newArticulationsPalette
//---------------------------------------------------------

Palette* MuseScore::newArticulationsPalette(bool basic)
      {
      Palette* sp = new Palette;
      sp->setName(QT_TRANSLATE_NOOP("Palette", "Articulations && Ornaments"));
      sp->setGrid(42, 25);
      sp->setDrawGrid(true);

      if (basic) {
            static std::vector<ArticulationType> art {
                  ArticulationType::Fermata,
                  ArticulationType::Sforzatoaccent,
                  ArticulationType::Staccato,
                  ArticulationType::Tenuto,
                  ArticulationType::Portato,
                  ArticulationType::Marcato,
                  ArticulationType::Trill
                  };
            for (auto i : art) {
                  Articulation* s = new Articulation(gscore);
                  s->setArticulationType(i);
                  sp->append(s, qApp->translate("articulation", s->subtypeUserName().toUtf8().constData()));
                  }
            }
      else {
            for (int i = 0; i < int(ArticulationType::ARTICULATIONS); ++i) {
                  Articulation* s = new Articulation(gscore);
                  s->setArticulationType(ArticulationType(i));
                  sp->append(s, qApp->translate("articulation", s->subtypeUserName().toUtf8().constData()));
                  }
            Bend* bend = new Bend(gscore);
            bend->points().append(PitchValue(0,    0, false));
            bend->points().append(PitchValue(15, 100, false));
            bend->points().append(PitchValue(60, 100, false));
            sp->append(bend, qApp->translate("articulation", "Bend"));

            TremoloBar* tb = new TremoloBar(gscore);
            tb->points().append(PitchValue(0,     0, false));     // "Dip"
            tb->points().append(PitchValue(30, -100, false));
            tb->points().append(PitchValue(60,    0, false));
            sp->append(tb, qApp->translate("articulation", "Tremolo bar"));
            }
      return sp;
      }

//---------------------------------------------------------
//   newBracketsPalette
//---------------------------------------------------------

Palette* MuseScore::newBracketsPalette()
      {
      Palette* sp = new Palette;
      sp->setName(QT_TRANSLATE_NOOP("Palette", "Brackets"));
      sp->setMag(0.7);
      sp->setGrid(42, 60);
      sp->setDrawGrid(true);

      Bracket* b1 = new Bracket(gscore);
      b1->setBracketType(BracketType::NORMAL);
      Bracket* b2 = new Bracket(gscore);
      b2->setBracketType(BracketType::BRACE);
      Bracket* b3 = new Bracket(gscore);
      b3->setBracketType(BracketType::SQUARE);
      Bracket* b4 = new Bracket(gscore);
      b4->setBracketType(BracketType::LINE);

      sp->append(b1, tr("Bracket"));
      sp->append(b2, tr("Brace"));
      sp->append(b3, tr("Square"));
      sp->append(b4, tr("Line"));

      return sp;
      }

//---------------------------------------------------------
//   newBreathPalette
//---------------------------------------------------------

Palette* MuseScore::newBreathPalette()
      {
      Palette* sp = new Palette();
      sp->setName(QT_TRANSLATE_NOOP("Palette", "Breaths && Pauses"));
      sp->setGrid(42, 40);
      sp->setDrawGrid(true);
      sp->setDrawGrid(true);

      for (int i = 0; i < 4; ++i) {
            if (i == 1) // do not add two similar breaths. //TODO add support for other break mark
                  continue;
            Breath* a = new Breath(gscore);
            a->setBreathType(i);
            if (i < 2) {
                  sp->append(a, tr("Breath"));
                  }
            else {
                  sp->append(a, tr("Caesura"));
                  a->setPause(2.0);
                  }
            }
      return sp;
      }

//---------------------------------------------------------
//   newArpeggioPalette
//---------------------------------------------------------

Palette* MuseScore::newArpeggioPalette()
      {
      Palette* sp = new Palette();
      sp->setName(QT_TRANSLATE_NOOP("Palette", "Arpeggios && Glissandi"));
      sp->setGrid(27, 60);
      sp->setDrawGrid(true);

      for (int i = 0; i < 6; ++i) {
            Arpeggio* a = new Arpeggio(gscore);
            a->setArpeggioType(ArpeggioType(i));
            sp->append(a, tr("Arpeggio"));
            }
      for (int i = 0; i < 2; ++i) {
            Glissando* a = new Glissando(gscore);
            a->setGlissandoType(Glissando::Type(i));
            sp->append(a, tr("Glissando"));
            }

      //fall and doits

      ChordLine* cl = new ChordLine(gscore);
      cl->setChordLineType(ChordLineType::FALL);
      sp->append(cl, tr(scorelineNames[0]));

      cl = new ChordLine(gscore);
      cl->setChordLineType(ChordLineType::DOIT);
      sp->append(cl, tr(scorelineNames[1]));

      cl = new ChordLine(gscore);
      cl->setChordLineType(ChordLineType::PLOP);
      sp->append(cl, tr(scorelineNames[2]));

      cl = new ChordLine(gscore);
      cl->setChordLineType(ChordLineType::SCOOP);
      sp->append(cl, tr(scorelineNames[3]));

      cl = new ChordLine(gscore);
      cl->setChordLineType(ChordLineType::FALL);
      cl->setStraight(true);
      sp->append(cl, qApp->translate("articulation", "Slide out down"));

      cl = new ChordLine(gscore);
      cl->setChordLineType(ChordLineType::DOIT);
      cl->setStraight(true);
      sp->append(cl, qApp->translate("articulation", "Slide out up"));

      cl = new ChordLine(gscore);
      cl->setChordLineType(ChordLineType::PLOP);
      cl->setStraight(true);
      sp->append(cl, qApp->translate("articulation", "Slide in above"));

      cl = new ChordLine(gscore);
      cl->setChordLineType(ChordLineType::SCOOP);
      cl->setStraight(true);
      sp->append(cl, qApp->translate("articulation", "Slide in below"));

      return sp;
      }

//---------------------------------------------------------
//   newClefsPalette
//---------------------------------------------------------

Palette* MuseScore::newClefsPalette(bool basic)
      {
      Palette* sp = new Palette;
      sp->setName(QT_TRANSLATE_NOOP("Palette", "Clefs"));
      sp->setMag(0.8);
      sp->setGrid(33, 60);
      sp->setYOffset(1.0);
      static std::vector<ClefType> clefs1  {
            ClefType::G,   ClefType::F, ClefType::C3, ClefType::C4
            };
      static std::vector<ClefType> clefs2  {
<<<<<<< HEAD
            ClefType::G,   ClefType::G1,    ClefType::G2,     ClefType::G3,  ClefType::G5,  ClefType::G4,
            ClefType::C1,  ClefType::C2,    ClefType::C3,     ClefType::C4,  ClefType::C5,
            ClefType::F,   ClefType::F_8VA, ClefType::F_15MA, ClefType::F8,  ClefType::F15,
            ClefType::F_B, ClefType::F_C,   ClefType::PERC,   ClefType::TAB, ClefType::TAB2
=======
            ClefType::G,     ClefType::G1,  ClefType::G2,  ClefType::G3,    ClefType::G3_O,
            ClefType::G5,    ClefType::G4,  ClefType::C1,  ClefType::C2,    ClefType::C3,
            ClefType::C4,    ClefType::C5,  ClefType::F,   ClefType::F_8VA, ClefType::F_15MA,
            ClefType::F8,    ClefType::F15, ClefType::F_B, ClefType::F_C,   ClefType::PERC,
            ClefType::PERC2, ClefType::TAB, ClefType::TAB2
>>>>>>> dd4530ea
            };
      for (ClefType j : basic ? clefs1 : clefs2) {
            Clef* k = new Ms::Clef(gscore);
            k->setClefType(ClefTypeList(j, j));
            sp->append(k, qApp->translate("clefTable", ClefInfo::name(j)));
            }
      return sp;
      }

//---------------------------------------------------------
//   newGraceNotePalette
//---------------------------------------------------------

Palette* MuseScore::newGraceNotePalette(bool basic)
      {
      Palette* notePalette = new Palette;
      notePalette->setName(QT_TRANSLATE_NOOP("Palette", "Grace Notes"));
      notePalette->setGrid(32, 40);
      notePalette->setDrawGrid(true);
      static const IconAction gna1[] = {
            { IconType::ACCIACCATURA,  "acciaccatura" },
            { IconType::APPOGGIATURA,  "appoggiatura" },
            { IconType::GRACE4,        "grace4" },
            { IconType::GRACE16,       "grace16" },
            { IconType::NONE,          "" }
            };
      static const IconAction gna2[] = {
            { IconType::ACCIACCATURA,  "acciaccatura" },
            { IconType::APPOGGIATURA,  "appoggiatura" },
            { IconType::GRACE4,        "grace4" },
            { IconType::GRACE16,       "grace16" },
            { IconType::GRACE32,       "grace32" },
            { IconType::GRACE8_AFTER,  "grace8after" },
            { IconType::GRACE16_AFTER, "grace16after" },
            { IconType::GRACE32_AFTER, "grace32after" },
            { IconType::NONE,          "" }
            };
      populateIconPalette(notePalette, basic ? gna1 : gna2);
      return notePalette;
      }

//---------------------------------------------------------
//   newBagpipeEmbellishmentPalette
//---------------------------------------------------------

Palette* MuseScore::newBagpipeEmbellishmentPalette()
      {
      Palette* sp = new Palette;
      sp->setName(QT_TRANSLATE_NOOP("Palette", "Bagpipe Embellishments"));
      sp->setMag(0.8);
      sp->setGrid(60, 80);

      for (int i = 0; i < BagpipeEmbellishment::nEmbellishments(); ++i) {
            BagpipeEmbellishment* b  = new BagpipeEmbellishment(gscore);
            b->setEmbelType(i);
            sp->append(b, qApp->translate("bagpipe", BagpipeEmbellishment::BagpipeEmbellishmentList[i].name));
            }

      return sp;
      }

//---------------------------------------------------------
//   newLinesPalette
//---------------------------------------------------------

Palette* MuseScore::newLinesPalette(bool basic)
      {
      Palette* sp = new Palette;
      sp->setName(QT_TRANSLATE_NOOP("Palette", "Lines"));
      sp->setMag(.8);
      sp->setGrid(82, 35);
      sp->setDrawGrid(true);

      qreal w = gscore->spatium() * 8;

      Slur* slur = new Slur(gscore);
      sp->append(slur, qApp->translate("lines", "Slur"));

      Hairpin* gabel0 = new Hairpin(gscore);
      gabel0->setHairpinType(Hairpin::Type::CRESCENDO);
      gabel0->setLen(w);
      gabel0->setBeginText("cresc.");
      gabel0->setContinueText("(cresc.)");
      sp->append(gabel0, qApp->translate("lines", "Crescendo hairpin"));

      Hairpin* gabel1 = new Hairpin(gscore);
      gabel1->setHairpinType(Hairpin::Type::DECRESCENDO);
      gabel1->setLen(w);
      gabel1->setBeginText("dim.");
      gabel1->setContinueText("(dim.)");
      sp->append(gabel1, QT_TRANSLATE_NOOP("Palette", "Diminuendo hairpin"));

      Hairpin* gabel2 = new Hairpin(gscore);
      gabel2->setHairpinType(Hairpin::Type::CRESCENDO);
      gabel2->setLen(w);
      gabel2->setUseTextLine(true);
      gabel2->setLineStyle(Qt::CustomDashLine);
      gabel2->setBeginText("cresc.");
      gabel2->setContinueText("(cresc.)");
      sp->append(gabel2, qApp->translate("lines", "Crescendo line"));

      Hairpin* gabel3 = new Hairpin(gscore);
      gabel3->setHairpinType(Hairpin::Type::DECRESCENDO);
      gabel3->setLen(w);
      gabel3->setUseTextLine(true);
      gabel3->setLineStyle(Qt::CustomDashLine);
      gabel3->setBeginText("dim.");
      gabel3->setContinueText("(dim.)");
      sp->append(gabel3, QT_TRANSLATE_NOOP("Palette", "Diminuendo line"));

      Volta* volta = new Volta(gscore);
      volta->setVoltaType(Volta::Type::CLOSED);
      volta->setLen(w);
      volta->setText("1.");
      QList<int> il;
      il.append(1);
      volta->setEndings(il);
      sp->append(volta, QT_TRANSLATE_NOOP("Palette", "Prima volta"));

      volta = new Volta(gscore);
      volta->setVoltaType(Volta::Type::CLOSED);
      volta->setLen(w);
      volta->setText("2.");
      il.clear();
      il.append(2);
      volta->setEndings(il);
      sp->append(volta, QT_TRANSLATE_NOOP("Palette", "Seconda volta"));

      if (!basic) {
            volta = new Volta(gscore);
            volta->setVoltaType(Volta::Type::CLOSED);
            volta->setLen(w);
            volta->setText("3.");
            il.clear();
            il.append(3);
            volta->setEndings(il);
            sp->append(volta, QT_TRANSLATE_NOOP("Palette", "Terza volta"));
            }

      volta = new Volta(gscore);
      volta->setVoltaType(Volta::Type::OPEN);
      volta->setLen(w);
      volta->setText("2.");
      il.clear();
      il.append(2);
      volta->setEndings(il);
      sp->append(volta, QT_TRANSLATE_NOOP("Palette", "Seconda volta 2"));

      Ottava* ottava = new Ottava(gscore);
      ottava->setOttavaType(Ottava::Type::OTTAVA_8VA);
      ottava->setLen(w);
      sp->append(ottava, QT_TRANSLATE_NOOP("Palette", "8va"));

      ottava = new Ottava(gscore);
      ottava->setOttavaType(Ottava::Type::OTTAVA_8VB);
      ottava->setLen(w);
      ottava->setPlacement(Element::Placement::BELOW);
      sp->append(ottava, QT_TRANSLATE_NOOP("Palette", "8vb"));

      if (!basic) {
            ottava = new Ottava(gscore);
            ottava->setOttavaType(Ottava::Type::OTTAVA_15MA);
            ottava->setLen(w);
            sp->append(ottava, QT_TRANSLATE_NOOP("Palette", "15ma"));

            ottava = new Ottava(gscore);
            ottava->setOttavaType(Ottava::Type::OTTAVA_15MB);
            ottava->setLen(w);
            ottava->setPlacement(Element::Placement::BELOW);
            sp->append(ottava, QT_TRANSLATE_NOOP("Palette", "15mb"));

            ottava = new Ottava(gscore);
            ottava->setOttavaType(Ottava::Type::OTTAVA_22MA);
            ottava->setLen(w);
            sp->append(ottava, QT_TRANSLATE_NOOP("Palette", "22ma"));

            ottava = new Ottava(gscore);
            ottava->setOttavaType(Ottava::Type::OTTAVA_22MB);
            ottava->setLen(w);
            sp->append(ottava, QT_TRANSLATE_NOOP("Palette", "22mb"));
            }

      Pedal* pedal;
      if (!basic) {
            pedal = new Pedal(gscore);
            pedal->setLen(w);
            pedal->setBeginText("<sym>keyboardPedalPed</sym>");
            pedal->setContinueText("(<sym>keyboardPedalPed</sym>)");
            pedal->setEndHook(true);
            sp->append(pedal, QT_TRANSLATE_NOOP("Palette", "Pedal"));

            pedal = new Pedal(gscore);
            pedal->setLen(w);
            pedal->setBeginText("<sym>keyboardPedalPed</sym>");
            pedal->setContinueText("(<sym>keyboardPedalPed</sym>)");
            pedal->setEndText("<sym>keyboardPedalUp</sym>");
            Align align = pedal->endTextElement()->textStyle().align();
            align = (align & AlignmentFlags::VMASK) | AlignmentFlags::HCENTER;
            pedal->endTextElement()->textStyle().setAlign(align);
            pedal->setLineVisible(false);
            sp->append(pedal, QT_TRANSLATE_NOOP("Palette", "Pedal"));
            }

      pedal = new Pedal(gscore);
      pedal->setLen(w);
      pedal->setBeginHook(true);
      pedal->setEndHook(true);
      sp->append(pedal, QT_TRANSLATE_NOOP("Palette", "Pedal"));

      pedal = new Pedal(gscore);
      pedal->setLen(w);
      pedal->setBeginHook(true);
      pedal->setEndHook(true);
      pedal->setEndHookType(HookType::HOOK_45);
      sp->append(pedal, QT_TRANSLATE_NOOP("Palette", "Pedal"));

      pedal = new Pedal(gscore);
      pedal->setLen(w);
      pedal->setBeginHook(true);
      pedal->setBeginHookType(HookType::HOOK_45);
      pedal->setEndHook(true);
      pedal->setEndHookType(HookType::HOOK_45);
      sp->append(pedal, QT_TRANSLATE_NOOP("Palette", "Pedal"));

      pedal = new Pedal(gscore);
      pedal->setLen(w);
      pedal->setBeginHook(true);
      pedal->setBeginHookType(HookType::HOOK_45);
      pedal->setEndHook(true);
      sp->append(pedal, QT_TRANSLATE_NOOP("Palette", "Pedal"));

      if (!basic) {
            for (int i = 0; i < trillTableSize(); i++) {
                  Trill* trill = new Trill(gscore);
                  trill->setTrillType(trillTable[i].type);
                  trill->setLen(w);
                  sp->append(trill, qApp->translate("trillType", trillTable[i].userName.toUtf8().constData()));
                  }

            TextLine* textLine = new TextLine(gscore);
            textLine->setLen(w);
            textLine->setBeginText("VII");
            textLine->setEndHook(true);
            sp->append(textLine, QT_TRANSLATE_NOOP("Palette", "Text line"));

            TextLine* line = new TextLine(gscore);
            line->setLen(w);
            line->setDiagonal(true);
            sp->append(line, QT_TRANSLATE_NOOP("Palette", "Line"));

            Ambitus* a = new Ambitus(gscore);
            sp->append(a, QT_TRANSLATE_NOOP("Palette", "Ambitus"));
            }

      return sp;
      }

//---------------------------------------------------------
//   showPalette
//---------------------------------------------------------

void MuseScore::showPalette(bool visible)
      {
      QAction* a = getAction("toggle-palette");
      if (paletteBox == 0)
            Workspace::currentWorkspace->read();
      if (paletteBox)   // read failed?
            paletteBox->setVisible(visible);
      a->setChecked(visible);
      }

//---------------------------------------------------------
//   TempoPattern
//---------------------------------------------------------

struct TempoPattern {
      QString pattern;
      double f;

      TempoPattern(const QString& s, double v) : pattern(s), f(v) {}
      };

//---------------------------------------------------------
//   newTempoPalette
//---------------------------------------------------------

Palette* MuseScore::newTempoPalette()
      {
      Palette* sp = new Palette;
      sp->setName(QT_TRANSLATE_NOOP("Palette", "Tempo"));
      sp->setMag(0.65);
      sp->setGrid(60, 30);
      sp->setDrawGrid(true);

      static const TempoPattern tp[] = {
            TempoPattern("<sym>metNoteHalfUp</sym> = 80", 80.0/30.0),                    // 1/2
            TempoPattern("<sym>metNoteQuarterUp</sym> = 80", 80.0/60.0),                 // 1/4
            TempoPattern("<sym>metNote8thUp</sym> = 80", 80.0/120.0),                    // 1/8
            TempoPattern("<sym>metNoteHalfUp</sym><sym>space</sym><sym>metAugmentationDot</sym> = 80", 120/30.0),       // dotted 1/2
            TempoPattern("<sym>metNoteQuarterUp</sym><sym>space</sym><sym>metAugmentationDot</sym> = 80", 120/60.0),    // dotted 1/4
            TempoPattern("<sym>metNote8thUp</sym><sym>space</sym><sym>metAugmentationDot</sym> = 80", 120/120.0),       // dotted 1/8
            };
      for (unsigned i = 0; i < sizeof(tp)/sizeof(*tp); ++i) {
            TempoText* tt = new TempoText(gscore);
            tt->setFollowText(true);
            // leave track at default (-1) to make it possible
            // for drop() to tell that this came from palette
            // (it will then be set to 0 there)
            //tt->setTrack(0);
            tt->setTempo(tp[i].f);
            tt->setXmlText(tp[i].pattern);
            sp->append(tt, tr("Tempo text"), QString(), 1.5);
            }
      return sp;
      }

//---------------------------------------------------------
//   newTextPalette
//---------------------------------------------------------

Palette* MuseScore::newTextPalette()
      {
      Palette* sp = new Palette;
      sp->setName(QT_TRANSLATE_NOOP("Palette", "Text"));
      sp->setMag(0.65);
      sp->setGrid(84, 28);
      sp->setDrawGrid(true);

      StaffText* st = new StaffText(gscore);
      st->setTextStyleType(TextStyleType::STAFF);
      st->setXmlText(tr("Staff Text"));
      sp->append(st, tr("Staff text"));

      st = new StaffText(gscore);
      st->setTextStyleType(TextStyleType::SYSTEM);
      st->setXmlText(tr("System Text"));
      sp->append(st, tr("System text"));

      st = new StaffText(gscore);
      st->setTextStyleType(TextStyleType::TEMPO);
      st->setXmlText(tr("Swing"));
      st->setSwing(true);
      sp->append(st, tr("Swing"));

      RehearsalMark* rhm = new RehearsalMark(gscore);
      rhm->setXmlText("B1");
      sp->append(rhm, tr("Rehearsal mark"));

      InstrumentChange* is = new InstrumentChange(gscore);
      is->setXmlText(tr("Instrument"));
      sp->append(is, tr("Instrument change"));

      return sp;
      }

//---------------------------------------------------------
//   newTimePalette
//    create default time signature palette
//---------------------------------------------------------

Palette* MuseScore::newTimePalette()
      {
      struct TS {
            int numerator;
            int denominator;
            TimeSigType type;
            QString name;
            };

      TS tsList[] = {
            { 2,  4, TimeSigType::NORMAL, "2/4" },
            { 3,  4, TimeSigType::NORMAL, "3/4" },
            { 4,  4, TimeSigType::NORMAL, "4/4" },
            { 5,  4, TimeSigType::NORMAL, "5/4" },
            { 6,  4, TimeSigType::NORMAL, "6/4" },
            { 3,  8, TimeSigType::NORMAL, "3/8" },
            { 6,  8, TimeSigType::NORMAL, "6/8" },
            { 9,  8, TimeSigType::NORMAL, "9/8" },
            { 12, 8, TimeSigType::NORMAL, "12/8" },
            { 4,  4, TimeSigType::FOUR_FOUR,  tr("4/4 common time") },
            { 2,  2, TimeSigType::ALLA_BREVE, tr("2/2 alla breve") }
            };

      Palette* sp = new Palette;
      sp->setName(QT_TRANSLATE_NOOP("Palette", "Time Signatures"));
      sp->setMag(.8);
      sp->setGrid(42, 38);

      for (unsigned i = 0; i < sizeof(tsList)/sizeof(*tsList); ++i) {
            TimeSig* ts;
            ts = new TimeSig(gscore);
            ts->setSig(Fraction(tsList[i].numerator, tsList[i].denominator), tsList[i].type);
            sp->append(ts, tsList[i].name);
            }
      return sp;
      }

//---------------------------------------------------------
//   setAdvancedPalette
//---------------------------------------------------------

void MuseScore::setAdvancedPalette()
      {
      mscore->getPaletteBox();
      paletteBox->clear();
      paletteBox->addPalette(newGraceNotePalette(false));
      paletteBox->addPalette(newClefsPalette(false));
      paletteBox->addPalette(newKeySigPalette());
      paletteBox->addPalette(newTimePalette());
      paletteBox->addPalette(newBarLinePalette(false));
      paletteBox->addPalette(newLinesPalette(false));
      paletteBox->addPalette(newArpeggioPalette());
      paletteBox->addPalette(newBreathPalette());
      paletteBox->addPalette(newBracketsPalette());
      paletteBox->addPalette(newArticulationsPalette(false));
      paletteBox->addPalette(newAccidentalsPalette());
      paletteBox->addPalette(newDynamicsPalette(false));
      paletteBox->addPalette(newFingeringPalette());
      paletteBox->addPalette(newNoteHeadsPalette());
      paletteBox->addPalette(newTremoloPalette());
      paletteBox->addPalette(newRepeatsPalette());
      paletteBox->addPalette(newTempoPalette());
      paletteBox->addPalette(newTextPalette());
      paletteBox->addPalette(newBreaksPalette());
      paletteBox->addPalette(newBagpipeEmbellishmentPalette());

#if 0
      //-----------------------------------
      //    staff state changes
      //-----------------------------------

      sp = new Palette;
      sp->setName(QT_TRANSLATE_NOOP("Palette", "Staff Changes"));
      sp->setMag(.7);
      sp->setGrid(42, 36);
      sp->setDrawGrid(true);

      StaffState* st = new StaffState(gscore);
      st->setSubtype(StaffStateType::VISIBLE);
      sp->append(st, tr("Set visible"));

      st = new StaffState(gscore);
      st->setSubtype(StaffStateType::INVISIBLE);
      sp->append(st, tr("Set invisible"));

      st = new StaffState(gscore);
      st->setSubtype(StaffStateType::TYPE);
      sp->append(st, tr("Change staff type"));

      st = new StaffState(gscore);
      st->setSubtype(StaffStateType::INSTRUMENT);
      sp->append(st, tr("Change instrument"));

      paletteBox->addPalette(sp);
#endif

      paletteBox->addPalette(newBeamPalette(false));
      paletteBox->addPalette(newFramePalette());

      //-----------------------------------
      //    Symbols
      //-----------------------------------

      Palette* sp = new Palette;
      sp->setName(QT_TRANSLATE_NOOP("Palette", "Fretboard Diagrams"));
      sp->setGrid(42, 45);
      sp->setDrawGrid(true);

/*      sp->append(SymId(accDiscantSym));
      sp->append(SymId(accDotSym));
      sp->append(SymId(accFreebaseSym));
      sp->append(SymId(accStdbaseSym));
      sp->append(SymId(accBayanbaseSym));
      sp->append(SymId(accOldEESym));
      sp->append(SymId(accpushSym));
      sp->append(SymId(accpullSym));
*/

      FretDiagram* fret = new FretDiagram(gscore);
      fret->setDot(4, 1);
      fret->setDot(2, 2);
      fret->setDot(1, 3);
      fret->setMarker(0, 'X');
      fret->setMarker(3, 'O');
      fret->setMarker(5, 'O');
      sp->append(fret, tr("Fretboard diagram"));

      paletteBox->addPalette(sp);
      }

//---------------------------------------------------------
//   setBasicPalette
//---------------------------------------------------------

void MuseScore::setBasicPalette()
      {
      mscore->getPaletteBox();
      paletteBox->clear();
      paletteBox->addPalette(newGraceNotePalette(true));
      paletteBox->addPalette(newClefsPalette(true));
      paletteBox->addPalette(newKeySigPalette(true));
      paletteBox->addPalette(newTimePalette());
      paletteBox->addPalette(newBarLinePalette(true));
      paletteBox->addPalette(newLinesPalette(true));
//      paletteBox->addPalette(newArpeggioPalette());
//      paletteBox->addPalette(newBreathPalette());
//      paletteBox->addPalette(newBracketsPalette());
      paletteBox->addPalette(newArticulationsPalette(true));
      paletteBox->addPalette(newAccidentalsPalette(true));
      paletteBox->addPalette(newDynamicsPalette(true));
//      paletteBox->addPalette(newFingeringPalette());
//      paletteBox->addPalette(newNoteHeadsPalette());
//      paletteBox->addPalette(newTremoloPalette());
      paletteBox->addPalette(newRepeatsPalette());
      paletteBox->addPalette(newTempoPalette());
      paletteBox->addPalette(newTextPalette());
      paletteBox->addPalette(newBreaksPalette());
      paletteBox->addPalette(newBeamPalette(true));
//      paletteBox->addPalette(newFramePalette());
      }

//---------------------------------------------------------
//   genCreateMenu
//---------------------------------------------------------

QMenu* MuseScore::genCreateMenu(QWidget* parent)
      {
      QMenu* popup = new QMenu(tr("&Add"), parent);
      popup->setObjectName("Add");

      QMenu* measures = popup->addMenu(tr("&Measures"));
      measures->addAction(getAction("insert-measure"));
      measures->addAction(getAction("insert-measures"));
      measures->addSeparator();
      measures->addAction(getAction("append-measure"));
      measures->addAction(getAction("append-measures"));

      QMenu* frames = popup->addMenu(tr("&Frames"));
      frames->addAction(getAction("insert-hbox"));
      frames->addAction(getAction("insert-vbox"));
      frames->addAction(getAction("insert-textframe"));
      if (enableExperimental)
            frames->addAction(getAction("insert-fretframe"));
      frames->addSeparator();
      frames->addAction(getAction("append-hbox"));
      frames->addAction(getAction("append-vbox"));
      frames->addAction(getAction("append-textframe"));

      QMenu* text = popup->addMenu(tr("&Text"));
      text->addAction(getAction("title-text"));
      text->addAction(getAction("subtitle-text"));
      text->addAction(getAction("composer-text"));
      text->addAction(getAction("poet-text"));
      text->addAction(getAction("part-text"));
      text->addSeparator();
      text->addAction(getAction("system-text"));
      text->addAction(getAction("staff-text"));
      text->addAction(getAction("chord-text"));
      text->addAction(getAction("rehearsalmark-text"));
      text->addSeparator();
      text->addAction(getAction("lyrics"));
      text->addAction(getAction("figured-bass"));
      text->addAction(getAction("tempo"));

      QMenu* lines = popup->addMenu(tr("&Lines"));
      lines->addSeparator();
      lines->addAction(getAction("add-slur"));
      lines->addAction(getAction("add-hairpin"));
      lines->addAction(getAction("add-hairpin-reverse"));
      lines->addAction(getAction("add-8va"));
      lines->addAction(getAction("add-8vb"));
      lines->addAction(getAction("add-noteline"));
      return popup;
      }

//---------------------------------------------------------
//   addTempo
//---------------------------------------------------------

void MuseScore::addTempo()
      {
      ChordRest* cr = cs->getSelectedChordRest();
      if (!cr)
            return;
//      double bps = 2.0;

      SigEvent event = cs->sigmap()->timesig(cr->tick());
      Fraction f = event.nominal();
      QString text("<sym>metNoteQuarterUp</sym> = 80");
      switch (f.denominator()) {
            case 1:
                  text = "<sym>metNoteWhole</sym> = 80";
                  break;
            case 2:
                  text = "<sym>metNoteHalfUp</sym> = 80";
                  break;
            case 4:
                  text = "<sym>metNoteQuarterUp</sym> = 80";
                  break;
            case 8:
                  if(f.numerator() % 3 == 0)
                        text = "<sym>metNoteQuarterUp</sym><sym>space</sym><sym>metAugmentationDot</sym> = 80";
                  else
                        text = "<sym>metNote8thUp</sym> = 80";
                  break;
            case 16:
                  if(f.numerator() % 3 == 0)
                        text = "<sym>metNote8thUp</sym><sym>space</sym><sym>metAugmentationDot</sym> = 80";
                  else
                        text = "<sym>metNote16thUp</sym> = 80";
                  break;
            case 32:
                  if(f.numerator() % 3 == 0)
                        text = "<sym>metNote16thUp</sym><sym>space</sym><sym>metAugmentationDot</sym> = 80";
                  else
                        text = "<sym>metNote32ndUp</sym> = 80";
                  break;
            case 64:
                  if(f.numerator() % 3 == 0)
                        text = "<sym>metNote32ndUp</sym><sym>space</sym><sym>metAugmentationDot</sym> = 80";
                  else
                        text = "<sym>metNote64thUp</sym> = 80";
                  break;
            default:
                  break;
            }

      TempoText* tt = new TempoText(cs);
      tt->setParent(cr->segment());
      tt->setTrack(0);
      tt->setXmlText(text);
      tt->setFollowText(true);
      //tt->setTempo(bps);
      cs->undoAddElement(tt);
      cv->startEdit(tt);
      }
}
<|MERGE_RESOLUTION|>--- conflicted
+++ resolved
@@ -700,18 +700,11 @@
             ClefType::G,   ClefType::F, ClefType::C3, ClefType::C4
             };
       static std::vector<ClefType> clefs2  {
-<<<<<<< HEAD
-            ClefType::G,   ClefType::G1,    ClefType::G2,     ClefType::G3,  ClefType::G5,  ClefType::G4,
-            ClefType::C1,  ClefType::C2,    ClefType::C3,     ClefType::C4,  ClefType::C5,
-            ClefType::F,   ClefType::F_8VA, ClefType::F_15MA, ClefType::F8,  ClefType::F15,
-            ClefType::F_B, ClefType::F_C,   ClefType::PERC,   ClefType::TAB, ClefType::TAB2
-=======
             ClefType::G,     ClefType::G1,  ClefType::G2,  ClefType::G3,    ClefType::G3_O,
             ClefType::G5,    ClefType::G4,  ClefType::C1,  ClefType::C2,    ClefType::C3,
             ClefType::C4,    ClefType::C5,  ClefType::F,   ClefType::F_8VA, ClefType::F_15MA,
             ClefType::F8,    ClefType::F15, ClefType::F_B, ClefType::F_C,   ClefType::PERC,
             ClefType::PERC2, ClefType::TAB, ClefType::TAB2
->>>>>>> dd4530ea
             };
       for (ClefType j : basic ? clefs1 : clefs2) {
             Clef* k = new Ms::Clef(gscore);
