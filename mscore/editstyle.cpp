--- conflicted
+++ resolved
@@ -795,17 +795,11 @@
 
 void EditStyle::on_buttonTogglePagelist_clicked()
       {
-<<<<<<< HEAD
 
       if (pageList->isVisible()) {
-=======
-	  if (pageList->isVisible()) {
->>>>>>> 5377059f
-            pageList->setVisible(false);
             setMaximumWidth(pageStack->minimumWidth() + 15);
             setMinimumWidth(pageStack->minimumWidth() + 15);
             move(pos().x() + (pageList->minimumWidth() + 5), pos().y());
-<<<<<<< HEAD
             buttonTogglePagelist->setIcon(QIcon(*icons[int(Icons::goPrevious_ICON)]));
             }
       else {
@@ -814,16 +808,6 @@
             move(pos().x() - (pageList->minimumWidth() + 5), pos().y());
             pageList->setVisible(true);
             buttonTogglePagelist->setIcon(QIcon(*icons[int(Icons::goNext_ICON)]));
-=======
-			buttonTogglePagelist->setIcon(QIcon(*icons[int(Icons::goPrevious_ICON)]));
-            }
-	  else {
-            setMaximumWidth((pageList->minimumWidth() + 5) + pageStack->minimumWidth() + 15);
-            setMinimumWidth((pageList->minimumWidth() + 5) + pageStack->minimumWidth() + 15);
-			move(pos().x() - (pageList->minimumWidth() + 5), pos().y());
-            pageList->setVisible(true);
-			buttonTogglePagelist->setIcon(QIcon(*icons[int(Icons::goNext_ICON)]));
->>>>>>> 5377059f
             }
       }		  
 //---------------------------------------------------------
