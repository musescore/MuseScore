--- conflicted
+++ resolved
@@ -192,10 +192,6 @@
 #define Q_ASSERT(a) do { } while (false)
 #endif
 
-<<<<<<< HEAD
 #endif  // __cplusplus
 
-#endif
-=======
-#endif
->>>>>>> 724971f3
+#endif