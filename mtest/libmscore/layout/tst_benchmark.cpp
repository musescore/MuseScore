//=============================================================================
//  MuseScore
//  Music Composition & Notation
//  $Id:$
//
//  Copyright (C) 2012 Werner Schweer
//
//  This program is free software; you can redistribute it and/or modify
//  it under the terms of the GNU General Public License version 2
//  as published by the Free Software Foundation and appearing in
//  the file LICENCE.GPL
//=============================================================================

#include <QtTest/QtTest>
#include "mtest/testutils.h"
#include "libmscore/score.h"

#define DIR QString("libmscore/layout/")

using namespace Ms;

//namespace Ms {
//extern void dumpTags();
//};

//---------------------------------------------------------
//   TestBechmark
//---------------------------------------------------------

class TestBenchmark : public QObject, public MTest
      {
      Q_OBJECT

      Score* score;
      void beam(const char* path);

   private slots:
      void initTestCase();
      void benchmark3();
//      void benchmark1();
//      void benchmark2();
      };

//---------------------------------------------------------
//   initTestCase
//---------------------------------------------------------

void TestBenchmark::initTestCase()
      {
      initMTest();
      }

//---------------------------------------------------------
//   benchmark
//---------------------------------------------------------

void TestBenchmark::benchmark3()
      {
      QString path = root + "/" + DIR + "goldberg.mscx";
      score = new Score(mscore->baseStyle());
      score->setName(path);
      MScore::testMode = true;
      QBENCHMARK {
            score->loadMsc(path, false);
            }
//      Ms::dumpTags();
      }
#if 0
void TestBenchmark::benchmark1()
      {
      score = readScore(DIR + "goldberg.mscx");
      QBENCHMARK {                        // cold run
            score->doLayout();
            }
      }

void TestBenchmark::benchmark2()
      {
      score->doLayout();
      QBENCHMARK {                        // warm run
            score->doLayout();
            }
      }
<<<<<<< HEAD
#endif
=======
>>>>>>> b60d26e3

QTEST_MAIN(TestBenchmark)
#include "tst_benchmark.moc"
<|MERGE_RESOLUTION|>--- conflicted
+++ resolved
@@ -81,10 +81,7 @@
             score->doLayout();
             }
       }
-<<<<<<< HEAD
 #endif
-=======
->>>>>>> b60d26e3
 
 QTEST_MAIN(TestBenchmark)
 #include "tst_benchmark.moc"
