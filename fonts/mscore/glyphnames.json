{
    "6stringTabClef": {
        "codepoint": "U+E06D", 
        "description": "6-string tab clef"
    }, 
    "accdnCombDot": {
        "codepoint": "U+E8CA", 
        "description": "Combining accordion coupler dot"
    }, 
    "accdnCombLH2RanksEmpty": {
        "codepoint": "U+E8C8", 
        "description": "Combining left hand, 2 ranks, empty"
    }, 
    "accdnCombLH3RanksEmptySquare": {
        "codepoint": "U+E8C9", 
        "description": "Combining left hand, 3 ranks, empty (square)"
    }, 
    "accdnCombRH3RanksEmpty": {
        "codepoint": "U+E8C6", 
        "description": "Combining right hand, 3 ranks, empty"
    }, 
    "accdnCombRH4RanksEmpty": {
        "codepoint": "U+E8C7", 
        "description": "Combining right hand, 4 ranks, empty"
    }, 
    "accidentalBakiyeFlat": {
        "codepoint": "U+E442", 
        "description": "Bakiye (flat)"
    }, 
    "accidentalBuyukMucennebFlat": {
        "codepoint": "U+E440", 
        "description": "B\u00fcy\u00fck m\u00fccenneb (flat)"
    }, 
    "accidentalBuyukMucennebSharp": {
        "codepoint": "U+E447", 
        "description": "B\u00fcy\u00fck m\u00fccenneb (sharp)"
    }, 
    "accidentalDoubleFlat": {
        "alternateCodepoint": "U+1D12B", 
        "codepoint": "U+E264", 
        "description": "Double flat"
    }, 
    "accidentalDoubleSharp": {
        "alternateCodepoint": "U+1D12A", 
        "codepoint": "U+E263", 
        "description": "Double sharp"
    }, 
    "accidentalFlat": {
        "alternateCodepoint": "266D", 
        "codepoint": "U+E260", 
        "description": "Flat"
    }, 
    "accidentalKomaSharp": {
        "codepoint": "U+E444", 
        "description": "Koma (sharp)"
    }, 
    "accidentalKoron": {
        "codepoint": "U+E460", 
        "description": "Koron (quarter tone flat)"
    }, 
    "accidentalKucukMucennebSharp": {
        "codepoint": "U+E446", 
        "description": "K\u00fc\u00e7\u00fck m\u00fccenneb (sharp)"
    }, 
    "accidentalNatural": {
        "alternateCodepoint": "266E", 
        "codepoint": "U+E261", 
        "description": "Natural"
    }, 
    "accidentalParensLeft": {
        "codepoint": "U+E26A", 
        "description": "Accidental parenthesis, left"
    }, 
    "accidentalParensRight": {
        "codepoint": "U+E26B", 
        "description": "Accidental parenthesis, right"
    }, 
    "accidentalQuarterToneFlatArrowUp": {
        "alternateCodepoint": "U+1D12C", 
        "codepoint": "U+E270", 
        "description": "Quarter-tone flat"
    }, 
    "accidentalQuarterToneFlatNaturalArrowDown": {
        "alternateCodepoint": "U+1D12F", 
        "codepoint": "U+E273", 
        "description": "Quarter-tone flat"
    }, 
    "accidentalQuarterToneFlatStein": {
        "codepoint": "U+E280", 
        "description": "Reversed flat (quarter-tone flat) (Stein)"
    }, 
    "accidentalQuarterToneSharpArrowDown": {
        "alternateCodepoint": "U+1D131", 
        "codepoint": "U+E275", 
        "description": "Quarter-tone sharp"
    }, 
    "accidentalQuarterToneSharpNaturalArrowUp": {
        "alternateCodepoint": "U+1D12E", 
        "codepoint": "U+E272", 
        "description": "Quarter-tone sharp"
    }, 
    "accidentalQuarterToneSharpStein": {
        "codepoint": "U+E282", 
        "description": "Half sharp (quarter-tone sharp) (Stein)"
    }, 
    "accidentalSharp": {
        "alternateCodepoint": "266F", 
        "codepoint": "U+E262", 
        "description": "Sharp"
    }, 
    "accidentalSori": {
        "codepoint": "U+E461", 
        "description": "Sori (quarter tone sharp)"
    }, 
    "accidentalThreeQuarterTonesFlatArrowDown": {
        "alternateCodepoint": "U+1D12D", 
        "codepoint": "U+E271", 
        "description": "Three-quarter-tones flat"
    }, 
    "accidentalThreeQuarterTonesFlatZimmermann": {
        "codepoint": "U+E281", 
        "description": "Reversed flat and flat (three-quarter-tones flat) (Zimmermann)"
    }, 
    "accidentalThreeQuarterTonesSharpArrowUp": {
        "alternateCodepoint": "U+1D130", 
        "codepoint": "U+E274", 
        "description": "Three-quarter-tones sharp"
    }, 
    "accidentalThreeQuarterTonesSharpStein": {
        "codepoint": "U+E283", 
        "description": "One and a half sharps (three-quarter-tones sharp) (Stein)"
    }, 
    "arrowheadBlackDown": {
        "codepoint": "U+EB7C", 
        "description": "Black arrowhead down (S)"
    }, 
    "arrowheadBlackLeft": {
        "codepoint": "U+EB7E", 
        "description": "Black arrowhead left (W)"
    }, 
    "arrowheadBlackRight": {
        "codepoint": "U+EB7A", 
        "description": "Black arrowhead right (E)"
    }, 
    "arrowheadBlackUp": {
        "codepoint": "U+EB78", 
        "description": "Black arrowhead up (N)"
    }, 
    "arrowheadWhiteDown": {
        "codepoint": "U+EB84", 
        "description": "White arrowhead down (S)"
    }, 
    "arrowheadWhiteLeft": {
        "codepoint": "U+EB86", 
        "description": "White arrowhead left (W)"
    }, 
    "arrowheadWhiteRight": {
        "codepoint": "U+EB82", 
        "description": "White arrowhead right (E)"
    }, 
    "arrowheadWhiteUp": {
        "codepoint": "U+EB80", 
        "description": "White arrowhead up (N)"
    }, 
    "articAccentAbove": {
        "alternateCodepoint": "U+1D17B", 
        "codepoint": "U+E4A0", 
        "description": "Accent above"
    }, 
    "articAccentBelow": {
        "codepoint": "U+E4A1", 
        "description": "Accent below"
    }, 
    "articMarcatoAbove": {
        "alternateCodepoint": "U+1D17F", 
        "codepoint": "U+E4AC", 
        "description": "Marcato above"
    }, 
    "articMarcatoBelow": {
        "codepoint": "U+E4AD", 
        "description": "Marcato below"
    }, 
    "articStaccatissimoAbove": {
        "alternateCodepoint": "U+1D17E", 
        "codepoint": "U+E4A6", 
        "description": "Staccatissimo above"
    }, 
    "articStaccatissimoBelow": {
        "codepoint": "U+E4A7", 
        "description": "Staccatissimo below"
    }, 
    "articStaccatoAbove": {
        "alternateCodepoint": "U+1D17C", 
        "codepoint": "U+E4A2", 
        "description": "Staccato above"
    }, 
    "articStaccatoBelow": {
        "codepoint": "U+E4A3", 
        "description": "Staccato below"
    }, 
    "articTenutoAbove": {
        "alternateCodepoint": "U+1D17D", 
        "codepoint": "U+E4A4", 
        "description": "Tenuto above"
    }, 
    "articTenutoBelow": {
        "codepoint": "U+E4A5", 
        "description": "Tenuto below"
    }, 
    "articTenutoStaccatoAbove": {
        "alternateCodepoint": "U+1D182", 
        "codepoint": "U+E4B2", 
        "description": "Lour\u00e9 (tenuto-staccato) above"
    }, 
    "articTenutoStaccatoBelow": {
        "codepoint": "U+E4B3", 
        "description": "Lour\u00e9 (tenuto-staccato) below"
    }, 
    "augmentationDot": {
        "alternateCodepoint": "U+1D16D", 
        "codepoint": "U+E1E7", 
        "description": "Augmentation dot"
    }, 
    "bracketBottom": {
        "codepoint": "U+E004", 
        "description": "Bracket bottom"
    }, 
    "bracketTop": {
        "codepoint": "U+E003", 
        "description": "Bracket top"
    }, 
    "brassMuteClosed": {
        "codepoint": "U+E5E5", 
        "description": "Muted (closed)"
    }, 
    "brassMuteOpen": {
        "codepoint": "U+E5E7", 
        "description": "Open"
    }, 
    "breathMarkComma": {
        "alternateCodepoint": "U+1D112", 
        "codepoint": "U+E4CE", 
        "description": "Breath mark (comma)"
    }, 
    "cClef": {
        "alternateCodepoint": "U+1D121", 
        "codepoint": "U+E05C", 
        "description": "C clef"
    }, 
    "cClefCombining": {
        "codepoint": "U+E061",
        "description": "Combining C clef"
    },
    "caesura": {
        "alternateCodepoint": "U+1D113", 
        "codepoint": "U+E4D1", 
        "description": "Caesura"
    }, 
    "caesuraCurved": {
        "codepoint": "U+E4D4", 
        "description": "Curved caesura"
    }, 
    "coda": {
        "alternateCodepoint": "U+1D10C", 
        "codepoint": "U+E048", 
        "description": "Coda"
    }, 
    "codaSquare": {
        "codepoint": "U+E049", 
        "description": "Square coda"
    }, 
    "dynamicForte": {
        "alternateCodepoint": "U+1D191", 
        "codepoint": "U+E522", 
        "description": "Forte"
    }, 
    "dynamicMezzo": {
        "alternateCodepoint": "U+1D190", 
        "codepoint": "U+E521", 
        "description": "Mezzo"
    }, 
    "dynamicPiano": {
        "alternateCodepoint": "U+1D18F", 
        "codepoint": "U+E520", 
        "description": "Piano"
    }, 
    "dynamicRinforzando": {
        "alternateCodepoint": "U+1D18C", 
        "codepoint": "U+E523", 
        "description": "Rinforzando"
    }, 
    "dynamicSforzando": {
        "alternateCodepoint": "U+1D18D", 
        "codepoint": "U+E524", 
        "description": "Sforzando"
    }, 
    "dynamicZ": {
        "alternateCodepoint": "U+1D18E", 
        "codepoint": "U+E525", 
        "description": "Z"
    }, 
    "fClef": {
        "alternateCodepoint": "U+1D122", 
        "codepoint": "U+E062", 
        "description": "F clef"
    }, 
    "fClef15ma": {
        "codepoint": "U+E066", 
        "description": "F clef quindicesima alta"
    }, 
    "fClef15mb": {
        "codepoint": "U+E063", 
        "description": "F clef quindicesima bassa"
    }, 
    "fClef8va": {
        "alternateCodepoint": "U+1D123", 
        "codepoint": "U+E065", 
        "description": "F clef ottava alta"
    }, 
    "fClef8vb": {
        "alternateCodepoint": "U+1D124", 
        "codepoint": "U+E064", 
        "description": "F clef ottava bassa"
    }, 
    "fermataAbove": {
        "alternateCodepoint": "U+1D110", 
        "codepoint": "U+E4C0", 
        "description": "Fermata above"
    }, 
    "fermataBelow": {
        "alternateCodepoint": "U+1D111", 
        "codepoint": "U+E4C1", 
        "description": "Fermata below"
    }, 
    "fermataLongAbove": {
        "codepoint": "U+E4C6", 
        "description": "Long fermata above"
    }, 
    "fermataLongBelow": {
        "codepoint": "U+E4C7", 
        "description": "Long fermata below"
    }, 
    "fermataShortAbove": {
        "codepoint": "U+E4C4", 
        "description": "Short fermata above"
    }, 
    "fermataShortBelow": {
        "codepoint": "U+E4C5", 
        "description": "Short fermata below"
    }, 
    "fermataVeryLongAbove": {
        "codepoint": "U+E4C8", 
        "description": "Very long fermata above"
    }, 
    "fermataVeryLongBelow": {
        "codepoint": "U+E4C9", 
        "description": "Very long fermata below"
    }, 
    "flag128thDown": {
        "codepoint": "U+E249", 
        "description": "Combining flag 5 (128th) below"
    }, 
    "flag128thUp": {
        "alternateCodepoint": "U+1D172", 
        "codepoint": "U+E248", 
        "description": "Combining flag 5 (128th) above"
    }, 
    "flag16thDown": {
        "codepoint": "U+E243", 
        "description": "Combining flag 2 (16th) below"
    }, 
    "flag16thUp": {
        "alternateCodepoint": "U+1D16F", 
        "codepoint": "U+E242", 
        "description": "Combining flag 2 (16th) above"
    }, 
    "flag32ndDown": {
        "codepoint": "U+E245", 
        "description": "Combining flag 3 (32nd) below"
    }, 
    "flag32ndUp": {
        "alternateCodepoint": "U+1D170", 
        "codepoint": "U+E244", 
        "description": "Combining flag 3 (32nd) above"
    }, 
    "flag64thDown": {
        "codepoint": "U+E247", 
        "description": "Combining flag 4 (64th) below"
    }, 
    "flag64thUp": {
        "alternateCodepoint": "U+1D171", 
        "codepoint": "U+E246", 
        "description": "Combining flag 4 (64th) above"
    }, 
    "flag8thDown": {
        "codepoint": "U+E241", 
        "description": "Combining flag 1 (8th) below"
    }, 
    "flag8thUp": {
        "alternateCodepoint": "U+1D16E", 
        "codepoint": "U+E240", 
        "description": "Combining flag 1 (8th) above"
    }, 
    "gClef": {
        "alternateCodepoint": "U+1D11E", 
        "codepoint": "U+E050", 
        "description": "G clef"
    }, 
    "gClef15ma": {
        "codepoint": "U+E054", 
        "description": "G clef quindicesima alta"
    }, 
    "gClef15mb": {
        "codepoint": "U+E051", 
        "description": "G clef quindicesima bassa"
    }, 
    "gClef8va": {
        "alternateCodepoint": "U+1D11F", 
        "codepoint": "U+E053", 
        "description": "G clef ottava alta"
    }, 
    "gClef8vb": {
        "alternateCodepoint": "U+1D120", 
        "codepoint": "U+E052", 
        "description": "G clef ottava bassa"
    }, 
    "gClef8vbCClef": {
        "codepoint": "U+E056",
        "description": "G clef ottava bassa with C clef"
    },
<<<<<<< HEAD
    "gClef8vbParens": {
        "codepoint": "U+E057"
    },
    "graceNoteSlashStemDown": {
        "codepoint": "U+e196"
=======
    "gClef8vbOld": {
        "codepoint": "U+E055",
        "description": "G clef ottava bassa (old style)"
>>>>>>> dd4530ea
    },
    "gClef8vbParens": {
        "codepoint": "U+E057", 
        "description": "G clef, optionally ottava bassa"
    }, 
    "graceNoteSlashStemDown": {
        "codepoint": "U+E565", 
        "description": "Slash for stem down grace note"
    }, 
    "graceNoteSlashStemUp": {
        "codepoint": "U+E564", 
        "description": "Slash for stem up grace note"
    }, 
    "guitarFadeIn": {
        "codepoint": "U+E843", 
        "description": "Fade in"
    }, 
    "guitarFadeOut": {
        "codepoint": "U+E844", 
        "description": "Fade out"
    }, 
    "guitarVolumeSwell": {
        "codepoint": "U+E845", 
        "description": "Volume swell"
    }, 
    "keyboardPedalD": {
        "codepoint": "U+E653", 
        "description": "Pedal d"
    }, 
    "keyboardPedalDot": {
        "codepoint": "U+E654", 
        "description": "Pedal dot"
    }, 
    "keyboardPedalE": {
        "codepoint": "U+E652", 
        "description": "Pedal e"
    }, 
    "keyboardPedalHeel1": {
        "codepoint": "U+E661", 
        "description": "Pedal heel 1"
    }, 
    "keyboardPedalHeel2": {
        "codepoint": "U+E662", 
        "description": "Pedal heel 2"
    }, 
    "keyboardPedalHyphen": {
        "codepoint": "U+E658", 
        "description": "Pedal hyphen"
    }, 
    "keyboardPedalP": {
        "codepoint": "U+E651", 
        "description": "Pedal P"
    }, 
    "keyboardPedalPed": {
        "alternateCodepoint": "U+1D1AE", 
        "codepoint": "U+E650", 
        "description": "Pedal mark"
    }, 
    "keyboardPedalToe1": {
        "codepoint": "U+E664", 
        "description": "Pedal toe 1"
    }, 
    "keyboardPedalToe2": {
        "codepoint": "U+E665", 
        "description": "Pedal toe 2"
    }, 
    "keyboardPedalUp": {
        "alternateCodepoint": "U+1D1AF", 
        "codepoint": "U+E655", 
        "description": "Pedal up mark"
    }, 
    "luteFingeringRHFirst": {
        "codepoint": "U+EBAE", 
        "description": "Right-hand fingering, first finger"
    }, 
    "luteFingeringRHSecond": {
        "codepoint": "U+EBAF", 
        "description": "Right-hand fingering, second finger"
    }, 
    "luteFingeringRHThird": {
        "codepoint": "U+EBB0", 
        "description": "Right-hand fingering, third finger"
    }, 
    "luteFingeringRHThumb": {
        "codepoint": "U+EBAD", 
        "description": "Right-hand fingering, thumb"
    }, 
    "mensuralProlation1": {
        "alternateCodepoint": "U+1D1C7", 
        "codepoint": "U+E910", 
        "description": "Tempus perfectum cum prolatione perfecta (9/8)"
    }, 
    "mensuralProlation10": {
        "alternateCodepoint": "U+1D1CE", 
        "codepoint": "U+E919", 
        "description": "Tempus imperfectum cum prolatione imperfecta diminution 4"
    }, 
    "mensuralProlation11": {
        "codepoint": "U+E91A", 
        "description": "Tempus imperfectum cum prolatione imperfecta diminution 5"
    }, 
    "mensuralProlation2": {
        "alternateCodepoint": "U+1D1C8", 
        "codepoint": "U+E911", 
        "description": "Tempus perfectum cum prolatione imperfecta (3/4)"
    }, 
    "mensuralProlation3": {
        "alternateCodepoint": "U+1D1C9", 
        "codepoint": "U+E912", 
        "description": "Tempus perfectum cum prolatione imperfecta diminution 1 (3/8)"
    }, 
    "mensuralProlation4": {
        "codepoint": "U+E913", 
        "description": "Tempus perfectum cum prolatione perfecta diminution 2 (9/16)"
    }, 
    "mensuralProlation5": {
        "alternateCodepoint": "U+1D1CA", 
        "codepoint": "U+E914", 
        "description": "Tempus imperfectum cum prolatione perfecta (6/8)"
    }, 
    "mensuralProlation6": {
        "alternateCodepoint": "U+1D1CB", 
        "codepoint": "U+E915", 
        "description": "Tempus imperfectum cum prolatione imperfecta (2/4)"
    }, 
    "mensuralProlation7": {
        "alternateCodepoint": "U+1D1CC", 
        "codepoint": "U+E916", 
        "description": "Tempus imperfectum cum prolatione imperfecta diminution 1 (2/2)"
    }, 
    "mensuralProlation8": {
        "codepoint": "U+E917", 
        "description": "Tempus imperfectum cum prolatione imperfecta diminution 2 (6/16)"
    }, 
    "mensuralProlation9": {
        "alternateCodepoint": "U+1D1CD", 
        "codepoint": "U+E918", 
        "description": "Tempus imperfectum cum prolatione imperfecta diminution 3 (2/2)"
    }, 
    "noteShapeDiamondBlack": {
        "codepoint": "U+E1B9", 
        "description": "Diamond black (4-shape mi; 7-shape mi)"
    }, 
    "noteShapeDiamondWhite": {
        "codepoint": "U+E1B8", 
        "description": "Diamond white (4-shape mi; 7-shape mi)"
    }, 
    "noteShapeMoonBlack": {
        "codepoint": "U+E1BD", 
        "description": "Moon black (Aikin 7-shape re)"
    }, 
    "noteShapeMoonWhite": {
        "codepoint": "U+E1BC", 
        "description": "Moon white (Aikin 7-shape re)"
    }, 
    "noteShapeRoundBlack": {
        "codepoint": "U+E1B1", 
        "description": "Round black (4-shape sol; 7-shape so)"
    }, 
    "noteShapeRoundWhite": {
        "codepoint": "U+E1B0", 
        "description": "Round white (4-shape sol; 7-shape so)"
    }, 
    "noteShapeSquareBlack": {
        "codepoint": "U+E1B3", 
        "description": "Square black (4-shape la; Aikin 7-shape la)"
    }, 
    "noteShapeSquareWhite": {
        "codepoint": "U+E1B2", 
        "description": "Square white (4-shape la; Aikin 7-shape la)"
    }, 
    "noteShapeTriangleLeftBlack": {
        "codepoint": "U+E1B7", 
        "description": "Triangle left black (stem up; 4-shape fa; 7-shape fa)"
    }, 
    "noteShapeTriangleLeftWhite": {
        "codepoint": "U+E1B6", 
        "description": "Triangle left white (stem up; 4-shape fa; 7-shape fa)"
    }, 
    "noteShapeTriangleRightBlack": {
        "codepoint": "U+E1B5", 
        "description": "Triangle right black (stem down; 4-shape fa; 7-shape fa)"
    }, 
    "noteShapeTriangleRightWhite": {
        "codepoint": "U+E1B4", 
        "description": "Triangle right white (stem down; 4-shape fa; 7-shape fa)"
    }, 
    "noteShapeTriangleRoundBlack": {
        "codepoint": "U+E1BF", 
        "description": "Triangle-round black (Aikin 7-shape ti)"
    }, 
    "noteShapeTriangleRoundWhite": {
        "codepoint": "U+E1BE", 
        "description": "Triangle-round white (Aikin 7-shape ti)"
    }, 
    "noteShapeTriangleUpBlack": {
        "codepoint": "U+E1BB", 
        "description": "Triangle up black (Aikin 7-shape do)"
    }, 
    "noteShapeTriangleUpWhite": {
        "codepoint": "U+E1BA", 
        "description": "Triangle up white (Aikin 7-shape do)"
    }, 
    "noteheadBlack": {
        "alternateCodepoint": "U+1D158", 
        "codepoint": "U+E0A4", 
        "description": "Black notehead"
    }, 
    "noteheadCircleX": {
        "alternateCodepoint": "U+1D145", 
        "codepoint": "U+E0B3", 
        "description": "Circle X notehead"
    }, 
    "noteheadCircleXDoubleWhole": {
        "codepoint": "U+E0B0", 
        "description": "Circle X double whole"
    }, 
    "noteheadCircleXHalf": {
        "codepoint": "U+E0B2", 
        "description": "Circle X half"
    }, 
    "noteheadCircleXWhole": {
        "codepoint": "U+E0B1", 
        "description": "Circle X whole"
    }, 
    "noteheadDiamondBlack": {
        "codepoint": "U+E0DB", 
        "description": "Diamond black notehead"
    }, 
    "noteheadDiamondHalf": {
        "codepoint": "U+E0D9", 
        "description": "Diamond half notehead"
    }, 
    "noteheadDiamondWhole": {
        "codepoint": "U+E0D8", 
        "description": "Diamond whole notehead"
    }, 
    "noteheadDoubleWhole": {
        "codepoint": "U+E0A0", 
        "description": "Double whole (breve) notehead"
    }, 
    "noteheadDoubleWholeSquare": {
        "codepoint": "U+E0A1", 
        "description": "Double whole (breve) notehead (square)"
    }, 
    "noteheadHalf": {
        "alternateCodepoint": "U+1D157", 
        "codepoint": "U+E0A3", 
        "description": "Half (minim) notehead"
    }, 
    "noteheadParenthesisLeft": {
        "codepoint": "U+E0F5", 
        "description": "Opening parenthesis"
    }, 
    "noteheadParenthesisRight": {
        "codepoint": "U+E0F6", 
        "description": "Closing parenthesis"
    }, 
    "noteheadSlashHorizontalEnds": {
        "alternateCodepoint": "U+1D10D", 
        "codepoint": "U+E101", 
        "description": "Slash with horizontal ends"
    }, 
    "noteheadSlashWhiteHalf": {
        "codepoint": "U+E103", 
        "description": "White slash half"
    }, 
    "noteheadSlashWhiteWhole": {
        "codepoint": "U+E102", 
        "description": "White slash whole"
    }, 
    "noteheadTriangleDownBlack": {
        "alternateCodepoint": "U+1D14F", 
        "codepoint": "U+E0C7", 
        "description": "Triangle notehead down black"
    }, 
    "noteheadTriangleDownDoubleWhole": {
        "codepoint": "U+E0C3", 
        "description": "Triangle notehead down double whole"
    }, 
    "noteheadTriangleDownHalf": {
        "codepoint": "U+E0C5", 
        "description": "Triangle notehead down half"
    }, 
    "noteheadTriangleDownWhole": {
        "codepoint": "U+E0C4", 
        "description": "Triangle notehead down whole"
    }, 
    "noteheadTriangleLeftBlack": {
        "alternateCodepoint": "U+1D14B", 
        "codepoint": "U+E0C0", 
        "description": "Triangle notehead left black"
    }, 
    "noteheadTriangleUpBlack": {
        "alternateCodepoint": "U+1D149", 
        "codepoint": "U+E0BE", 
        "description": "Triangle notehead up black"
    }, 
    "noteheadTriangleUpHalf": {
        "codepoint": "U+E0BC", 
        "description": "Triangle notehead up half"
    }, 
    "noteheadTriangleUpRightBlack": {
        "alternateCodepoint": "U+1D151", 
        "codepoint": "U+E0C9", 
        "description": "Triangle notehead up right black"
    }, 
    "noteheadTriangleUpRightWhite": {
        "alternateCodepoint": "U+1D150", 
        "codepoint": "U+E0C8", 
        "description": "Triangle notehead up right white"
    }, 
    "noteheadTriangleUpWhole": {
        "codepoint": "U+E0BB", 
        "description": "Triangle notehead up whole"
    }, 
    "noteheadWhole": {
        "codepoint": "U+E0A2", 
        "description": "Whole (semibreve) notehead"
    }, 
    "noteheadXBlack": {
        "alternateCodepoint": "U+1D143", 
        "codepoint": "U+E0A9", 
        "description": "X notehead black"
    }, 
    "noteheadXHalf": {
        "codepoint": "U+E0A8", 
        "description": "X notehead half"
    }, 
    "noteheadXWhole": {
        "codepoint": "U+E0A7", 
        "description": "X notehead whole"
    }, 
    "ornamentMordent": {
        "codepoint": "U+E56C", 
        "description": "Mordent"
    }, 
    "ornamentMordentInverted": {
        "codepoint": "U+E56D", 
        "description": "Inverted mordent"
    }, 
    "ornamentPrecompSlide": {
        "codepoint": "U+E5B0", 
        "description": "Slide"
    }, 
    "ornamentTremblement": {
        "codepoint": "U+E56E", 
        "description": "Tremblement"
    }, 
    "ornamentTrill": {
        "alternateCodepoint": "U+1D196", 
        "codepoint": "U+E566", 
        "description": "Trill"
    }, 
    "ornamentTurn": {
        "alternateCodepoint": "U+1D197", 
        "codepoint": "U+E567", 
        "description": "Turn"
    }, 
    "ornamentTurnInverted": {
        "alternateCodepoint": "U+1D198", 
        "codepoint": "U+E568", 
        "description": "Inverted turn"
    }, 
    "ornamentZigZagLineNoRightEnd": {
        "alternateCodepoint": "U+1D19C", 
        "codepoint": "U+E59D", 
        "description": "Ornament zig-zag line without right-hand end"
    }, 
    "ornamentZigZagLineWithRightEnd": {
        "alternateCodepoint": "U+1D19D", 
        "codepoint": "U+E59E", 
        "description": "Ornament zig-zag line with right-hand end"
    }, 
    "pluckedSnapPizzicatoAbove": {
        "codepoint": "U+E631", 
        "description": "Snap pizzicato above"
    }, 
    "pluckedSnapPizzicatoBelow": {
        "alternateCodepoint": "U+1D1AD", 
        "codepoint": "U+E630", 
        "description": "Snap pizzicato below"
    }, 
    "repeatDot": {
        "codepoint": "U+E044", 
        "description": "Single repeat dot"
    }, 
    "rest128th": {
        "alternateCodepoint": "U+1D142", 
        "codepoint": "U+E4EA", 
        "description": "128th (semihemidemisemiquaver) rest"
    }, 
    "rest16th": {
        "alternateCodepoint": "U+1D13F", 
        "codepoint": "U+E4E7", 
        "description": "16th (semiquaver) rest"
    }, 
    "rest32nd": {
        "alternateCodepoint": "U+1D140", 
        "codepoint": "U+E4E8", 
        "description": "32nd (demisemiquaver) rest"
    }, 
    "rest64th": {
        "alternateCodepoint": "U+1D141", 
        "codepoint": "U+E4E9", 
        "description": "64th (hemidemisemiquaver) rest"
    }, 
    "rest8th": {
        "alternateCodepoint": "U+1D13E", 
        "codepoint": "U+E4E6", 
        "description": "Eighth (quaver) rest"
    }, 
    "restDoubleWhole": {
        "alternateCodepoint": "U+1D13A", 
        "codepoint": "U+E4E2", 
        "description": "Double whole (breve) rest"
    }, 
    "restHalf": {
        "alternateCodepoint": "U+1D13C", 
        "codepoint": "U+E4E4", 
        "description": "Half (minim) rest"
    }, 
    "restHalfLegerLine": {
        "codepoint": "U+E4F5", 
        "description": "Half rest on leger line"
    }, 
    "restLonga": {
        "codepoint": "U+E4E1", 
        "description": "Longa rest"
    }, 
    "restMaxima": {
        "codepoint": "U+E4E0", 
        "description": "Maxima rest"
    }, 
    "restQuarter": {
        "alternateCodepoint": "U+1D13D", 
        "codepoint": "U+E4E5", 
        "description": "Quarter (crotchet) rest"
    }, 
    "restQuarterOld": {
        "codepoint": "U+E4F2", 
        "description": "Old-style quarter (crotchet) rest"
    }, 
    "restWhole": {
        "alternateCodepoint": "U+1D13B", 
        "codepoint": "U+E4E3", 
        "description": "Whole (semibreve) rest"
    }, 
    "restWholeLegerLine": {
        "codepoint": "U+E4F4", 
        "description": "Whole rest on leger line"
    }, 
    "reversedBracketBottom": {
        "codepoint": "U+E006", 
        "description": "Reversed bracket bottom"
    }, 
    "reversedBracketTop": {
        "codepoint": "U+E005", 
        "description": "Reversed bracket top"
    }, 
    "segno": {
        "alternateCodepoint": "U+1D10B", 
        "codepoint": "U+E047", 
        "description": "Segno"
    }, 
    "segnoSerpent1": {
        "codepoint": "U+E04A", 
        "description": "Segno (serpent)"
    }, 
    "semipitchedPercussionClef1": {
        "codepoint": "U+E06B",
        "description": "Semi-pitched percussion clef 1"
    },
    "semipitchedPercussionClef2": {
        "codepoint": "U+E06C",
        "description": "Semi-pitched percussion clef 2"
    },
    "stringsDownBow": {
        "alternateCodepoint": "U+1D1AA", 
        "codepoint": "U+E610", 
        "description": "Down bow"
    }, 
    "stringsHarmonic": {
        "alternateCodepoint": "U+1D1AC", 
        "codepoint": "U+E614", 
        "description": "Harmonic"
    }, 
    "stringsThumbPosition": {
        "codepoint": "U+E624", 
        "description": "Thumb position"
    }, 
    "stringsUpBow": {
        "alternateCodepoint": "U+1D1AB", 
        "codepoint": "U+E612", 
        "description": "Up bow"
    }, 
    "timeSig0": {
        "codepoint": "U+E080", 
        "description": "Time signature 0"
    }, 
    "timeSig1": {
        "codepoint": "U+E081", 
        "description": "Time signature 1"
    }, 
    "timeSig2": {
        "codepoint": "U+E082", 
        "description": "Time signature 2"
    }, 
    "timeSig3": {
        "codepoint": "U+E083", 
        "description": "Time signature 3"
    }, 
    "timeSig4": {
        "codepoint": "U+E084", 
        "description": "Time signature 4"
    }, 
    "timeSig5": {
        "codepoint": "U+E085", 
        "description": "Time signature 5"
    }, 
    "timeSig6": {
        "codepoint": "U+E086", 
        "description": "Time signature 6"
    }, 
    "timeSig7": {
        "codepoint": "U+E087", 
        "description": "Time signature 7"
    }, 
    "timeSig8": {
        "codepoint": "U+E088", 
        "description": "Time signature 8"
    }, 
    "timeSig9": {
        "codepoint": "U+E089", 
        "description": "Time signature 9"
    }, 
    "timeSigCommon": {
        "alternateCodepoint": "U+1D134", 
        "codepoint": "U+E08A", 
        "description": "Common time"
    }, 
    "timeSigCutCommon": {
        "alternateCodepoint": "U+1D135", 
        "codepoint": "U+E08B", 
        "description": "Cut time"
    }, 
    "timeSigParensLeft": {
        "codepoint": "U+E094", 
        "description": "Left parenthesis for whole time signature"
    }, 
    "timeSigParensLeftSmall": {
        "codepoint": "U+E092", 
        "description": "Left parenthesis for numerator only"
    }, 
    "timeSigParensRight": {
        "codepoint": "U+E095", 
        "description": "Right parenthesis for whole time signature"
    }, 
    "timeSigParensRightSmall": {
        "codepoint": "U+E093", 
        "description": "Right parenthesis for numerator only"
    }, 
    "timeSigPlusSmall": {
        "codepoint": "U+E08D", 
        "description": "Time signature + (for numerators)"
    }, 
    "unpitchedPercussionClef1": {
        "alternateCodepoint": "U+1D125", 
        "codepoint": "U+E069", 
        "description": "Unpitched percussion clef 1"
    }, 
    "unpitchedPercussionClef2": {
        "codepoint": "U+E06A",
        "description": "Unpitched percussion clef 2"
    },
    "wiggleArpeggiatoDown": {
        "codepoint": "U+EAAA", 
        "description": "Arpeggiato wiggle segment, downwards"
    }, 
    "wiggleArpeggiatoDownArrow": {
        "codepoint": "U+EAAE", 
        "description": "Arpeggiato arrowhead down"
    }, 
    "wiggleArpeggiatoUp": {
        "codepoint": "U+EAA9", 
        "description": "Arpeggiato wiggle segment, upwards"
    }, 
    "wiggleArpeggiatoUpArrow": {
        "codepoint": "U+EAAD", 
        "description": "Arpeggiato arrowhead up"
    }, 
    "wiggleSawtooth": {
        "codepoint": "U+EABB", 
        "description": "Sawtooth line segment"
    }, 
    "wiggleSawtoothWide": {
        "codepoint": "U+EABC", 
        "description": "Wide sawtooth line segment"
    }, 
    "wiggleTrill": {
        "codepoint": "U+EAA4", 
        "description": "Trill wiggle segment"
    }, 
    "wiggleTrillFastest": {
        "codepoint": "U+EAA0", 
        "description": "Trill wiggle segment, fastest"
    }, 
    "wiggleVibratoLargeFaster": {
        "codepoint": "U+EAE4", 
        "description": "Vibrato large, faster"
    }, 
    "wiggleVibratoLargeSlowest": {
        "codepoint": "U+EAE8", 
        "description": "Vibrato large, slowest"
    },

    "ornamentPrallMordent": {
        "codepoint": "U+e186"
    },
    "ornamentUpPrall": {
        "codepoint": "U+e187"
    },
    "ornamentUpMordent": {
        "codepoint": "U+e188"
    },
    "ornamentPrallDown": {
        "codepoint": "U+e189"
    },
    "ornamentDownPrall": {
        "codepoint": "U+e18a"
    },
    "ornamentDownMordent": {
        "codepoint": "U+e18b"
    },
    "ornamentPrallUp": {
        "codepoint": "U+e18c"
    },
    "ornamentLinePrall": {
        "codepoint": "U+e18d"
    },


    "noteLongaDown": {
        "codepoint": "U+e129"
    },
    "noteLongaUp": {
        "codepoint": "U+e128"
    },
    "noteLongaSquareDown": {
        "codepoint": "U+e1c5"
    },
    "noteLongaSquareUp": {
        "codepoint": "U+e1c4"
    }
}
<|MERGE_RESOLUTION|>--- conflicted
+++ resolved
@@ -428,17 +428,9 @@
         "codepoint": "U+E056",
         "description": "G clef ottava bassa with C clef"
     },
-<<<<<<< HEAD
-    "gClef8vbParens": {
-        "codepoint": "U+E057"
-    },
-    "graceNoteSlashStemDown": {
-        "codepoint": "U+e196"
-=======
     "gClef8vbOld": {
         "codepoint": "U+E055",
         "description": "G clef ottava bassa (old style)"
->>>>>>> dd4530ea
     },
     "gClef8vbParens": {
         "codepoint": "U+E057", 
