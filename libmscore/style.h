//=============================================================================
//  MuseScore
//  Music Composition & Notation
//
//  Copyright (C) 2002-2011 Werner Schweer
//
//  This program is free software; you can redistribute it and/or modify
//  it under the terms of the GNU General Public License version 2
//  as published by the Free Software Foundation and appearing in
//  the file LICENCE.GPL
//=============================================================================

#ifndef __STYLE_H__
#define __STYLE_H__

#include "mscore.h"
#include "spatium.h"
#include "articulation.h"

class Xml;
struct ChordDescription;
class PageFormat;
class ChordList;
class Element;

class TextStyleData;

//---------------------------------------------------------
//   TextStyle
//---------------------------------------------------------

class TextStyle {
   public:
      enum Hidden {
            HIDE_NEVER     = 0,
            HIDE_IN_EDITOR = 1,
            HIDE_IN_LISTS  = 2,
            HIDE_ALWAYS    = 0xFFFF
            };

   private:
      QSharedDataPointer<TextStyleData> d;
      Hidden _hidden;               // read-only parameter for text style visibility in various program places

   public:
      TextStyle();
      TextStyle(QString _name, QString _family,
         qreal _size,
         bool _bold, bool _italic, bool _underline,
         Align _align,
         const QPointF& _off = QPointF(), OffsetType _ot = OFFSET_SPATIUM,
         const QPointF& _roff = QPointF(),
         bool sd = false,
         Spatium fw = Spatium(0.0), Spatium pw = Spatium(0.0), int fr = 25,
         QColor co = QColor(Qt::black), bool circle = false, bool systemFlag = false,
         QColor fg = QColor(Qt::black), QColor bg = QColor(255, 255, 255, 0), Hidden hidden = HIDE_NEVER);

      TextStyle(const TextStyle&);
      ~TextStyle();
      TextStyle& operator=(const TextStyle&);

      friend class TextStyleDialog;             // allow TextStyleDialog to access _hidden without making it globally writeable

      QString name() const;
      QString family() const;
      qreal size() const;
      bool bold() const;
      bool italic() const;
      bool underline() const;
      bool hasFrame() const;
      Align align() const;
      OffsetType offsetType() const;
      const QPointF& offset() const;
      QPointF offset(qreal spatium) const;
      const QPointF& reloff() const;
      void setReloff(const QPointF& p);
      bool sizeIsSpatiumDependent() const;

      Spatium frameWidth()  const;
      Spatium paddingWidth() const;
      qreal frameWidthMM()  const;
      qreal paddingWidthMM() const;
      void setFrameWidth(Spatium v);
      void setPaddingWidth(Spatium v);

      int frameRound() const;
      QColor frameColor() const;
      bool circle() const;
      bool systemFlag() const;
      QColor foregroundColor() const;
      QColor backgroundColor() const;
      void setName(const QString& s);
      void setFamily(const QString& s);
      void setSize(qreal v);
      void setBold(bool v);
      void setItalic(bool v);
      void setUnderline(bool v);
      void setHasFrame(bool v);
      void setAlign(Align v);
      void setXoff(qreal v);
      void setYoff(qreal v);
      void setOffsetType(OffsetType v);
      void setRxoff(qreal v);
      void setRyoff(qreal v);
      void setSizeIsSpatiumDependent(bool v);
      void setFrameRound(int v);
      void setFrameColor(const QColor& v);
      void setCircle(bool v);
      void setSystemFlag(bool v);
      void setForegroundColor(const QColor& v);
      void setBackgroundColor(const QColor& v);
      Hidden hidden() const   { return _hidden; }
      void write(Xml& xml) const;
      void writeProperties(Xml& xml) const;
      void read(XmlReader& v);
      bool readProperties(XmlReader& v);
      QFont font(qreal space) const;
      QFont fontPx(qreal spatium) const;
      QRectF bbox(qreal space, const QString& s) const;
      QFontMetricsF fontMetrics(qreal space) const;
      bool operator!=(const TextStyle& s) const;
      void layout(Element*) const;
      void setFont(const QFont& f);
      };

//---------------------------------------------------------
//   StyleValueType
//---------------------------------------------------------

enum StyleValueType {
      ST_SPATIUM, ST_DOUBLE, ST_BOOL, ST_INT, ST_DIRECTION, ST_STRING
      };

//---------------------------------------------------------
//   StyleType
//---------------------------------------------------------

class StyleType {
      const char* _name;       // xml name for read()/write()
      StyleValueType _valueType;

   public:
      StyleType(const char* n, StyleValueType v) : _name(n), _valueType(v) {}
      StyleValueType valueType() const { return _valueType; }
      const char* name() const         { return _name; }
      };

//---------------------------------------------------------
//   StyleIdx
//---------------------------------------------------------

enum StyleIdx {
      ST_staffUpperBorder,
      ST_staffLowerBorder,
      ST_staffDistance,
      ST_akkoladeDistance,

      ST_minSystemDistance,
      ST_maxSystemDistance,

      ST_lyricsDistance,
      ST_lyricsMinBottomDistance,
      ST_lyricsLineHeight,

      ST_figuredBassFontFamily,
      ST_figuredBassFontSize,
      ST_figuredBassYOffset,
      ST_figuredBassLineHeight,
      ST_figuredBassAlignment,
      ST_figuredBassStyle,
      ST_systemFrameDistance,
      ST_frameSystemDistance,
      ST_minMeasureWidth,

      ST_barWidth,
      ST_doubleBarWidth,
      ST_endBarWidth,
      ST_doubleBarDistance,
      ST_endBarDistance,
      ST_repeatBarTips,
      ST_startBarlineSingle,
      ST_startBarlineMultiple,

      ST_bracketWidth,
      ST_bracketDistance,
      ST_akkoladeWidth,
      ST_akkoladeBarDistance,

      ST_clefLeftMargin,
      ST_keysigLeftMargin,
      ST_timesigLeftMargin,

      ST_clefKeyRightMargin,
      ST_clefBarlineDistance,
      ST_stemWidth,
      ST_shortenStem,
      ST_shortStemProgression,
      ST_shortestStem,
      ST_beginRepeatLeftMargin,
      ST_minNoteDistance,
      ST_barNoteDistance,
      ST_noteBarDistance,           // used??

      ST_measureSpacing,
      ST_staffLineWidth,
      ST_ledgerLineWidth,
      ST_ledgerLineLength,
      ST_accidentalDistance,
      ST_accidentalNoteDistance,
      ST_beamWidth,
      ST_beamDistance,
      ST_beamMinLen,
      ST_beamMinSlope,

      ST_beamMaxSlope,
      ST_maxBeamTicks,
      ST_dotNoteDistance,
      ST_dotRestDistance,
      ST_dotDotDistance,
      ST_propertyDistanceHead,
      ST_propertyDistanceStem,
      ST_propertyDistance,
      ST_lastSystemFillLimit,

      ST_hairpinY,
      ST_hairpinHeight,
      ST_hairpinContHeight,
      ST_hairpinWidth,

      ST_pedalY,
      ST_trillY,
      ST_harmonyY,
      ST_harmonyFretDist,
      ST_minHarmonyDistance,

      ST_showPageNumber,
      ST_showPageNumberOne,
      ST_pageNumberOddEven,
      ST_showMeasureNumber,
      ST_showMeasureNumberOne,
      ST_measureNumberInterval,
      ST_measureNumberSystem,

      ST_measureNumberAllStaffs,
      ST_smallNoteMag,
      ST_graceNoteMag,
      ST_smallStaffMag,
      ST_smallClefMag,
      ST_genClef,
      ST_genKeysig,
      ST_genTimesig,
      ST_genCourtesyTimesig,
      ST_genCourtesyKeysig,
      ST_genCourtesyClef,

      // 75
      ST_useGermanNoteNames,
      //
      ST_chordDescriptionFile,
      ST_concertPitch,
      ST_createMultiMeasureRests,
      ST_minEmptyMeasures,
      ST_minMMRestWidth,
      ST_hideEmptyStaves,
      ST_dontHideStavesInFirstSystem,
      ST_stemDir1,
      ST_stemDir2,

      // 84
      ST_stemDir3,
      ST_stemDir4,
      ST_gateTime,
      ST_tenutoGateTime,
      ST_staccatoGateTime,
      ST_slurGateTime,

      ST_ArpeggioNoteDistance,
      ST_ArpeggioLineWidth,
      ST_ArpeggioHookLen,
      ST_FixMeasureNumbers,
      ST_FixMeasureWidth,

      ST_SlurEndWidth,
      ST_SlurMidWidth,
      ST_SlurDottedWidth,
      ST_SlurBow,

      ST_SectionPause,
      ST_MusicalSymbolFont,

      ST_showHeader,
      ST_headerStyled,
      ST_headerFirstPage,
      ST_headerOddEven,
      ST_evenHeaderL,
      ST_evenHeaderC,
      ST_evenHeaderR,
      ST_oddHeaderL,
      ST_oddHeaderC,
      ST_oddHeaderR,

      ST_showFooter,
      ST_footerStyled,
      ST_footerFirstPage,
      ST_footerOddEven,
      ST_evenFooterL,
      ST_evenFooterC,
      ST_evenFooterR,
      ST_oddFooterL,
      ST_oddFooterC,
      ST_oddFooterR,

      ST_voltaY,
      ST_voltaHook,
      ST_voltaLineWidth,

      ST_ottavaY,
      ST_ottavaHook,
      ST_ottavaLineWidth,

      ST_tabClef,

      ST_tremoloWidth,
      ST_tremoloBoxHeight,
      ST_tremoloStrokeWidth,
      ST_tremoloDistance,

<<<<<<< HEAD
      ST_linearStretch,
=======
      ST_crossMeasureValues,
>>>>>>> 91f38f47

      ST_STYLES
      };

//---------------------------------------------------------
//   StyleVal
//---------------------------------------------------------

class StyleVal {
      StyleIdx idx;
      QString   s;
      union {
            qreal  dbl;
            bool      b;
            int       i;
            MScore::Direction d;
            } v;

   public:
      StyleVal()                  { idx = StyleIdx(-1); }
      StyleVal(const StyleVal& val);
      StyleVal& operator=(const StyleVal& val);

      StyleVal(StyleIdx t, Spatium val);
      StyleVal(StyleIdx t, qreal val);
      StyleVal(StyleIdx t, bool val);
      StyleVal(StyleIdx t, int val);
      StyleVal(StyleIdx t, MScore::Direction val);
      StyleVal(StyleIdx t, const QString& val);
      StyleVal(StyleIdx t, const QColor& val);

      Spatium toSpatium() const       { return Spatium(v.dbl); }
      qreal toDouble() const          { return v.dbl;  }
      bool toBool() const             { return v.b;  }
      int toInt() const               { return v.i;  }
      QString toString() const        { return s;       }
      MScore::Direction toDirection() const   { return v.d;  }
      StyleIdx getIdx() const         { return idx;  }
      StyleVal(const QString& name, const QString& val);
      };

//---------------------------------------------------------
//   MStyle
//---------------------------------------------------------

class StyleData;

class MStyle {
      QSharedDataPointer<StyleData> d;

   public:
      MStyle();
      MStyle(const MStyle&);
      MStyle& operator=(const MStyle&);
      ~MStyle();

      bool isDefault(StyleIdx idx) const;
      const ChordDescription* chordDescription(int id) const;
      ChordList* chordList() const;
      void setChordList(ChordList*);      // Style gets ownership of ChordList

      const TextStyle& textStyle(int) const;
      const TextStyle& textStyle(const QString& name) const;
      int textStyleType(const QString& name) const;
      void setTextStyle(const TextStyle& ts);
      void addTextStyle(const TextStyle& ts);
      void removeTextStyle(const TextStyle& ts);
      const QList<TextStyle>& textStyles() const;
      void set(StyleIdx t, Spatium val);
      void set(StyleIdx t, const QString& val);
      void set(StyleIdx t, bool val);
      void set(StyleIdx t, qreal val);
      void set(StyleIdx t, int val);
      void set(StyleIdx t, MScore::Direction val);
      void set(const StyleVal& v);

      StyleVal value(StyleIdx idx) const;
      Spatium  valueS(StyleIdx idx) const;
      QString  valueSt(StyleIdx idx) const;
      bool     valueB(StyleIdx idx) const;
      qreal    valueD(StyleIdx idx) const;
      int      valueI(StyleIdx idx) const;

      bool load(QFile* qf);
      void load(XmlReader& e);
      void save(Xml& xml, bool optimize);
      const PageFormat* pageFormat() const;
      void setPageFormat(const PageFormat& pf);
      qreal spatium() const;
      void setSpatium(qreal v);
      ArticulationAnchor articulationAnchor(int id) const;
      void setArticulationAnchor(int id, ArticulationAnchor val);
      };

extern QVector<TextStyle> defaultTextStyles;
extern const TextStyle defaultTextStyleArray[];

extern void initStyle(MStyle*);

#endif<|MERGE_RESOLUTION|>--- conflicted
+++ resolved
@@ -325,11 +325,8 @@
       ST_tremoloStrokeWidth,
       ST_tremoloDistance,
 
-<<<<<<< HEAD
       ST_linearStretch,
-=======
       ST_crossMeasureValues,
->>>>>>> 91f38f47
 
       ST_STYLES
       };
