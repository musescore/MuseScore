//=============================================================================
//  MuseScore
//  Music Composition & Notation
//
//  Copyright (C) 2002-2012 Werner Schweer
//
//  This program is free software; you can redistribute it and/or modify
//  it under the terms of the GNU General Public License version 2
//  as published by the Free Software Foundation and appearing in
//  the file LICENCE.GPL
//=============================================================================

/**
 \file
 Implementation of classes Note and ShadowNote.
*/

#include <assert.h>

#include "note.h"
#include "score.h"
#include "key.h"
#include "chord.h"
#include "sym.h"
#include "xml.h"
#include "slur.h"
#include "text.h"
#include "clef.h"
#include "staff.h"
#include "pitchspelling.h"
#include "arpeggio.h"
#include "tremolo.h"
#include "utils.h"
#include "image.h"
#include "system.h"
#include "tuplet.h"
#include "articulation.h"
#include "drumset.h"
#include "segment.h"
#include "measure.h"
#include "undo.h"
#include "part.h"
#include "stafftype.h"
#include "tablature.h"
#include "fret.h"
#include "harmony.h"
#include "fingering.h"
#include "bend.h"
#include "mscore.h"
#include "accidental.h"
#include "page.h"
#include "icon.h"
#include "notedot.h"
#include "spanner.h"

//---------------------------------------------------------
//   noteHeads
//    note head groups
//---------------------------------------------------------

const SymId noteHeads[2][Note::HEAD_GROUPS][HEAD_TYPES] = {
      {     // down stem
      { wholeheadSym,         halfheadSym,         quartheadSym,      brevisheadSym        },
      { wholecrossedheadSym,  halfcrossedheadSym,  crossedheadSym,    wholecrossedheadSym  },
      { wholediamondheadSym,  halfdiamondheadSym,  diamondheadSym,    wholediamondheadSym  },
      { s0triangleHeadSym,    d1triangleHeadSym,   d2triangleHeadSym, s0triangleHeadSym    },
      { s0miHeadSym,          s1miHeadSym,         s2miHeadSym,       noSym                },
      { wholeslashheadSym,    halfslashheadSym,    quartslashheadSym, wholeslashheadSym    },
      { xcircledheadSym,      xcircledheadSym,     xcircledheadSym,   xcircledheadSym      },
      { s0doHeadSym,          d1doHeadSym,         d2doHeadSym,       noSym                },
      { s0reHeadSym,          d1reHeadSym,         d2reHeadSym,       noSym                },
      { d0faHeadSym,          d1faHeadSym,         d2faHeadSym,       noSym                },
      { s0laHeadSym,          s1laHeadSym,         s2laHeadSym,       noSym                },
      { s0tiHeadSym,          d1tiHeadSym,         d2tiHeadSym,       noSym                },
      { s0solHeadSym,         s1solHeadSym,        s2solHeadSym,      noSym                },
      { wholeheadSym,         halfheadSym,         quartheadSym,      brevisheadaltSym     },
      },
      {     // up stem
      { wholeheadSym,         halfheadSym,         quartheadSym,      brevisheadSym        },
      { wholecrossedheadSym,  halfcrossedheadSym,  crossedheadSym,    wholecrossedheadSym  },
      { wholediamondheadSym,  halfdiamondheadSym,  diamondheadSym,    wholediamondheadSym  },
      { s0triangleHeadSym,    u1triangleHeadSym,   u2triangleHeadSym, s0triangleHeadSym    },
      { s0miHeadSym,          s1miHeadSym,         s2miHeadSym,       noSym                },
      { wholeslashheadSym,    halfslashheadSym,    quartslashheadSym, wholeslashheadSym    },
      { xcircledheadSym,      xcircledheadSym,     xcircledheadSym,   xcircledheadSym      },
      { s0doHeadSym,          u1doHeadSym,         u2doHeadSym,       noSym                },
      { s0reHeadSym,          u1reHeadSym,         u2reHeadSym,       noSym                },
      { u0faHeadSym,          u1faHeadSym,         u2faHeadSym,       noSym                },
      { s0laHeadSym,          s1laHeadSym,         s2laHeadSym,       noSym                },
      { s0tiHeadSym,          u1tiHeadSym,         u2tiHeadSym,       noSym                },
      { s0solHeadSym,         s1solHeadSym,        s2solHeadSym,      noSym                },
      { wholeheadSym,         halfheadSym,         quartheadSym,      brevisheadaltSym     },
      }
      };

//---------------------------------------------------------
//   NoteVal
//---------------------------------------------------------

NoteVal::NoteVal()
      {
      pitch     = -1;
      tpc       = INVALID_TPC,
      fret      = FRET_NONE;
      string    = STRING_NONE;
      headGroup = 0;
      }

//---------------------------------------------------------
//   noteHeadSym
//---------------------------------------------------------

Sym* noteHeadSym(bool up, int group, int type)
      {
      return &symbols[0][noteHeads[up][group][type]];
      }

//---------------------------------------------------------
//   write
//---------------------------------------------------------

void NoteHead::write(Xml& xml) const
      {
      xml.stag("NoteHead");
      xml.tag("name", Sym::id2name(_sym));
      Element::writeProperties(xml);
      xml.etag();
      }

//---------------------------------------------------------
//   Note
//---------------------------------------------------------

Note::Note(Score* s)
   : Element(s)
      {
      setFlags(ELEMENT_MOVABLE | ELEMENT_SELECTABLE);
      dragMode           = false;
      _pitch             = 0;
      _tuning            = 0.0;
      _accidental        = 0;
      _mirror            = false;
      _userMirror        = MScore::DH_AUTO;
      _small             = false;
      _dotPosition       = MScore::AUTO;
      _line              = 0;
      _fret              = -1;
      _string            = -1;
      _fretConflict      = false;
      _ghost             = false;
      _lineOffset        = 0;
      _tieFor            = 0;
      _tieBack           = 0;
      _tpc               = INVALID_TPC;
      _headGroup         = HEAD_NORMAL;
      _headType          = HEAD_AUTO;

      _hidden            = false;
      _subchannel        = 0;

      _veloType          = MScore::OFFSET_VAL;
      _veloOffset        = 0;

      _dots[0]           = 0;
      _dots[1]           = 0;
      _dots[2]           = 0;
      _playEvents.append(NoteEvent());    // add default play event
      }

Note::~Note()
      {
      delete _accidental;
      qDeleteAll(_el);
      delete _tieFor;
      delete _dots[0];
      delete _dots[1];
      delete _dots[2];
      }

Note::Note(const Note& n)
   : Element(n)
      {
      _subchannel        = n._subchannel;
      _line              = n._line;
      _fret              = n._fret;
      _string            = n._string;
      _fretConflict      = n._fretConflict;
      _ghost             = n._ghost;
      dragMode           = n.dragMode;
      _pitch             = n._pitch;
      _tpc               = n._tpc;
      _hidden            = n._hidden;
      _tuning            = n._tuning;
      _veloType          = n._veloType;
      _veloOffset        = n._veloOffset;
      _headGroup         = n._headGroup;
      _headType          = n._headType;
      _mirror            = n._mirror;
      _userMirror        = n._userMirror;
      _small             = n._small;
      _dotPosition       = n._dotPosition;
      _accidental        = 0;
      if (n._accidental)
            add(new Accidental(*(n._accidental)));

      foreach(Element* e, n._el)
            add(e->clone());
      _playEvents = n._playEvents;

      if (n._tieFor) {
            _tieFor = new Tie(*n._tieFor);
            _tieFor->setStartNote(this);
            _tieFor->setEndNote(0);
            }
      else
            _tieFor = 0;
      _tieBack  = 0;
      for (int i = 0; i < 3; ++i) {
            _dots[i] = 0;
            if (n._dots[i])
                  add(new NoteDot(*n._dots[i]));
            }
      _lineOffset = n._lineOffset;
      }

//---------------------------------------------------------
//   setPitch
//---------------------------------------------------------

void Note::setPitch(int val)
      {
      _pitch = restrict(val, 0, 127);
      int pitchOffset = 0;
      if (score()) {
            Part* part = staff() ? staff()->part() : 0;
            if (part)
                  pitchOffset = score()->styleB(ST_concertPitch) ? 0 : part->instr()->transpose().chromatic;
            }
      for (int i = 0; i < _playEvents.size(); ++i)
            _playEvents[i].setPitch(pitchOffset);
      if (chord())
            chord()->pitchChanged();
      }

void Note::setPitch(int a, int b)
      {
      setPitch(a);
      _tpc = b;
      }

//---------------------------------------------------------
//   undoSetPitch
//---------------------------------------------------------

void Note::undoSetPitch(int p)
      {
      score()->undoChangeProperty(this, P_PITCH, p);
      }

//---------------------------------------------------------
//   setTpcFromPitch
//---------------------------------------------------------

void Note::setTpcFromPitch()
      {
      KeySigEvent key = (staff() && chord()) ? staff()->key(chord()->tick()) : KeySigEvent();
      _tpc    = pitch2tpc(_pitch, key.accidentalType());
// qDebug("setTpcFromPitch pitch %d tick %d key %d tpc %d\n", pitch(), chord()->tick(), key.accidentalType(), _tpc);
      }

//---------------------------------------------------------
//   setTpc
//---------------------------------------------------------

void Note::setTpc(int v)
      {
      if (!tpcIsValid(v)) {
            qDebug("Note::setTpc: bad tpc %d\n", v);
            abort();
            }
      _tpc = v;
      }

//---------------------------------------------------------
//   undoSetTpc
//---------------------------------------------------------

void Note::undoSetTpc(int tpc)
      {
      score()->undoChangeProperty(this, P_TPC, tpc);
      }

//---------------------------------------------------------
//   noteHead
//---------------------------------------------------------

int Note::noteHead() const
      {
      int hg = 1;
      int ht = 2;       // default quarter head
      if (chord()) {
            hg = chord()->up();
            ht = chord()->durationType().headType();
            }
      switch(_headType) {
            default:
            case HEAD_AUTO:
                  return noteHeads[hg][int(_headGroup)][ht];
            case HEAD_WHOLE:
                  return noteHeads[hg][int(_headGroup)][0];
            case HEAD_HALF:
                  return noteHeads[hg][int(_headGroup)][1];
            case HEAD_QUARTER:
                  return noteHeads[hg][int(_headGroup)][2];
            case HEAD_BREVIS:
                  return noteHeads[hg][int(_headGroup)][3];
            }
      }

//---------------------------------------------------------
//   headWidth
//---------------------------------------------------------

qreal Note::headWidth() const
      {
      qreal val = symbols[score()->symIdx()][noteHead()].width(magS());
      if (_small)
            val *= score()->styleD(ST_smallNoteMag);
      return val;
      }

//---------------------------------------------------------
//   headHeight
//---------------------------------------------------------

qreal Note::headHeight() const
      {
      return symbols[score()->symIdx()][noteHead()].height(magS());
      }

//---------------------------------------------------------
//   playTicks
//---------------------------------------------------------

/**
 Return total tick len of tied notes
*/

int Note::playTicks() const
      {
      const Note* note = this;
      while (note->tieBack())
            note = note->tieBack()->startNote();
      int len = 0;
      while (note->tieFor() && note->tieFor()->endNote()) {
            len += note->chord()->actualTicks();
            note = note->tieFor()->endNote();
            }
      len += note->chord()->actualTicks();
      return len;
      }

//---------------------------------------------------------
//   addSpanner
//---------------------------------------------------------

void Note::addSpanner(Spanner* l)
      {
      Element* e = l->endElement();
      if (e)
            static_cast<Note*>(e)->addSpannerBack(l);
      _spannerFor.append(l);
      foreach(SpannerSegment* ss, l->spannerSegments()) {
            Q_ASSERT(ss->spanner() == l);
            if (ss->system())
                  ss->system()->add(ss);
            }
      }

//---------------------------------------------------------
//   removeSpanner
//---------------------------------------------------------

void Note::removeSpanner(Spanner* l)
      {
      if (!static_cast<Note*>(l->endElement())->removeSpannerBack(l)) {
            qDebug("Note::removeSpanner(%p): cannot remove spannerBack %s %p, size %d", this, l->name(), l, _spannerFor.size());
            // abort();
            }
      if (!_spannerFor.removeOne(l)) {
            qDebug("Note(%p): cannot remove spannerFor %s %p, size %d", this, l->name(), l, _spannerFor.size());
            // abort();
            }
      foreach(SpannerSegment* ss, l->spannerSegments()) {
            if (ss->system())
                  ss->system()->remove(ss);
            }
      }

//---------------------------------------------------------
//   add
//---------------------------------------------------------

void Note::add(Element* e)
      {
	e->setParent(this);
      e->setTrack(track());

      switch(e->type()) {
            case NOTEDOT:
                  {
                  NoteDot* dot = static_cast<NoteDot*>(e);
                  _dots[dot->idx()] = dot;
                  }
                  break;
            case SYMBOL:
            case IMAGE:
            case FINGERING:
            case TEXT:
            case BEND:
                  _el.append(e);
                  break;
            case TIE:
                  {
                  Tie* tie = static_cast<Tie*>(e);
	      	tie->setStartNote(this);
                  tie->setTrack(track());
      		setTieFor(tie);
                  if (tie->endNote())
                        tie->endNote()->setTieBack(tie);
                  foreach(SpannerSegment* ss, tie->spannerSegments()) {
                        if (ss->system())
                              ss->system()->add(ss);
                        }
                  }
                  break;
            case ACCIDENTAL:
                  _accidental = static_cast<Accidental*>(e);
                  break;
            case TEXTLINE:
                  addSpanner(static_cast<Spanner*>(e));
                  break;
            default:
                  qDebug("Note::add() not impl. %s\n", e->name());
                  break;
            }
      }

//---------------------------------------------------------
//   remove
//---------------------------------------------------------

void Note::remove(Element* e)
      {
      switch(e->type()) {
            case NOTEDOT:
                  for (int i = 0; i < 3; ++i) {
                        if (_dots[i] == e) {
                              _dots[i] = 0;
                              break;
                              }
                        }
                  break;

            case TEXT:
            case SYMBOL:
            case IMAGE:
            case FINGERING:
            case BEND:
                  if (!_el.remove(e))
                        qDebug("Note::remove(): cannot find %s\n", e->name());
                  break;
	      case TIE:
                  {
                  Tie* tie = static_cast<Tie*>(e);
                  setTieFor(0);
                  if (tie->endNote())
                        tie->endNote()->setTieBack(0);
                  foreach(SpannerSegment* ss, tie->spannerSegments()) {
                        Q_ASSERT(ss->spanner() == tie);
                        if (ss->system())
                              ss->system()->remove(ss);
                        }
                  }
                  break;

            case ACCIDENTAL:
                  _accidental = 0;
                  break;

            case TEXTLINE:
                  removeSpanner(static_cast<Spanner*>(e));
                  break;

            default:
                  qDebug("Note::remove() not impl. %s\n", e->name());
                  break;
            }
      }

//---------------------------------------------------------
//   stemPos
//    return in page coordinates
//---------------------------------------------------------

QPointF Note::stemPos(bool upFlag) const
      {
      QPointF pt(pos() + chord()->pagePos());
      if (_mirror)
            upFlag = !upFlag;
      if (upFlag)
            pt.rx() += headWidth();
      return pt;
      }

//---------------------------------------------------------
//   draw
//---------------------------------------------------------

void Note::draw(QPainter* painter) const
      {
      if (_hidden)
            return;
      painter->setPen(curColor());
      bool tablature = staff() && staff()->isTabStaff();

      // tablature

      if (tablature) {
            StaffTypeTablature* tab = (StaffTypeTablature*)staff()->staffType();
            if (tieBack() && tab->slashStyle())
                  return;
            qreal mag = magS();
            qreal imag = 1.0 / mag;
            painter->scale(mag, mag);
            painter->setFont(tab->fretFont());

            QString s = tab->fretString(_fret, _ghost);

            // draw background, if required
            if (!tab->linesThrough() || fretConflict()) {
                  qreal d  = spatium() * .1;
                  QRectF bb = bbox().adjusted(-d, -d, d, d);
                  // we do not know which viewer did this draw() call
                  // so update all:
                  foreach(MuseScoreView* view, score()->getViewer())
                        view->drawBackground(painter, bb);

                  if (fretConflict()) {          //on fret conflict, draw on red background
                        painter->save();
                        painter->setPen(Qt::red);
                        painter->setBrush(QBrush(QColor(Qt::red)));
                        painter->drawRect(bb);
                        painter->restore();
                        }
                  }
            painter->setPen(curColor());
            painter->drawText(QPointF(bbox().x(), tab->fretFontYOffset()), s);
            painter->scale(imag, imag);
            }

      // NOT tablature

      else {
            //
            // warn if pitch extends usable range of instrument
            // by coloring the note head
            //
            if (chord() && chord()->segment() && staff() && !selected()
               && !score()->printing() && MScore::warnPitchRange) {
                  const Instrument* in = staff()->part()->instr();
                  int i = ppitch();
                  if (i < in->minPitchP() || i > in->maxPitchP())
                        painter->setPen(Qt::red);
                  else if (i < in->minPitchA() || i > in->maxPitchA())
                        painter->setPen(Qt::darkYellow);
                  }
            qreal mag = magS();
            if (_small)
                  mag *= score()->styleD(ST_smallNoteMag);
            symbols[score()->symIdx()][noteHead()].draw(painter, mag);
            }
      }

//--------------------------------------------------
//   Note::write
//---------------------------------------------------------

void Note::write(Xml& xml) const
      {
      xml.stag("Note");
      Element::writeProperties(xml);
      //
      // get real pitch for clipboard (copy/paste)
      //
      int rpitch = pitch();
      int rtpc   = tpc();

      if (staff()) {
            const Interval& interval = staff()->part()->instr()->transpose();
            if (xml.clipboardmode && !score()->styleB(ST_concertPitch) && interval.chromatic)
                  transposeInterval(rpitch, rtpc, &_pitch, &_tpc, interval, true);
            }

      if (_accidental)
            _accidental->write(xml);
      _el.write(xml);
      int dots = chord() ? chord()->dots() : 0;
      if (dots) {
            bool hasUserModifiedDots = false;
            for (int i = 0; i < dots; ++i) {
                  if (_dots[i] && (!_dots[i]->userOff().isNull() || !_dots[i]->visible()
                     || _dots[i]->color() != Qt::black)) {
                        hasUserModifiedDots = true;
                        break;
                        }
                  }
            if (hasUserModifiedDots) {
                  for (int i = 0; i < dots; ++i)
                        _dots[i]->write(xml);
                  }
            }
      if (_tieFor)
            _tieFor->write(xml);
<<<<<<< HEAD
      if (chord()->userPlayEvents()) {
=======
      if (chord() == 0 || chord()->userPlayEvents()) {
>>>>>>> 2148a446
            if (!_playEvents.isEmpty()) {
                  xml.stag("Events");
                  foreach(const NoteEvent& e, _playEvents)
                        e.write(xml);
                  xml.etag();
                  }
            }
      writeProperty(xml, P_PITCH);
      writeProperty(xml, P_TPC);
      writeProperty(xml, P_SMALL);
      writeProperty(xml, P_MIRROR_HEAD);
      writeProperty(xml, P_DOT_POSITION);
//      writeProperty(xml, P_ONTIME_OFFSET);
//      writeProperty(xml, P_OFFTIME_OFFSET);
      writeProperty(xml, P_HEAD_GROUP);
      writeProperty(xml, P_VELO_OFFSET);
      writeProperty(xml, P_TUNING);
      writeProperty(xml, P_FRET);
      writeProperty(xml, P_STRING);
      writeProperty(xml, P_GHOST);
      writeProperty(xml, P_HEAD_TYPE);
      writeProperty(xml, P_VELO_TYPE);

      foreach(Spanner* e, _spannerFor) {
            e->setId(++xml.spannerId);
            e->write(xml);
            }
      foreach(Spanner* e, _spannerBack) {
            xml.tagE(QString("endSpanner id=\"%1\"").arg(e->id()));
            }
      _pitch = rpitch;
      _tpc   = rtpc;
      xml.etag();
      }

//---------------------------------------------------------
//   Note::read
//---------------------------------------------------------

void Note::read(const QDomElement& de)
      {
      bool hasAccidental = false;                     // used for userAccidental backward compatibility

      _tpc = INVALID_TPC;

      if (de.hasAttribute("pitch"))                   // obsolete
            _pitch = de.attribute("pitch").toInt();
      if (de.hasAttribute("tpc"))                     // obsolete
            _tpc = de.attribute("tpc").toInt();

      for (QDomElement e = de.firstChildElement(); !e.isNull(); e = e.nextSiblingElement()) {
            const QString& tag(e.tagName());
            const QString& val(e.text());
            if (tag == "pitch")
                  _pitch = val.toInt();
            else if (tag == "tpc")
                  _tpc = val.toInt();
            else if (tag == "small")
                  setSmall(val.toInt());
            else if (tag == "mirror")
                  setProperty(P_MIRROR_HEAD, ::getProperty(P_MIRROR_HEAD, e));
            else if (tag == "dotPosition")
                  setProperty(P_DOT_POSITION, ::getProperty(P_DOT_POSITION, e));
            else if (tag == "onTimeOffset")
                  ; // TODO setOnTimeUserOffset(val.toInt());
            else if (tag == "offTimeOffset")
                  ; // TODO setOffTimeUserOffset(val.toInt());
            else if (tag == "head")
                  setProperty(P_HEAD_GROUP, ::getProperty(P_HEAD_GROUP, e));
            else if (tag == "velocity")
                  setVeloOffset(val.toInt());
            else if (tag == "tuning")
                  setTuning(val.toDouble());
            else if (tag == "fret")
                  setFret(val.toInt());
            else if (tag == "string")
                  setString(val.toInt());
            else if (tag == "ghost")
                  setGhost(val.toInt());
            else if (tag == "headType")
                  setProperty(P_HEAD_TYPE, ::getProperty(P_HEAD_TYPE, e));
            else if (tag == "veloType")
                  setProperty(P_VELO_TYPE, ::getProperty(P_VELO_TYPE, e));
            else if (tag == "line")
                  _line = val.toInt();
            else if (tag == "Tie") {
                  _tieFor = new Tie(score());
                  _tieFor->setTrack(track());
                  _tieFor->read(e);
                  _tieFor->setStartNote(this);
                  }
            else if (tag == "Fingering" || tag == "Text") {       // Text is obsolete
                  Fingering* f = new Fingering(score());
                  f->setTextStyle(score()->textStyle(TEXT_STYLE_FINGERING));
                  f->read(e);
                  add(f);
                  }
            else if (tag == "Symbol") {
                  Symbol* s = new Symbol(score());
                  s->setTrack(track());
                  s->read(e);
                  add(s);
                  }
            else if (tag == "Image") {
                  // look ahead for image type
                  QString path;
                  QDomElement ee = e.firstChildElement("path");
                  if (!ee.isNull())
                        path = ee.text();
                  Image* image = 0;
                  QString s(path.toLower());
                  if (s.endsWith(".svg"))
                        image = new SvgImage(score());
                  else
                        if (s.endsWith(".jpg")
                     || s.endsWith(".png")
                     || s.endsWith(".gif")
                     || s.endsWith(".xpm")
                        ) {
                        image = new RasterImage(score());
                        }
                  else {
                        qDebug("unknown image format <%s>\n", qPrintable(path));
                        }
                  if (image) {
                        image->setTrack(track());
                        image->read(e);
                        add(image);
                        }
                  }
            else if (tag == "userAccidental") {
                  bool ok;
                  int k = val.toInt(&ok);
                  if (ok) {
                        // on older scores, a note could have both a <userAccidental> tag and an <Accidental> tag
                        // if a userAccidental has some other property set (like for instance offset)
                        // only costruct a new accidental, if the other tag has not been read yet
                        // (<userAccidental> tag is only used in older scores: no need to check the score mscVersion)
                        if (!hasAccidental) {
                              _accidental = new Accidental(score());
                              _accidental->setParent(this);
                              }
                        // TODO: for backward compatibility
                        bool bracket = k & 0x8000;
                        k &= 0xfff;
                        Accidental::AccidentalType at = Accidental::ACC_NONE;
                        switch(k) {
                              case 0: at = Accidental::ACC_NONE; break;
                              case 1:
                              case 11: at = Accidental::ACC_SHARP; break;
                              case 2:
                              case 12: at = Accidental::ACC_FLAT; break;
                              case 3:
                              case 13: at = Accidental::ACC_SHARP2; break;
                              case 4:
                              case 14: at = Accidental::ACC_FLAT2; break;
                              case 5:
                              case 15: at = Accidental::ACC_NATURAL; break;

                              case 6:  at = Accidental::ACC_SHARP; bracket = true; break;
                              case 7:  at = Accidental::ACC_FLAT; bracket = true; break;
                              case 8:  at = Accidental::ACC_SHARP2; bracket = true; break;
                              case 9:  at = Accidental::ACC_FLAT2; bracket = true; break;
                              case 10: at = Accidental::ACC_NATURAL; bracket = true; break;

                              case 16: at = Accidental::ACC_FLAT_SLASH; break;
                              case 17: at = Accidental::ACC_FLAT_SLASH2; break;
                              case 18: at = Accidental::ACC_MIRRORED_FLAT2; break;
                              case 19: at = Accidental::ACC_MIRRORED_FLAT; break;
                              case 20: at = Accidental::ACC_MIRRIRED_FLAT_SLASH; break;
                              case 21: at = Accidental::ACC_FLAT_FLAT_SLASH; break;

                              case 22: at = Accidental::ACC_SHARP_SLASH; break;
                              case 23: at = Accidental::ACC_SHARP_SLASH2; break;
                              case 24: at = Accidental::ACC_SHARP_SLASH3; break;
                              case 25: at = Accidental::ACC_SHARP_SLASH4; break;

                              case 26: at = Accidental::ACC_SHARP_ARROW_UP; break;
                              case 27: at = Accidental::ACC_SHARP_ARROW_DOWN; break;
                              case 28: at = Accidental::ACC_SHARP_ARROW_BOTH; break;
                              case 29: at = Accidental::ACC_FLAT_ARROW_UP; break;
                              case 30: at = Accidental::ACC_FLAT_ARROW_DOWN; break;
                              case 31: at = Accidental::ACC_FLAT_ARROW_BOTH; break;
                              case 32: at = Accidental::ACC_NATURAL_ARROW_UP; break;
                              case 33: at = Accidental::ACC_NATURAL_ARROW_DOWN; break;
                              case 34: at = Accidental::ACC_NATURAL_ARROW_BOTH; break;
                              }
                        _accidental->setSubtype(at);
                        _accidental->setHasBracket(bracket);
                        _accidental->setRole(Accidental::ACC_USER);
                        hasAccidental = true;   // we now have an accidental
                        }
                  }
            else if (tag == "Accidental") {
                  // on older scores, a note could have both a <userAccidental> tag and an <Accidental> tag
                  // if a userAccidental has some other property set (like for instance offset)
                  Accidental* a;
                  if (hasAccidental)            // if the other tag has already been read,
                        a = _accidental;        // re-use the accidental it constructed
                  else
                        a = new Accidental(score());
                  // the accidental needs to know the properties of the
                  // track it belongs to (??)
                  a->setTrack(track());
                  a->read(e);
                  if (!hasAccidental)           // only the new accidental, if it has been added previously
                        add(a);
                  if (score()->mscVersion() < 117)
                        hasAccidental = true;   // we now have an accidental
                  }
            else if (tag == "move")             // obsolete
                  chord()->setStaffMove(val.toInt());
            else if (tag == "Bend") {
                  Bend* b = new Bend(score());
                  b->setTrack(track());
                  b->read(e);
                  add(b);
                  }
            else if (tag == "NoteDot") {
                  NoteDot* dot = new NoteDot(score());
                  dot->read(e);
                  for (int i = 0; i < 3; ++i) {
                        if (_dots[i] == 0) {
                              dot->setIdx(i);
                              add(dot);
                              dot = 0;
                              break;
                              }
                        }
                  if (dot) {
                        qDebug("Note: too many dots\n");
                        delete dot;
                        }
                  }
            else if (tag == "Events") {
                  for (QDomElement ee = e.firstChildElement(); !ee.isNull(); ee = ee.nextSiblingElement()) {
                        const QString& tag(ee.tagName());
                        if (tag == "Event") {
                              NoteEvent ne;
                              ne.read(ee);
                              _playEvents.append(ne);
                              }
                        else
                              domError(ee);
                        }
<<<<<<< HEAD
                  chord()->setUserPlayEvents(true);
=======
                  if (chord())
                        chord()->setUserPlayEvents(true);
>>>>>>> 2148a446
                  }
            else if (tag == "endSpanner") {
                  int id = e.attribute("id").toInt();
                  Spanner* e = score()->findSpanner(id);
                  if (e) {
                        e->setEndElement(this);
                        _spannerBack.append(e);
                        }
                  else
                        qDebug("Measure::read(): cannot find spanner %d", id);
                  }
            else if (tag == "TextLine") {
                  Spanner* sp = static_cast<Spanner*>(Element::name2Element(tag, score()));
                  sp->setTrack(track());
                  sp->read(e);
                  sp->setAnchor(Spanner::ANCHOR_NOTE);
                  sp->setStartElement(this);
                  _spannerFor.append(sp);
                  sp->setParent(this);
                  score()->spanner.append(sp);
                  }
            else if (tag == "onTimeType")                   // obsolete
                  ; // _onTimeType = readValueType(e);
            else if (tag == "offTimeType")                  // obsolete
                  ; // _offTimeType = readValueType(e);
            else if (tag == "tick")                         // bad input file
                  ;
            else if (Element::readProperties(e))
                  ;
            else
                  domError(e);
            }
      // ensure sane values:
      _pitch = restrict(_pitch, 0, 127);
      if (!tpcIsValid(_tpc))
            setTpcFromPitch();
<<<<<<< HEAD
=======
//      _ppitch = _pitch;
>>>>>>> 2148a446
      }

//---------------------------------------------------------
//   drag
//---------------------------------------------------------

QRectF Note::drag(const EditData& data)
      {
      dragMode = true;
      QRectF bb(chord()->bbox());

      qreal _spatium = spatium();
      bool tab = staff()->isTabStaff();
      qreal step = _spatium * (tab ? staff()->staffType()->lineDistance().val() : 0.5);
      _lineOffset = lrint(data.pos.y() / step);
      score()->setLayout(chord()->measure());
      return bb.translated(chord()->pagePos());
      }

//---------------------------------------------------------
//   endDrag
//---------------------------------------------------------

void Note::endDrag()
      {
      dragMode     = false;
      if (_lineOffset == 0)
            return;
      int nLine;
      int staffIdx = chord()->staffIdx() + chord()->staffMove();
      Staff* staff = score()->staff(staffIdx);
      int nPitch;
      int tpc;
      int nString;
      int nFret;
      if (staff->isTabStaff()) {
            // on TABLATURE staves, dragging a note keeps same pitch on a different string (if possible)
            // determine new string of dragged note (if tablature is upside down, invert _lineOffset)
            nString = _string + (static_cast<StaffTypeTablature*>(staff->staffType())->upsideDown() ?
                        -_lineOffset : _lineOffset);
            _lineOffset = 0;
            // get a fret number for same pitch on new string
            nFret       = staff->part()->instr()->tablature()->fret(_pitch, nString);
            if (nFret < 0)                      // no fret?
                  return;                       // no party!
            score()->undoChangeProperty(this, P_FRET, nFret);
            score()->undoChangeProperty(this, P_STRING, nString);
            }
      else {
            // on PITCHED / PERCUSSION staves, dragging a note changes the note pitch
            nLine       = _line + _lineOffset;
            _lineOffset = 0;
            // get note context
            int tick    = chord()->tick();
            int clef    = staff->clef(tick);
            int key     = staff->key(tick).accidentalType();
            // determine new pitch of dragged note
            nPitch      = line2pitch(nLine, clef, key);
            tpc         = pitch2tpc(nPitch, key);
            // undefined for non-tablature staves
            nString     = -1;
            nFret       = -1;
//            }
      Note* n = this;
      while (n->tieBack())
            n = n->tieBack()->startNote();
      for (; n; n = n->tieFor() ? n->tieFor()->endNote() : 0)
            score()->undoChangePitch(n, nPitch, tpc, nLine/*, nFret, nString*/);
            }
      score()->select(this, SELECT_SINGLE, 0);
      }

//---------------------------------------------------------
//   acceptDrop
//---------------------------------------------------------

bool Note::acceptDrop(MuseScoreView*, const QPointF&, Element* e) const
      {
      int type = e->type();
      return (type == ARTICULATION
         || type == CHORDLINE
         || type == TEXT
         || type == REHEARSAL_MARK
         || type == FINGERING
         || type == ACCIDENTAL
         || type == BREATH
         || type == ARPEGGIO
         || type == NOTEHEAD
         || type == NOTE
         || type == TREMOLO
         || type == STAFF_STATE
         || type == INSTRUMENT_CHANGE
         || type == IMAGE
         || type == CHORD
         || type == HARMONY
         || type == DYNAMIC
         || (noteType() == NOTE_NORMAL && type == ICON && static_cast<Icon*>(e)->subtype() == ICON_ACCIACCATURA)
         || (noteType() == NOTE_NORMAL && type == ICON && static_cast<Icon*>(e)->subtype() == ICON_APPOGGIATURA)
	   || (noteType() == NOTE_NORMAL && type == ICON && static_cast<Icon*>(e)->subtype() == ICON_GRACE4)
	   || (noteType() == NOTE_NORMAL && type == ICON && static_cast<Icon*>(e)->subtype() == ICON_GRACE8B)
	   || (noteType() == NOTE_NORMAL && type == ICON && static_cast<Icon*>(e)->subtype() == ICON_GRACE16)
	   || (noteType() == NOTE_NORMAL && type == ICON && static_cast<Icon*>(e)->subtype() == ICON_GRACE32)
         || (type == ICON && static_cast<Icon*>(e)->subtype() == ICON_SBEAM)
         || (type == ICON && static_cast<Icon*>(e)->subtype() == ICON_MBEAM)
         || (type == ICON && static_cast<Icon*>(e)->subtype() == ICON_NBEAM)
         || (type == ICON && static_cast<Icon*>(e)->subtype() == ICON_BEAM32)
         || (type == ICON && static_cast<Icon*>(e)->subtype() == ICON_BEAM64)
         || (type == ICON && static_cast<Icon*>(e)->subtype() == ICON_AUTOBEAM)
         || (type == SYMBOL)
         || (type == CLEF)
         || (type == BAR_LINE)
         || (type == GLISSANDO)
         || (type == SLUR)
         || (type == STAFF_TEXT)
         || (type == TEMPO_TEXT)
         || (type == BEND && (staff()->isTabStaff()))
         || (type == FRET_DIAGRAM));
      }

//---------------------------------------------------------
//   drop
//---------------------------------------------------------

Element* Note::drop(const DropData& data)
      {
      Element* e = data.element;

      Chord* ch = chord();
      switch(e->type()) {
            case REHEARSAL_MARK:
                  return ch->drop(data);

            case SYMBOL:
            case IMAGE:
                  e->setParent(this);
                  score()->undoAddElement(e);
                  return e;

            case FINGERING:
                  e->setParent(this);
                  score()->undoAddElement(e);
                  {
                  // set style
                  Fingering* f = static_cast<Fingering*>(e);
                  int st = f->textStyleType();
                  if (st != TEXT_STYLE_UNKNOWN)
                        f->setTextStyle(score()->textStyle(st));
                  }
                  return e;

            case SLUR:
                  delete e;
                  data.view->cmdAddSlur(this, 0);
                  return 0;

            case LYRICS:
                  e->setParent(ch->segment());
                  e->setTrack((track() / VOICES) * VOICES);
                  score()->undoAddElement(e);
                  return e;

            case ACCIDENTAL:
                  score()->changeAccidental(this, static_cast<Accidental*>(e)->subtype());
                  if (_accidental)
                        return e;
                  break;

            case BEND:
                  {
                  Bend* b = static_cast<Bend*>(e);
                  b->setParent(this);
                  b->setTrack(track());
                  score()->undoAddElement(b);
                  }
                  return e;

            case NOTEHEAD:
                  {
                  Symbol* s = (Symbol*)e;
                  NoteHeadGroup group = HEAD_INVALID;

                  for (int i = 0; i < HEAD_GROUPS; ++i) {
                        if (noteHeads[0][i][1] == s->sym() || noteHeads[0][i][3] == s->sym()) {
                              group = (NoteHeadGroup)i;
                              break;
                              }
                        }
                  if (group == HEAD_INVALID) {
                        qDebug("unknown note head\n");
                        group = HEAD_NORMAL;
                        }
                  delete s;

                  if (group != _headGroup) {
                        if (links()) {
                              foreach(Element* e, *links()) {
                                    e->score()->undoChangeProperty(e, P_HEAD_GROUP, group);
                                    Note* note = static_cast<Note*>(e);
                                    if (note->staff() && note->staff()->isTabStaff()
                                       && group == HEAD_CROSS) {
                                          e->score()->undoChangeProperty(e, P_GHOST, true);
                                          }
                                    }
                              }
                        else
                              score()->undoChangeProperty(this, P_HEAD_GROUP, group);
                        score()->select(this);
                        }
                  }
                  break;

            case ICON:
                  {
                  switch(static_cast<Icon*>(e)->subtype()) {
                        case ICON_ACCIACCATURA:
                              score()->setGraceNote(ch, pitch(), NOTE_ACCIACCATURA, false, MScore::division/2);
                              break;
                        case ICON_APPOGGIATURA:
                              score()->setGraceNote(ch, pitch(), NOTE_APPOGGIATURA, false, MScore::division/2);
                              break;
                        case ICON_GRACE4:
                              score()->setGraceNote(ch, pitch(), NOTE_GRACE4, false, MScore::division);
                              break;
                        case ICON_GRACE8B:
                              score()->setGraceNote(ch, pitch(), NOTE_APPOGGIATURA, true, MScore::division/2);
                              break;
                        case ICON_GRACE16:
                              score()->setGraceNote(ch, pitch(), NOTE_GRACE16, false, MScore::division/4);
                              break;
                        case ICON_GRACE32:
                              score()->setGraceNote(ch, pitch(), NOTE_GRACE32, false, MScore::division/8);
                              break;
                        case ICON_SBEAM:
                        case ICON_MBEAM:
                        case ICON_NBEAM:
                        case ICON_BEAM32:
                        case ICON_BEAM64:
                        case ICON_AUTOBEAM:
                              return ch->drop(data);
                              break;
                        }
                  }
                  delete e;
                  break;

            case NOTE:
                  {
                  Chord* ch = chord();
                  if (ch->noteType() != NOTE_NORMAL) {
                        delete e;
                        return 0;
                        }
                  e->setParent(ch);
                  score()->undoRemoveElement(this);
                  score()->undoAddElement(e);
                  }
                  break;

            case GLISSANDO:
                  {
                  Segment* s = ch->segment();
                  s = s->next1();
                  while (s) {
                        if (s->subtype() == Segment::SegChordRest && s->element(track()))
                              break;
                        s = s->next1();
                        }
                  if (s == 0) {
                        qDebug("no segment for second note of glissando found\n");
                        delete e;
                        return 0;
                        }
                  ChordRest* cr1 = static_cast<ChordRest*>(s->element(track()));
                  if (cr1 == 0 || cr1->type() != CHORD) {
                        qDebug("no second note for glissando found, track %d\n", track());
                        delete e;
                        return 0;
                        }
                  e->setTrack(track());
                  e->setParent(cr1);
                  score()->undoAddElement(e);
                  score()->setLayout(cr1->measure());
                  }
                  break;

            case CHORD:
                  {
                  Chord* c      = static_cast<Chord*>(e);
                  Note* n       = c->upNote();
                  MScore::Direction dir = c->stemDirection();
                  int t         = (staffIdx() * VOICES) + (n->voice() % VOICES);
                  score()->select(0, SELECT_SINGLE, 0);
                  NoteVal nval;
                  nval.pitch = n->pitch();
                  nval.headGroup = n->headGroup();
                  Segment* seg = score()->setNoteRest(chord()->segment(), t, nval,
                     score()->inputState().duration().fraction(), dir);
                  ChordRest* cr = static_cast<ChordRest*>(seg->element(t));
                  if (cr)
                        score()->nextInputPos(cr, true);
                  delete e;
                  }
                  break;

            default:
                  return ch->drop(data);
            }
      return 0;
      }

//---------------------------------------------------------
//   layout
//---------------------------------------------------------

void Note::layout()
      {
      bool useTablature = staff() && staff()->isTabStaff();
      if (useTablature) {
            StaffTypeTablature* tab = (StaffTypeTablature*)staff()->staffType();
            qreal mags = magS();
//            QFont f(tab->fretFontName());
            QFont f = tab->fretFont();
            int size = lrint(tab->fretFontSize() * MScore::DPI / PPI);
            f.setPixelSize(size);
            QFontMetricsF fm(f);
//            // when using letters, "+(_fret > 8)" skips 'j'
//            QString s = _ghost ? "X" :
//                        ( tab->useNumbers() ? QString::number(_fret) : QString('a' + _fret + (_fret > 8)) );
            QString s = tab->fretString(_fret, _ghost);
            qreal w  = fm.width(s) * mags;
            // center string name to note head
            qreal xo = (headWidth() - w) * .5;
            setbbox(QRectF(xo, tab->fretBoxY() * mags, w, tab->fretBoxH() * mags));
            }
      else {
            setbbox(symbols[score()->symIdx()][noteHead()].bbox(magS()));
            if (parent() == 0)
                  return;
            int dots = chord()->dots();
            for (int i = 0; i < 3; ++i) {
                  if (i < dots) {
                        if (_dots[i] == 0) {
                              NoteDot* dot = new NoteDot(score());
                              dot->setIdx(i);
                              dot->setParent(this);
                              dot->setTrack(track());  // needed to know the staff it belongs to (and detect tablature)
                              score()->undoAddElement(dot); // move dot to _dots[i]
                              }
                        _dots[i]->layout();
                        _dots[i]->setVisible(visible());
                        }
                  else if (_dots[i])
                        score()->undoRemoveElement(_dots[i]);
                  }
            }
// layout2();
      }

//---------------------------------------------------------
//   layout2
//    called after final position of note is set
//---------------------------------------------------------

void Note::layout2()
      {
      adjustReadPos();

      int dots = chord()->dots();
      if (dots) {
            qreal _spatium = spatium();
            qreal d  = point(score()->styleS(ST_dotNoteDistance));
            qreal dd = point(score()->styleS(ST_dotDotDistance));
            qreal y  = 0.0;
            qreal x  = chord()->dotPosX() - pos().x() - chord()->pos().x();

            // do not draw dots on staff line
            if ((_line & 1) == 0) {
                  qreal up;
                  if (_dotPosition == MScore::AUTO)
                        up = (voice() == 0 || voice() == 2) ? -1.0 : 1.0;
                  else if (_dotPosition == MScore::UP)
                        up = -1.0;
                  else
                        up = 1.0;
                  y += .5 * _spatium * up;
                  }
            for (int i = 0; i < dots; ++i) {
                  NoteDot* dot = _dots[i];
                  if (dot) {
                        dot->setPos(x + d + dd * i, y);
                        dot->setMag(mag());
                        _dots[i]->adjustReadPos();
                        }
                  }
            }

      foreach (Element* e, _el) {
            if (!score()->tagIsValid(e->tag()))
                  continue;
            e->setMag(mag());
            e->layout();
            if (e->type() == SYMBOL && static_cast<Symbol*>(e)->sym() == rightparenSym)
                  e->setPos(headWidth(), 0.0);
            }
      }

//---------------------------------------------------------
//   dotIsUp
//---------------------------------------------------------

bool Note::dotIsUp() const
      {
      if (_dots[0] == 0)
            return true;
      return _dots[0]->y() < spatium() * .1;
      }

//---------------------------------------------------------
//   layout10
//    compute actual accidental and line
//---------------------------------------------------------

void Note::layout10(AccidentalState* as)
      {
      if (staff()->isTabStaff()) {
            if (_accidental) {
                  delete _accidental;
                  _accidental = 0;
                  }
            if (_fret < 0) {
                  int string, fret;
                  Tablature* tab = staff()->part()->instr()->tablature();
                  if (tab->convertPitch(_pitch, &string, &fret)) {
                        _fret   = fret;
                        _string = string;
                        }
                  }
            }
      else {
            _line = absStep(_tpc, _pitch);

            // calculate accidental

            Accidental::AccidentalType acci = Accidental::ACC_NONE;
            if (_accidental && _accidental->role() == Accidental::ACC_USER) {
                  acci = _accidental->subtype();
                  if (acci == Accidental::ACC_SHARP || acci == Accidental::ACC_FLAT) {
                        int ntpc = pitch2tpc2(_pitch, acci == Accidental::ACC_SHARP);
                        if (ntpc != _tpc) {
                              qDebug("note has wrong tpc: %d, expected %d", _tpc, ntpc);
//                              setColor(QColor(255, 0, 0));
                              _tpc = ntpc;
                              _line = absStep(_tpc, _pitch);
                              }
                        }
                  }
            else  {
                  AccidentalVal accVal = tpc2alter(_tpc);

                  if ((accVal != as->accidentalVal(int(_line))) || hidden() || as->tieContext(int(_line))) {
                        as->setAccidentalVal(int(_line), accVal, _tieBack != 0);
                        if (!_tieBack) {
                              acci = Accidental::value2subtype(accVal);
                              if (acci == Accidental::ACC_NONE)
                                    acci = Accidental::ACC_NATURAL;
                              }
                        }
                  }
            if (acci != Accidental::ACC_NONE && !_tieBack && !_hidden) {
                  if (_accidental == 0) {
                        _accidental = new Accidental(score());
                        _accidental->setGenerated(true);
                        add(_accidental);
                        }
                  _accidental->setSubtype(acci);
                  }
            else {
                  if (_accidental) {
                        if (_accidental->selected()) {
                              score()->deselect(_accidental);
                              }
                        delete _accidental;
                        _accidental = 0;
                        }
                  }
            if (tieBack())
                  _line = tieBack()->startNote()->line();
            else {
                  //
                  // calculate the real note line depending on clef
                  //
                  Staff* s = score()->staff(staffIdx() + chord()->staffMove());
                  int tick = chord()->tick();
                  _line    = relStep(_line, s->clef(tick));
                  }
            }
      }

//---------------------------------------------------------
//   noteType
//---------------------------------------------------------

NoteType Note::noteType() const
      {
      return chord()->noteType();
      }

//---------------------------------------------------------
//   pagePos
//---------------------------------------------------------

QPointF Note::pagePos() const
      {
      if (parent() == 0)
            return pos();

      return parent()->pagePos() + pos();
      }

//---------------------------------------------------------
//   canvasPos
//---------------------------------------------------------

QPointF Note::canvasPos() const
      {
      if (parent() == 0)
            return pos();
      return parent()->canvasPos() + pos();
      }

//---------------------------------------------------------
//   scanElements
//---------------------------------------------------------

void Note::scanElements(void* data, void (*func)(void*, Element*), bool all)
      {
      func(data, this);
      // tie segments are collected from System
      //      if (_tieFor && !staff()->isTabStaff())  // no ties in tablature
      //            _tieFor->scanElements(data, func, all);
      foreach(Element* e, _el) {
            if (score()->tagIsValid(e->tag()))
                  e->scanElements(data, func, all);
            }
//      foreach(Spanner* s, _spannerFor)              scanned in System()
//            s->scanElements(data, func, all);

      if (!dragMode && _accidental)
            func(data, _accidental);
      if (chord()) {
            for (int i = 0; i < chord()->dots(); ++i) {
                  if (_dots[i])
                        func(data, _dots[i]);
                  }
            }
      }

//---------------------------------------------------------
//   setTrack
//---------------------------------------------------------

void Note::setTrack(int val)
      {
      Element::setTrack(val);
      if (_tieFor) {
            _tieFor->setTrack(val);
            foreach(SpannerSegment* seg, _tieFor->spannerSegments())
                  seg->setTrack(val);
            }
      foreach(Element* e, _el)
            e->setTrack(val);
      if (_accidental)
            _accidental->setTrack(val);
      if (!chord())     // if note is dragged with shift+ctrl
            return;
      for (int i = 0; i < chord()->dots(); ++i) {
            if (_dots[i])
                  _dots[i]->setTrack(val);
            }
      }

//---------------------------------------------------------
//    reset
//---------------------------------------------------------

void Note::reset()
      {
      score()->undoChangeProperty(this, P_USER_OFF, QPointF());
      score()->undoChangeProperty(chord(), P_USER_OFF, QPointF());
      score()->undoChangeProperty(chord(), P_STEM_DIRECTION, MScore::AUTO);
      }

//---------------------------------------------------------
//   setMag
//---------------------------------------------------------

void Note::setMag(qreal val)
      {
      Element::setMag(val);
      if (_accidental)
            _accidental->setMag(val);
      foreach(Element* e, _el)
            e->setMag(val);
      }

//---------------------------------------------------------
//   setLine
//---------------------------------------------------------

void Note::setLine(int n)
      {
      _line = n;
      rypos() = _line * spatium() * .5;
      }

//---------------------------------------------------------
//   setString
//---------------------------------------------------------

void Note::setString(int val)
      {
      _string = val;
      rypos() = _string * spatium() * 1.5;
      }

//---------------------------------------------------------
//   setHeadGroup
//---------------------------------------------------------

void Note::setHeadGroup(NoteHeadGroup val)
      {
      Q_ASSERT(val >= 0 && val < HEAD_GROUPS);
      _headGroup = val;
      }

//---------------------------------------------------------
//   ppitch
//    playback pitch
//    honours ottava and transposing instruments
//---------------------------------------------------------

int Note::ppitch() const
      {
      int tick        = chord()->segment()->tick();
      int pitchOffset = score()->styleB(ST_concertPitch) ? 0 : staff()->part()->instr()->transpose().chromatic;
      return _pitch + staff()->pitchOffsets().pitchOffset(tick) + pitchOffset;
      }

//---------------------------------------------------------
//   customizeVelocity
//    Input is the global velocity determined by dynamic
//    signs and crescende/decrescendo etc.
//    Returns the actual play velocity for this note
//    modified by veloOffset
//---------------------------------------------------------

int Note::customizeVelocity(int velo) const
      {
      if (veloType() == MScore::OFFSET_VAL)
            velo = velo + (velo * veloOffset()) / 100;
      else if (veloType() == MScore::USER_VAL)
            velo = veloOffset();
      return restrict(velo, 1, 127);
      }

//---------------------------------------------------------
//   endEdit
//---------------------------------------------------------

void Note::endEdit()
      {
      Chord* ch = chord();
      if (ch->notes().size() == 1) {
            score()->undoChangeProperty(ch, P_USER_OFF, ch->userOff() + userOff());
            setUserOff(QPointF());
            score()->setLayoutAll(true);
            }
      }

//---------------------------------------------------------
//   updateAccidental
//---------------------------------------------------------

void Note::updateAccidental(AccidentalState* as)
      {
      _line = absStep(_tpc, _pitch);

      // calculate accidental

      Accidental::AccidentalType acci = Accidental::ACC_NONE;
      if (_accidental && _accidental->role() == Accidental::ACC_USER) {
            // check if user accidental fits tpc
            // in case tpc was changed

            Accidental::AccidentalType newUserAcc;
            switch (_accidental->subtype()) {
                  case Accidental::ACC_FLAT2:
                  case Accidental::ACC_FLAT:
                  case Accidental::ACC_NATURAL:
                  case Accidental::ACC_SHARP:
                  case Accidental::ACC_SHARP2:
                        if (_tpc < 6)
                              newUserAcc = Accidental::ACC_FLAT2;
                        else if (_tpc < 13)
                              newUserAcc = Accidental::ACC_FLAT;
                        else if (_tpc < 20)
                              newUserAcc = Accidental::ACC_NATURAL;
                        else if (_tpc < 27)
                              newUserAcc = Accidental::ACC_SHARP;
                        else
                              newUserAcc = Accidental::ACC_SHARP2;

                        if (_accidental->subtype() != newUserAcc)
                              acci = Accidental::ACC_NONE; // don't use this any more
                        else {
                              acci = newUserAcc; // keep it
                              // if the key signature is changed:
                              AccidentalVal accVal = tpc2alter(_tpc);
                              if ((accVal != as->accidentalVal(int(_line)))
                                  || hidden() || as->tieContext(int(_line)))
                                    as->setAccidentalVal(int(_line),
                                                         accVal, _tieBack != 0);
                              }
                        break;
                  default:
                        // keep it
                        acci = _accidental->subtype();
                  }
            }
      if (acci == Accidental::ACC_NONE)  {
            AccidentalVal accVal = tpc2alter(_tpc);
            if ((accVal != as->accidentalVal(int(_line))) || hidden() || as->tieContext(int(_line))) {
                  as->setAccidentalVal(int(_line), accVal, _tieBack != 0);
                  if (_tieBack)
                        acci = Accidental::ACC_NONE;
                  else {
                        acci = Accidental::value2subtype(accVal);
                        if (acci == Accidental::ACC_NONE)
                              acci = Accidental::ACC_NATURAL;
                        }
                  }
            }
      if (acci != Accidental::ACC_NONE && !_tieBack && !_hidden) {
            if (_accidental == 0) {
                  Accidental* a = new Accidental(score());
                  a->setParent(this);
                  a->setSubtype(acci);
                  score()->undoAddElement(a);
                  }
            else if (_accidental->subtype() != acci) {
                  Accidental* a = new Accidental(score());
                  a->setParent(this);
                  a->setSubtype(acci);
                  score()->undoChangeElement(_accidental, a);
                  }
            }
      else {
            if (_accidental)
                  score()->undoRemoveElement(_accidental);
            }
      //
      // calculate the real note line depending on clef
      //
      Staff* s = score()->staff(staffIdx() + chord()->staffMove());
      int tick = chord()->tick();
      ClefType clef = s->clef(tick);
      _line    = relStep(_line, clef);
      }

//---------------------------------------------------------
//   updateLine
//---------------------------------------------------------

void Note::updateLine()
      {
      Staff* s      = score()->staff(staffIdx() + chord()->staffMove());
      ClefType clef = s->clef(chord()->tick());
      _line         = relStep(_pitch, _tpc, clef);
      }

//---------------------------------------------------------
//   setNval
//---------------------------------------------------------

void Note::setNval(NoteVal nval)
      {
      setPitch(nval.pitch);
      _fret      = nval.fret;
      _string    = nval.string;
      if (nval.tpc != INVALID_TPC)
            _tpc = nval.tpc;

      _headGroup = NoteHeadGroup(nval.headGroup);
      }

//---------------------------------------------------------
//   getProperty
//---------------------------------------------------------

QVariant Note::getProperty(P_ID propertyId) const
      {
      switch(propertyId) {
            case P_PITCH:
                  return pitch();
            case P_TPC:
                  return tpc();
            case P_SMALL:
                  return small();
            case P_MIRROR_HEAD:
                  return userMirror();
            case P_DOT_POSITION:
                  return dotPosition();
            case P_HEAD_GROUP:
                  return headGroup();
            case P_VELO_OFFSET:
                  return veloOffset();
            case P_TUNING:
                  return tuning();
            case P_FRET:
                  return fret();
            case P_STRING:
                  return string();
            case P_GHOST:
                  return ghost();
            case P_HEAD_TYPE:
                  return headType();
            case P_VELO_TYPE:
                  return veloType();
            default:
                  break;
            }
      return Element::getProperty(propertyId);
      }

//---------------------------------------------------------
//   setProperty
//---------------------------------------------------------

bool Note::setProperty(P_ID propertyId, const QVariant& v)
      {
      switch(propertyId) {
            case P_PITCH:
                  setPitch(v.toInt());
                  break;
            case P_TPC:
                  setTpc(v.toInt());
                  break;
            case P_SMALL:
                  setSmall(v.toBool());
                  break;
            case P_MIRROR_HEAD:
                  setUserMirror(MScore::DirectionH(v.toInt()));
                  break;
            case P_DOT_POSITION:
                  setDotPosition(MScore::Direction(v.toInt()));
                  break;
            case P_HEAD_GROUP:
                  setHeadGroup(NoteHeadGroup(v.toInt()));
                  break;
            case P_VELO_OFFSET:
                  setVeloOffset(v.toInt());
                  break;
            case P_TUNING:
                  setTuning(v.toDouble());
                  break;
            case P_FRET:
                  setFret(v.toInt());
                  break;
            case P_STRING:
                  setString(v.toInt());
                  break;
            case P_GHOST:
                  setGhost(v.toBool());
                  break;
            case P_HEAD_TYPE:
                  setHeadType(NoteHeadType(v.toInt()));
                  break;
            case P_VELO_TYPE:
                  setVeloType(MScore::ValueType(v.toInt()));
                  break;
            default:
                  if (!Element::setProperty(propertyId, v))
                        return false;
                  break;
            }
      score()->setLayoutAll(true);
      return true;
      }

//---------------------------------------------------------
//   undoSetFret
//---------------------------------------------------------

void Note::undoSetFret(int val)
      {
      undoChangeProperty(P_FRET, val);
      }

//---------------------------------------------------------
//   undoSetString
//---------------------------------------------------------

void Note::undoSetString(int val)
      {
      undoChangeProperty(P_STRING, val);
      }

//---------------------------------------------------------
//   undoSetGhost
//---------------------------------------------------------

void Note::undoSetGhost(bool val)
      {
      undoChangeProperty(P_GHOST, val);
      }

//---------------------------------------------------------
//   undoSetSmall
//---------------------------------------------------------

void Note::undoSetSmall(bool val)
      {
      undoChangeProperty(P_SMALL, val);
      }

//---------------------------------------------------------
//   undoSetTuning
//---------------------------------------------------------

void Note::undoSetTuning(qreal val)
      {
      undoChangeProperty(P_TUNING, val);
      }

//---------------------------------------------------------
//   undoSetVeloType
//---------------------------------------------------------

void Note::undoSetVeloType(MScore::ValueType val)
      {
      undoChangeProperty(P_VELO_TYPE, val);
      }

//---------------------------------------------------------
//   undoSetVeloOffset
//---------------------------------------------------------

void Note::undoSetVeloOffset(int val)
      {
      undoChangeProperty(P_VELO_OFFSET, val);
      }

//---------------------------------------------------------
//   undoSetUserMirror
//---------------------------------------------------------

void Note::undoSetUserMirror(MScore::DirectionH val)
      {
      undoChangeProperty(P_MIRROR_HEAD, val);
      }

//---------------------------------------------------------
//   undoSetDotPosition
//---------------------------------------------------------

void Note::undoSetDotPosition(MScore::Direction val)
      {
      undoChangeProperty(P_DOT_POSITION, val);
      }

//---------------------------------------------------------
//   undoSetHeadGroup
//---------------------------------------------------------

void Note::undoSetHeadGroup(NoteHeadGroup val)
      {
      undoChangeProperty(P_HEAD_GROUP, val);
      }

//---------------------------------------------------------
//   undoSetHeadType
//---------------------------------------------------------

void Note::undoSetHeadType(NoteHeadType val)
      {
      undoChangeProperty(P_HEAD_TYPE, val);
      }

//---------------------------------------------------------
//   propertyDefault
//---------------------------------------------------------

QVariant Note::propertyDefault(P_ID propertyId) const
      {
      switch(propertyId) {
            case P_SMALL:
                  return false;
            case P_MIRROR_HEAD:
                  return MScore::DH_AUTO;
            case P_DOT_POSITION:
                  return MScore::AUTO;
            case P_HEAD_GROUP:
            case P_VELO_OFFSET:
                  return 0;
            case P_TUNING:
                  return 0.0;
            case P_FRET:
            case P_STRING:
                  return -1;
            case P_GHOST:
                  return false;
            case P_HEAD_TYPE:
                  return Note::HEAD_AUTO;
            case P_VELO_TYPE:
                  return MScore::OFFSET_VAL;
            default:
                  break;
            }
      return Element::propertyDefault(propertyId);
      }

//---------------------------------------------------------
//   setOnTimeOffset
//---------------------------------------------------------

void Note::setOnTimeOffset(int)
      {
      // TODO
      }

//---------------------------------------------------------
//   setOffTimeOffset
//---------------------------------------------------------

void Note::setOffTimeOffset(int)
      {
      // TODO
      }

<|MERGE_RESOLUTION|>--- conflicted
+++ resolved
@@ -622,11 +622,7 @@
             }
       if (_tieFor)
             _tieFor->write(xml);
-<<<<<<< HEAD
-      if (chord()->userPlayEvents()) {
-=======
       if (chord() == 0 || chord()->userPlayEvents()) {
->>>>>>> 2148a446
             if (!_playEvents.isEmpty()) {
                   xml.stag("Events");
                   foreach(const NoteEvent& e, _playEvents)
@@ -872,12 +868,8 @@
                         else
                               domError(ee);
                         }
-<<<<<<< HEAD
-                  chord()->setUserPlayEvents(true);
-=======
                   if (chord())
                         chord()->setUserPlayEvents(true);
->>>>>>> 2148a446
                   }
             else if (tag == "endSpanner") {
                   int id = e.attribute("id").toInt();
@@ -914,10 +906,6 @@
       _pitch = restrict(_pitch, 0, 127);
       if (!tpcIsValid(_tpc))
             setTpcFromPitch();
-<<<<<<< HEAD
-=======
-//      _ppitch = _pitch;
->>>>>>> 2148a446
       }
 
 //---------------------------------------------------------
