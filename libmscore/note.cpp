//=============================================================================
//  MuseScore
//  Music Composition & Notation
//
//  Copyright (C) 2002-2012 Werner Schweer
//
//  This program is free software; you can redistribute it and/or modify
//  it under the terms of the GNU General Public License version 2
//  as published by the Free Software Foundation and appearing in
//  the file LICENCE.GPL
//=============================================================================

/**
 \file
 Implementation of classes Note and ShadowNote.
*/

#include <assert.h>

#include "note.h"
#include "score.h"
#include "key.h"
#include "chord.h"
#include "sym.h"
#include "xml.h"
#include "slur.h"
#include "text.h"
#include "clef.h"
#include "staff.h"
#include "pitchspelling.h"
#include "arpeggio.h"
#include "tremolo.h"
#include "utils.h"
#include "image.h"
#include "system.h"
#include "tuplet.h"
#include "articulation.h"
#include "drumset.h"
#include "segment.h"
#include "measure.h"
#include "undo.h"
#include "part.h"
#include "stafftype.h"
#include "tablature.h"
#include "fret.h"
#include "harmony.h"
#include "fingering.h"
#include "bend.h"
#include "mscore.h"
#include "accidental.h"
#include "page.h"
#include "icon.h"
#include "notedot.h"
#include "spanner.h"

//---------------------------------------------------------
//   noteHeads
//    note head groups
//---------------------------------------------------------

const SymId noteHeads[2][Note::HEAD_GROUPS][HEAD_TYPES] = {
      {     // down stem
      { wholeheadSym,         halfheadSym,         quartheadSym,      brevisheadSym        },
      { wholecrossedheadSym,  halfcrossedheadSym,  crossedheadSym,    wholecrossedheadSym  },
      { wholediamondheadSym,  halfdiamondheadSym,  diamondheadSym,    wholediamondheadSym  },
      { s0triangleHeadSym,    d1triangleHeadSym,   d2triangleHeadSym, s0triangleHeadSym    },
      { s0miHeadSym,          s1miHeadSym,         s2miHeadSym,       noSym                },
      { wholeslashheadSym,    halfslashheadSym,    quartslashheadSym, wholeslashheadSym    },
      { xcircledheadSym,      xcircledheadSym,     xcircledheadSym,   xcircledheadSym      },
      { s0doHeadSym,          d1doHeadSym,         d2doHeadSym,       noSym                },
      { s0reHeadSym,          d1reHeadSym,         d2reHeadSym,       noSym                },
      { d0faHeadSym,          d1faHeadSym,         d2faHeadSym,       noSym                },
      { s0laHeadSym,          s1laHeadSym,         s2laHeadSym,       noSym                },
      { s0tiHeadSym,          d1tiHeadSym,         d2tiHeadSym,       noSym                },
      { s0solHeadSym,         s1solHeadSym,        s2solHeadSym,      noSym                },
      { wholeheadSym,         halfheadSym,         quartheadSym,      brevisheadaltSym     },
      },
      {     // up stem
      { wholeheadSym,         halfheadSym,         quartheadSym,      brevisheadSym        },
      { wholecrossedheadSym,  halfcrossedheadSym,  crossedheadSym,    wholecrossedheadSym  },
      { wholediamondheadSym,  halfdiamondheadSym,  diamondheadSym,    wholediamondheadSym  },
      { s0triangleHeadSym,    u1triangleHeadSym,   u2triangleHeadSym, s0triangleHeadSym    },
      { s0miHeadSym,          s1miHeadSym,         s2miHeadSym,       noSym                },
      { wholeslashheadSym,    halfslashheadSym,    quartslashheadSym, wholeslashheadSym    },
      { xcircledheadSym,      xcircledheadSym,     xcircledheadSym,   xcircledheadSym      },
      { s0doHeadSym,          u1doHeadSym,         u2doHeadSym,       noSym                },
      { s0reHeadSym,          u1reHeadSym,         u2reHeadSym,       noSym                },
      { u0faHeadSym,          u1faHeadSym,         u2faHeadSym,       noSym                },
      { s0laHeadSym,          s1laHeadSym,         s2laHeadSym,       noSym                },
      { s0tiHeadSym,          u1tiHeadSym,         u2tiHeadSym,       noSym                },
      { s0solHeadSym,         s1solHeadSym,        s2solHeadSym,      noSym                },
      { wholeheadSym,         halfheadSym,         quartheadSym,      brevisheadaltSym     },
      }
      };

//---------------------------------------------------------
//   NoteVal
//---------------------------------------------------------

NoteVal::NoteVal()
      {
      pitch     = -1;
      tpc       = INVALID_TPC,
      fret      = FRET_NONE;
      string    = STRING_NONE;
      headGroup = 0;
      }

//---------------------------------------------------------
//   noteHeadSym
//---------------------------------------------------------

Sym* noteHeadSym(bool up, int group, int type)
      {
      return &symbols[0][noteHeads[up][group][type]];
      }

//---------------------------------------------------------
//   write
//---------------------------------------------------------

void NoteHead::write(Xml& xml) const
      {
      xml.stag("NoteHead");
      xml.tag("name", Sym::id2name(_sym));
      Element::writeProperties(xml);
      xml.etag();
      }

//---------------------------------------------------------
//   Note
//---------------------------------------------------------

Note::Note(Score* s)
   : Element(s)
      {
      setFlags(ELEMENT_MOVABLE | ELEMENT_SELECTABLE);
      dragMode           = false;
      _pitch             = 0;
      _tuning            = 0.0;
      _accidental        = 0;
      _mirror            = false;
      _userMirror        = MScore::DH_AUTO;
      _small             = false;
      _dotPosition       = MScore::AUTO;
      _line              = 0;
      _fret              = -1;
      _string            = -1;
      _fretConflict      = false;
      _ghost             = false;
      _lineOffset        = 0;
      _tieFor            = 0;
      _tieBack           = 0;
      _tpc               = INVALID_TPC;
      _headGroup         = HEAD_NORMAL;
      _headType          = HEAD_AUTO;

      _hidden            = false;
      _subchannel        = 0;

      _veloType          = MScore::OFFSET_VAL;
      _veloOffset        = 0;

      _dots[0]           = 0;
      _dots[1]           = 0;
      _dots[2]           = 0;
      _playEvents.append(NoteEvent());    // add default play event
      }

Note::~Note()
      {
      delete _accidental;
      qDeleteAll(_el);
      delete _tieFor;
      delete _dots[0];
      delete _dots[1];
      delete _dots[2];
      }

Note::Note(const Note& n)
   : Element(n)
      {
      _subchannel        = n._subchannel;
      _line              = n._line;
      _fret              = n._fret;
      _string            = n._string;
      _fretConflict      = n._fretConflict;
      _ghost             = n._ghost;
      dragMode           = n.dragMode;
      _pitch             = n._pitch;
      _tpc               = n._tpc;
      _hidden            = n._hidden;
      _tuning            = n._tuning;
      _veloType          = n._veloType;
      _veloOffset        = n._veloOffset;
      _headGroup         = n._headGroup;
      _headType          = n._headType;
      _mirror            = n._mirror;
      _userMirror        = n._userMirror;
      _small             = n._small;
      _dotPosition       = n._dotPosition;
      _accidental        = 0;
      if (n._accidental)
            add(new Accidental(*(n._accidental)));

      foreach(Element* e, n._el)
            add(e->clone());
      _playEvents = n._playEvents;

      if (n._tieFor) {
            _tieFor = new Tie(*n._tieFor);
            _tieFor->setStartNote(this);
            _tieFor->setEndNote(0);
            }
      else
            _tieFor = 0;
      _tieBack  = 0;
      for (int i = 0; i < 3; ++i) {
            _dots[i] = 0;
            if (n._dots[i])
                  add(new NoteDot(*n._dots[i]));
            }
      _lineOffset = n._lineOffset;
      }

//---------------------------------------------------------
//   setPitch
//---------------------------------------------------------

void Note::setPitch(int val)
      {
      _pitch = restrict(val, 0, 127);
      int pitchOffset = 0;
      if (score()) {
            Part* part = staff() ? staff()->part() : 0;
            if (part)
                  pitchOffset = score()->styleB(ST_concertPitch) ? 0 : part->instr()->transpose().chromatic;
            }
      for (int i = 0; i < _playEvents.size(); ++i)
            _playEvents[i].setPitch(pitchOffset);
      if (chord())
            chord()->pitchChanged();
      }

void Note::setPitch(int a, int b)
      {
      setPitch(a);
      _tpc = b;
      }

//---------------------------------------------------------
//   undoSetPitch
//---------------------------------------------------------

void Note::undoSetPitch(int p)
      {
      score()->undoChangeProperty(this, P_PITCH, p);
      }

//---------------------------------------------------------
//   setTpcFromPitch
//---------------------------------------------------------

void Note::setTpcFromPitch()
      {
      KeySigEvent key = (staff() && chord()) ? staff()->key(chord()->tick()) : KeySigEvent();
      _tpc    = pitch2tpc(_pitch, key.accidentalType());
// qDebug("setTpcFromPitch pitch %d tick %d key %d tpc %d\n", pitch(), chord()->tick(), key.accidentalType(), _tpc);
      }

//---------------------------------------------------------
//   setTpc
//---------------------------------------------------------

void Note::setTpc(int v)
      {
      if (!tpcIsValid(v)) {
            qDebug("Note::setTpc: bad tpc %d\n", v);
            abort();
            }
      _tpc = v;
      }

//---------------------------------------------------------
//   undoSetTpc
//---------------------------------------------------------

void Note::undoSetTpc(int tpc)
      {
      score()->undoChangeProperty(this, P_TPC, tpc);
      }

//---------------------------------------------------------
//   noteHead
//---------------------------------------------------------

int Note::noteHead() const
      {
      int hg = 1;
      int ht = 2;       // default quarter head
      if (chord()) {
            hg = chord()->up();
            ht = chord()->durationType().headType();
            }
      switch(_headType) {
            default:
            case HEAD_AUTO:
                  return noteHeads[hg][int(_headGroup)][ht];
            case HEAD_WHOLE:
                  return noteHeads[hg][int(_headGroup)][0];
            case HEAD_HALF:
                  return noteHeads[hg][int(_headGroup)][1];
            case HEAD_QUARTER:
                  return noteHeads[hg][int(_headGroup)][2];
            case HEAD_BREVIS:
                  return noteHeads[hg][int(_headGroup)][3];
            }
      }

//---------------------------------------------------------
//   headWidth
//---------------------------------------------------------

qreal Note::headWidth() const
      {
      qreal val = symbols[score()->symIdx()][noteHead()].width(magS());
      if (_small)
            val *= score()->styleD(ST_smallNoteMag);
      return val;
      }

//---------------------------------------------------------
//   headHeight
//---------------------------------------------------------

qreal Note::headHeight() const
      {
      return symbols[score()->symIdx()][noteHead()].height(magS());
      }

//---------------------------------------------------------
//   playTicks
//---------------------------------------------------------

/**
 Return total tick len of tied notes
*/

int Note::playTicks() const
      {
      const Note* note = this;
      while (note->tieBack())
            note = note->tieBack()->startNote();
      int len = 0;
      while (note->tieFor() && note->tieFor()->endNote()) {
            len += note->chord()->actualTicks();
            note = note->tieFor()->endNote();
            }
      len += note->chord()->actualTicks();
      return len;
      }

//---------------------------------------------------------
//   addSpanner
//---------------------------------------------------------

void Note::addSpanner(Spanner* l)
      {
      Element* e = l->endElement();
      if (e)
            static_cast<Note*>(e)->addSpannerBack(l);
      _spannerFor.append(l);
      foreach(SpannerSegment* ss, l->spannerSegments()) {
            Q_ASSERT(ss->spanner() == l);
            if (ss->system())
                  ss->system()->add(ss);
            }
      }

//---------------------------------------------------------
//   removeSpanner
//---------------------------------------------------------

void Note::removeSpanner(Spanner* l)
      {
      if (!static_cast<Note*>(l->endElement())->removeSpannerBack(l)) {
            qDebug("Note::removeSpanner(%p): cannot remove spannerBack %s %p, size %d", this, l->name(), l, _spannerFor.size());
            // abort();
            }
      if (!_spannerFor.removeOne(l)) {
            qDebug("Note(%p): cannot remove spannerFor %s %p, size %d", this, l->name(), l, _spannerFor.size());
            // abort();
            }
      foreach(SpannerSegment* ss, l->spannerSegments()) {
            if (ss->system())
                  ss->system()->remove(ss);
            }
      }

//---------------------------------------------------------
//   add
//---------------------------------------------------------

void Note::add(Element* e)
      {
	e->setParent(this);
      e->setTrack(track());

      switch(e->type()) {
            case NOTEDOT:
                  {
                  NoteDot* dot = static_cast<NoteDot*>(e);
                  _dots[dot->idx()] = dot;
                  }
                  break;
            case SYMBOL:
            case IMAGE:
            case FINGERING:
            case TEXT:
            case BEND:
                  _el.append(e);
                  break;
            case TIE:
                  {
                  Tie* tie = static_cast<Tie*>(e);
	      	tie->setStartNote(this);
                  tie->setTrack(track());
      		setTieFor(tie);
                  if (tie->endNote())
                        tie->endNote()->setTieBack(tie);
                  foreach(SpannerSegment* ss, tie->spannerSegments()) {
                        if (ss->system())
                              ss->system()->add(ss);
                        }
                  }
                  break;
            case ACCIDENTAL:
                  _accidental = static_cast<Accidental*>(e);
                  break;
            case TEXTLINE:
                  addSpanner(static_cast<Spanner*>(e));
                  break;
            default:
                  qDebug("Note::add() not impl. %s\n", e->name());
                  break;
            }
      }

//---------------------------------------------------------
//   remove
//---------------------------------------------------------

void Note::remove(Element* e)
      {
      switch(e->type()) {
            case NOTEDOT:
                  for (int i = 0; i < 3; ++i) {
                        if (_dots[i] == e) {
                              _dots[i] = 0;
                              break;
                              }
                        }
                  break;

            case TEXT:
            case SYMBOL:
            case IMAGE:
            case FINGERING:
            case BEND:
                  if (!_el.remove(e))
                        qDebug("Note::remove(): cannot find %s\n", e->name());
                  break;
	      case TIE:
                  {
                  Tie* tie = static_cast<Tie*>(e);
                  setTieFor(0);
                  if (tie->endNote())
                        tie->endNote()->setTieBack(0);
                  foreach(SpannerSegment* ss, tie->spannerSegments()) {
                        Q_ASSERT(ss->spanner() == tie);
                        if (ss->system())
                              ss->system()->remove(ss);
                        }
                  }
                  break;

            case ACCIDENTAL:
                  _accidental = 0;
                  break;

            case TEXTLINE:
                  removeSpanner(static_cast<Spanner*>(e));
                  break;

            default:
                  qDebug("Note::remove() not impl. %s\n", e->name());
                  break;
            }
      }

//---------------------------------------------------------
//   stemPos
//    return in page coordinates
//---------------------------------------------------------

QPointF Note::stemPos(bool upFlag) const
      {
      QPointF pt(pos() + chord()->pagePos());
      if (_mirror)
            upFlag = !upFlag;
      if (upFlag)
            pt.rx() += headWidth();
      return pt;
      }

//---------------------------------------------------------
//   draw
//---------------------------------------------------------

void Note::draw(QPainter* painter) const
      {
      if (_hidden)
            return;
      painter->setPen(curColor());
      bool tablature = staff() && staff()->isTabStaff();

      // tablature

      if (tablature) {
            StaffTypeTablature* tab = (StaffTypeTablature*)staff()->staffType();
            if (tieBack() && tab->slashStyle())
                  return;
            qreal mag = magS();
            qreal imag = 1.0 / mag;
            painter->scale(mag, mag);
            painter->setFont(tab->fretFont());

            QString s = tab->fretString(_fret, _ghost);

            // draw background, if required
            if (!tab->linesThrough() || fretConflict()) {
                  qreal d  = spatium() * .1;
                  QRectF bb = bbox().adjusted(-d, -d, d, d);
                  // we do not know which viewer did this draw() call
                  // so update all:
                  foreach(MuseScoreView* view, score()->getViewer())
                        view->drawBackground(painter, bb);

                  if (fretConflict()) {          //on fret conflict, draw on red background
                        painter->save();
                        painter->setPen(Qt::red);
                        painter->setBrush(QBrush(QColor(Qt::red)));
                        painter->drawRect(bb);
                        painter->restore();
                        }
                  }
            painter->setPen(curColor());
            painter->drawText(QPointF(bbox().x(), tab->fretFontYOffset()), s);
            painter->scale(imag, imag);
            }

      // NOT tablature

      else {
            //
            // warn if pitch extends usable range of instrument
            // by coloring the note head
            //
            if (chord() && chord()->segment() && staff() && !selected()
               && !score()->printing() && MScore::warnPitchRange) {
                  const Instrument* in = staff()->part()->instr();
                  int i = ppitch();
                  if (i < in->minPitchP() || i > in->maxPitchP())
                        painter->setPen(Qt::red);
                  else if (i < in->minPitchA() || i > in->maxPitchA())
                        painter->setPen(Qt::darkYellow);
                  }
            qreal mag = magS();
            if (_small)
                  mag *= score()->styleD(ST_smallNoteMag);
            symbols[score()->symIdx()][noteHead()].draw(painter, mag);
            }
      }

//--------------------------------------------------
//   Note::write
//---------------------------------------------------------

void Note::write(Xml& xml) const
      {
      xml.stag("Note");
      Element::writeProperties(xml);
      //
      // get real pitch for clipboard (copy/paste)
      //
      int rpitch = pitch();
      int rtpc   = tpc();

      if (staff()) {
            const Interval& interval = staff()->part()->instr()->transpose();
            if (xml.clipboardmode && !score()->styleB(ST_concertPitch) && interval.chromatic)
                  transposeInterval(rpitch, rtpc, &_pitch, &_tpc, interval, true);
            }

      if (_accidental)
            _accidental->write(xml);
      _el.write(xml);
      int dots = chord() ? chord()->dots() : 0;
      if (dots) {
            bool hasUserModifiedDots = false;
            for (int i = 0; i < dots; ++i) {
                  if (_dots[i] && (!_dots[i]->userOff().isNull() || !_dots[i]->visible()
                     || _dots[i]->color() != Qt::black)) {
                        hasUserModifiedDots = true;
                        break;
                        }
                  }
            if (hasUserModifiedDots) {
                  for (int i = 0; i < dots; ++i)
                        _dots[i]->write(xml);
                  }
            }
      if (_tieFor)
            _tieFor->write(xml);
      if (chord()->userPlayEvents()) {
            if (!_playEvents.isEmpty()) {
                  xml.stag("Events");
                  foreach(const NoteEvent& e, _playEvents)
                        e.write(xml);
                  xml.etag();
                  }
            }
      writeProperty(xml, P_PITCH);
      writeProperty(xml, P_TPC);
      writeProperty(xml, P_SMALL);
      writeProperty(xml, P_MIRROR_HEAD);
      writeProperty(xml, P_DOT_POSITION);
//      writeProperty(xml, P_ONTIME_OFFSET);
//      writeProperty(xml, P_OFFTIME_OFFSET);
      writeProperty(xml, P_HEAD_GROUP);
      writeProperty(xml, P_VELO_OFFSET);
      writeProperty(xml, P_TUNING);
      writeProperty(xml, P_FRET);
      writeProperty(xml, P_STRING);
      writeProperty(xml, P_GHOST);
      writeProperty(xml, P_HEAD_TYPE);
      writeProperty(xml, P_VELO_TYPE);

      foreach(Spanner* e, _spannerFor) {
            e->setId(++xml.spannerId);
            e->write(xml);
            }
      foreach(Spanner* e, _spannerBack) {
            xml.tagE(QString("endSpanner id=\"%1\"").arg(e->id()));
            }
      _pitch = rpitch;
      _tpc   = rtpc;
      xml.etag();
      }

//---------------------------------------------------------
//   Note::read
//---------------------------------------------------------

void Note::read(const QDomElement& de)
      {
      bool hasAccidental = false;                     // used for userAccidental backward compatibility

      _tpc = INVALID_TPC;

      if (de.hasAttribute("pitch"))                   // obsolete
            _pitch = de.attribute("pitch").toInt();
      if (de.hasAttribute("tpc"))                     // obsolete
            _tpc = de.attribute("tpc").toInt();

      for (QDomElement e = de.firstChildElement(); !e.isNull(); e = e.nextSiblingElement()) {
            const QString& tag(e.tagName());
            const QString& val(e.text());
            if (tag == "pitch")
                  _pitch = val.toInt();
            else if (tag == "tpc")
                  _tpc = val.toInt();
            else if (tag == "small")
                  setSmall(val.toInt());
            else if (tag == "mirror")
                  setProperty(P_MIRROR_HEAD, ::getProperty(P_MIRROR_HEAD, e));
            else if (tag == "dotPosition")
                  setProperty(P_DOT_POSITION, ::getProperty(P_DOT_POSITION, e));
            else if (tag == "onTimeOffset")
                  ; // TODO setOnTimeUserOffset(val.toInt());
            else if (tag == "offTimeOffset")
                  ; // TODO setOffTimeUserOffset(val.toInt());
            else if (tag == "head")
                  setProperty(P_HEAD_GROUP, ::getProperty(P_HEAD_GROUP, e));
            else if (tag == "velocity")
                  setVeloOffset(val.toInt());
            else if (tag == "tuning")
                  setTuning(val.toDouble());
            else if (tag == "fret")
                  setFret(val.toInt());
            else if (tag == "string")
                  setString(val.toInt());
            else if (tag == "ghost")
                  setGhost(val.toInt());
            else if (tag == "headType")
                  setProperty(P_HEAD_TYPE, ::getProperty(P_HEAD_TYPE, e));
            else if (tag == "veloType")
                  setProperty(P_VELO_TYPE, ::getProperty(P_VELO_TYPE, e));
            else if (tag == "line")
                  _line = val.toInt();
            else if (tag == "Tie") {
                  _tieFor = new Tie(score());
                  _tieFor->setTrack(track());
                  _tieFor->read(e);
                  _tieFor->setStartNote(this);
                  }
            else if (tag == "Fingering" || tag == "Text") {       // Text is obsolete
                  Fingering* f = new Fingering(score());
                  f->setTextStyle(score()->textStyle(TEXT_STYLE_FINGERING));
                  f->read(e);
                  add(f);
                  }
            else if (tag == "Symbol") {
                  Symbol* s = new Symbol(score());
                  s->setTrack(track());
                  s->read(e);
                  add(s);
                  }
            else if (tag == "Image") {
                  // look ahead for image type
                  QString path;
                  QDomElement ee = e.firstChildElement("path");
                  if (!ee.isNull())
                        path = ee.text();
                  Image* image = 0;
                  QString s(path.toLower());
                  if (s.endsWith(".svg"))
                        image = new SvgImage(score());
                  else
                        if (s.endsWith(".jpg")
                     || s.endsWith(".png")
                     || s.endsWith(".gif")
                     || s.endsWith(".xpm")
                        ) {
                        image = new RasterImage(score());
                        }
                  else {
                        qDebug("unknown image format <%s>\n", qPrintable(path));
                        }
                  if (image) {
                        image->setTrack(track());
                        image->read(e);
                        add(image);
                        }
                  }
            else if (tag == "userAccidental") {
                  bool ok;
                  int k = val.toInt(&ok);
                  if (ok) {
                        // on older scores, a note could have both a <userAccidental> tag and an <Accidental> tag
                        // if a userAccidental has some other property set (like for instance offset)
                        // only costruct a new accidental, if the other tag has not been read yet
                        // (<userAccidental> tag is only used in older scores: no need to check the score mscVersion)
                        if (!hasAccidental) {
                              _accidental = new Accidental(score());
                              _accidental->setParent(this);
                              }
                        // TODO: for backward compatibility
                        bool bracket = k & 0x8000;
                        k &= 0xfff;
                        Accidental::AccidentalType at = Accidental::ACC_NONE;
                        switch(k) {
                              case 0: at = Accidental::ACC_NONE; break;
                              case 1:
                              case 11: at = Accidental::ACC_SHARP; break;
                              case 2:
                              case 12: at = Accidental::ACC_FLAT; break;
                              case 3:
                              case 13: at = Accidental::ACC_SHARP2; break;
                              case 4:
                              case 14: at = Accidental::ACC_FLAT2; break;
                              case 5:
                              case 15: at = Accidental::ACC_NATURAL; break;

                              case 6:  at = Accidental::ACC_SHARP; bracket = true; break;
                              case 7:  at = Accidental::ACC_FLAT; bracket = true; break;
                              case 8:  at = Accidental::ACC_SHARP2; bracket = true; break;
                              case 9:  at = Accidental::ACC_FLAT2; bracket = true; break;
                              case 10: at = Accidental::ACC_NATURAL; bracket = true; break;

                              case 16: at = Accidental::ACC_FLAT_SLASH; break;
                              case 17: at = Accidental::ACC_FLAT_SLASH2; break;
                              case 18: at = Accidental::ACC_MIRRORED_FLAT2; break;
                              case 19: at = Accidental::ACC_MIRRORED_FLAT; break;
                              case 20: at = Accidental::ACC_MIRRIRED_FLAT_SLASH; break;
                              case 21: at = Accidental::ACC_FLAT_FLAT_SLASH; break;

                              case 22: at = Accidental::ACC_SHARP_SLASH; break;
                              case 23: at = Accidental::ACC_SHARP_SLASH2; break;
                              case 24: at = Accidental::ACC_SHARP_SLASH3; break;
                              case 25: at = Accidental::ACC_SHARP_SLASH4; break;

                              case 26: at = Accidental::ACC_SHARP_ARROW_UP; break;
                              case 27: at = Accidental::ACC_SHARP_ARROW_DOWN; break;
                              case 28: at = Accidental::ACC_SHARP_ARROW_BOTH; break;
                              case 29: at = Accidental::ACC_FLAT_ARROW_UP; break;
                              case 30: at = Accidental::ACC_FLAT_ARROW_DOWN; break;
                              case 31: at = Accidental::ACC_FLAT_ARROW_BOTH; break;
                              case 32: at = Accidental::ACC_NATURAL_ARROW_UP; break;
                              case 33: at = Accidental::ACC_NATURAL_ARROW_DOWN; break;
                              case 34: at = Accidental::ACC_NATURAL_ARROW_BOTH; break;
                              }
                        _accidental->setSubtype(at);
                        _accidental->setHasBracket(bracket);
                        _accidental->setRole(Accidental::ACC_USER);
                        hasAccidental = true;   // we now have an accidental
                        }
                  }
            else if (tag == "Accidental") {
                  // on older scores, a note could have both a <userAccidental> tag and an <Accidental> tag
                  // if a userAccidental has some other property set (like for instance offset)
                  Accidental* a;
                  if (hasAccidental)            // if the other tag has already been read,
                        a = _accidental;        // re-use the accidental it constructed
                  else
                        a = new Accidental(score());
                  // the accidental needs to know the properties of the
                  // track it belongs to (??)
                  a->setTrack(track());
                  a->read(e);
                  if (!hasAccidental)           // only the new accidental, if it has been added previously
                        add(a);
                  if (score()->mscVersion() < 117)
                        hasAccidental = true;   // we now have an accidental
                  }
            else if (tag == "move")             // obsolete
                  chord()->setStaffMove(val.toInt());
            else if (tag == "Bend") {
                  Bend* b = new Bend(score());
                  b->setTrack(track());
                  b->read(e);
                  add(b);
                  }
            else if (tag == "NoteDot") {
                  NoteDot* dot = new NoteDot(score());
                  dot->read(e);
                  for (int i = 0; i < 3; ++i) {
                        if (_dots[i] == 0) {
                              dot->setIdx(i);
                              add(dot);
                              dot = 0;
                              break;
                              }
                        }
                  if (dot) {
                        qDebug("Note: too many dots\n");
                        delete dot;
                        }
                  }
            else if (tag == "Events") {
                  for (QDomElement ee = e.firstChildElement(); !ee.isNull(); ee = ee.nextSiblingElement()) {
                        const QString& tag(ee.tagName());
                        if (tag == "Event") {
                              NoteEvent ne;
                              ne.read(ee);
                              _playEvents.append(ne);
                              }
                        else
                              domError(ee);
                        }
                  chord()->setUserPlayEvents(true);
                  }
            else if (tag == "endSpanner") {
                  int id = e.attribute("id").toInt();
                  Spanner* e = score()->findSpanner(id);
                  if (e) {
                        e->setEndElement(this);
                        _spannerBack.append(e);
                        }
                  else
                        qDebug("Measure::read(): cannot find spanner %d", id);
                  }
            else if (tag == "TextLine") {
                  Spanner* sp = static_cast<Spanner*>(Element::name2Element(tag, score()));
                  sp->setTrack(track());
                  sp->read(e);
                  sp->setAnchor(Spanner::ANCHOR_NOTE);
                  sp->setStartElement(this);
                  _spannerFor.append(sp);
                  sp->setParent(this);
                  score()->spanner.append(sp);
                  }
            else if (tag == "onTimeType")                   // obsolete
                  ; // _onTimeType = readValueType(e);
            else if (tag == "offTimeType")                  // obsolete
                  ; // _offTimeType = readValueType(e);
            else if (tag == "tick")                         // bad input file
                  ;
            else if (Element::readProperties(e))
                  ;
            else
                  domError(e);
            }
      // ensure sane values:
      _pitch = restrict(_pitch, 0, 127);
      if (!tpcIsValid(_tpc))
            setTpcFromPitch();
<<<<<<< HEAD
//      _ppitch = _pitch;
=======
>>>>>>> ddbf7f57
      }

//---------------------------------------------------------
//   drag
//---------------------------------------------------------

QRectF Note::drag(const EditData& data)
      {
      dragMode = true;
      QRectF bb(chord()->bbox());

      qreal _spatium = spatium();
      bool tab = staff()->isTabStaff();
      qreal step = _spatium * (tab ? staff()->staffType()->lineDistance().val() : 0.5);
      _lineOffset = lrint(data.pos.y() / step);
      score()->setLayout(chord()->measure());
      return bb.translated(chord()->pagePos());
      }

//---------------------------------------------------------
//   endDrag
//---------------------------------------------------------

void Note::endDrag()
      {
      dragMode     = false;
      if (_lineOffset == 0)
            return;
      int nLine;
      int staffIdx = chord()->staffIdx() + chord()->staffMove();
      Staff* staff = score()->staff(staffIdx);
      int nPitch;
      int tpc;
      int nString;
      int nFret;
      if (staff->isTabStaff()) {
            // on TABLATURE staves, dragging a note keeps same pitch on a different string (if possible)
            // determine new string of dragged note (if tablature is upside down, invert _lineOffset)
            nString = _string + (static_cast<StaffTypeTablature*>(staff->staffType())->upsideDown() ?
                        -_lineOffset : _lineOffset);
            _lineOffset = 0;
            // get a fret number for same pitch on new string
            nFret       = staff->part()->instr()->tablature()->fret(_pitch, nString);
            if (nFret < 0)                      // no fret?
                  return;                       // no party!
            score()->undoChangeProperty(this, P_FRET, nFret);
            score()->undoChangeProperty(this, P_STRING, nString);
            }
      else {
            // on PITCHED / PERCUSSION staves, dragging a note changes the note pitch
            nLine       = _line + _lineOffset;
            _lineOffset = 0;
            // get note context
            int tick    = chord()->tick();
            int clef    = staff->clef(tick);
            int key     = staff->key(tick).accidentalType();
            // determine new pitch of dragged note
            nPitch      = line2pitch(nLine, clef, key);
            tpc         = pitch2tpc(nPitch, key);
            // undefined for non-tablature staves
            nString     = -1;
            nFret       = -1;
//            }
      Note* n = this;
      while (n->tieBack())
            n = n->tieBack()->startNote();
      for (; n; n = n->tieFor() ? n->tieFor()->endNote() : 0)
            score()->undoChangePitch(n, nPitch, tpc, nLine/*, nFret, nString*/);
            }
      score()->select(this, SELECT_SINGLE, 0);
      }

//---------------------------------------------------------
//   acceptDrop
//---------------------------------------------------------

bool Note::acceptDrop(MuseScoreView*, const QPointF&, Element* e) const
      {
      int type = e->type();
      return (type == ARTICULATION
         || type == CHORDLINE
         || type == TEXT
         || type == REHEARSAL_MARK
         || type == FINGERING
         || type == ACCIDENTAL
         || type == BREATH
         || type == ARPEGGIO
         || type == NOTEHEAD
         || type == NOTE
         || type == TREMOLO
         || type == STAFF_STATE
         || type == INSTRUMENT_CHANGE
         || type == IMAGE
         || type == CHORD
         || type == HARMONY
         || type == DYNAMIC
         || (noteType() == NOTE_NORMAL && type == ICON && static_cast<Icon*>(e)->subtype() == ICON_ACCIACCATURA)
         || (noteType() == NOTE_NORMAL && type == ICON && static_cast<Icon*>(e)->subtype() == ICON_APPOGGIATURA)
	   || (noteType() == NOTE_NORMAL && type == ICON && static_cast<Icon*>(e)->subtype() == ICON_GRACE4)
	   || (noteType() == NOTE_NORMAL && type == ICON && static_cast<Icon*>(e)->subtype() == ICON_GRACE8B)
	   || (noteType() == NOTE_NORMAL && type == ICON && static_cast<Icon*>(e)->subtype() == ICON_GRACE16)
	   || (noteType() == NOTE_NORMAL && type == ICON && static_cast<Icon*>(e)->subtype() == ICON_GRACE32)
         || (type == ICON && static_cast<Icon*>(e)->subtype() == ICON_SBEAM)
         || (type == ICON && static_cast<Icon*>(e)->subtype() == ICON_MBEAM)
         || (type == ICON && static_cast<Icon*>(e)->subtype() == ICON_NBEAM)
         || (type == ICON && static_cast<Icon*>(e)->subtype() == ICON_BEAM32)
         || (type == ICON && static_cast<Icon*>(e)->subtype() == ICON_BEAM64)
         || (type == ICON && static_cast<Icon*>(e)->subtype() == ICON_AUTOBEAM)
         || (type == SYMBOL)
         || (type == CLEF)
         || (type == BAR_LINE)
         || (type == GLISSANDO)
         || (type == SLUR)
         || (type == STAFF_TEXT)
         || (type == TEMPO_TEXT)
         || (type == BEND && (staff()->isTabStaff()))
         || (type == FRET_DIAGRAM));
      }

//---------------------------------------------------------
//   drop
//---------------------------------------------------------

Element* Note::drop(const DropData& data)
      {
      Element* e = data.element;

      Chord* ch = chord();
      switch(e->type()) {
            case REHEARSAL_MARK:
                  return ch->drop(data);

            case SYMBOL:
            case IMAGE:
                  e->setParent(this);
                  score()->undoAddElement(e);
                  return e;

            case FINGERING:
                  e->setParent(this);
                  score()->undoAddElement(e);
                  {
                  // set style
                  Fingering* f = static_cast<Fingering*>(e);
                  int st = f->textStyleType();
                  if (st != TEXT_STYLE_UNKNOWN)
                        f->setTextStyle(score()->textStyle(st));
                  }
                  return e;

            case SLUR:
                  delete e;
                  data.view->cmdAddSlur(this, 0);
                  return 0;

            case LYRICS:
                  e->setParent(ch->segment());
                  e->setTrack((track() / VOICES) * VOICES);
                  score()->undoAddElement(e);
                  return e;

            case ACCIDENTAL:
                  score()->changeAccidental(this, static_cast<Accidental*>(e)->subtype());
                  if (_accidental)
                        return e;
                  break;

            case BEND:
                  {
                  Bend* b = static_cast<Bend*>(e);
                  b->setParent(this);
                  b->setTrack(track());
                  score()->undoAddElement(b);
                  }
                  return e;

            case NOTEHEAD:
                  {
                  Symbol* s = (Symbol*)e;
                  NoteHeadGroup group = HEAD_INVALID;

                  for (int i = 0; i < HEAD_GROUPS; ++i) {
                        if (noteHeads[0][i][1] == s->sym() || noteHeads[0][i][3] == s->sym()) {
                              group = (NoteHeadGroup)i;
                              break;
                              }
                        }
                  if (group == HEAD_INVALID) {
                        qDebug("unknown note head\n");
                        group = HEAD_NORMAL;
                        }
                  delete s;

                  if (group != _headGroup) {
                        if (links()) {
                              foreach(Element* e, *links()) {
                                    e->score()->undoChangeProperty(e, P_HEAD_GROUP, group);
                                    Note* note = static_cast<Note*>(e);
                                    if (note->staff() && note->staff()->isTabStaff()
                                       && group == HEAD_CROSS) {
                                          e->score()->undoChangeProperty(e, P_GHOST, true);
                                          }
                                    }
                              }
                        else
                              score()->undoChangeProperty(this, P_HEAD_GROUP, group);
                        score()->select(this);
                        }
                  }
                  break;

            case ICON:
                  {
                  switch(static_cast<Icon*>(e)->subtype()) {
                        case ICON_ACCIACCATURA:
                              score()->setGraceNote(ch, pitch(), NOTE_ACCIACCATURA, false, MScore::division/2);
                              break;
                        case ICON_APPOGGIATURA:
                              score()->setGraceNote(ch, pitch(), NOTE_APPOGGIATURA, false, MScore::division/2);
                              break;
                        case ICON_GRACE4:
                              score()->setGraceNote(ch, pitch(), NOTE_GRACE4, false, MScore::division);
                              break;
                        case ICON_GRACE8B:
                              score()->setGraceNote(ch, pitch(), NOTE_APPOGGIATURA, true, MScore::division/2);
                              break;
                        case ICON_GRACE16:
                              score()->setGraceNote(ch, pitch(), NOTE_GRACE16, false, MScore::division/4);
                              break;
                        case ICON_GRACE32:
                              score()->setGraceNote(ch, pitch(), NOTE_GRACE32, false, MScore::division/8);
                              break;
                        case ICON_SBEAM:
                        case ICON_MBEAM:
                        case ICON_NBEAM:
                        case ICON_BEAM32:
                        case ICON_BEAM64:
                        case ICON_AUTOBEAM:
                              return ch->drop(data);
                              break;
                        }
                  }
                  delete e;
                  break;

            case NOTE:
                  {
                  Chord* ch = chord();
                  if (ch->noteType() != NOTE_NORMAL) {
                        delete e;
                        return 0;
                        }
                  e->setParent(ch);
                  score()->undoRemoveElement(this);
                  score()->undoAddElement(e);
                  }
                  break;

            case GLISSANDO:
                  {
                  Segment* s = ch->segment();
                  s = s->next1();
                  while (s) {
                        if (s->subtype() == Segment::SegChordRest && s->element(track()))
                              break;
                        s = s->next1();
                        }
                  if (s == 0) {
                        qDebug("no segment for second note of glissando found\n");
                        delete e;
                        return 0;
                        }
                  ChordRest* cr1 = static_cast<ChordRest*>(s->element(track()));
                  if (cr1 == 0 || cr1->type() != CHORD) {
                        qDebug("no second note for glissando found, track %d\n", track());
                        delete e;
                        return 0;
                        }
                  e->setTrack(track());
                  e->setParent(cr1);
                  score()->undoAddElement(e);
                  score()->setLayout(cr1->measure());
                  }
                  break;

            case CHORD:
                  {
                  Chord* c      = static_cast<Chord*>(e);
                  Note* n       = c->upNote();
                  MScore::Direction dir = c->stemDirection();
                  int t         = (staffIdx() * VOICES) + (n->voice() % VOICES);
                  score()->select(0, SELECT_SINGLE, 0);
                  NoteVal nval;
                  nval.pitch = n->pitch();
                  nval.headGroup = n->headGroup();
                  Segment* seg = score()->setNoteRest(chord()->segment(), t, nval,
                     score()->inputState().duration().fraction(), dir);
                  ChordRest* cr = static_cast<ChordRest*>(seg->element(t));
                  if (cr)
                        score()->nextInputPos(cr, true);
                  delete e;
                  }
                  break;

            default:
                  return ch->drop(data);
            }
      return 0;
      }

//---------------------------------------------------------
//   layout
//---------------------------------------------------------

void Note::layout()
      {
      bool useTablature = staff() && staff()->isTabStaff();
      if (useTablature) {
            StaffTypeTablature* tab = (StaffTypeTablature*)staff()->staffType();
            qreal mags = magS();
//            QFont f(tab->fretFontName());
            QFont f = tab->fretFont();
            int size = lrint(tab->fretFontSize() * MScore::DPI / PPI);
            f.setPixelSize(size);
            QFontMetricsF fm(f);
//            // when using letters, "+(_fret > 8)" skips 'j'
//            QString s = _ghost ? "X" :
//                        ( tab->useNumbers() ? QString::number(_fret) : QString('a' + _fret + (_fret > 8)) );
            QString s = tab->fretString(_fret, _ghost);
            qreal w  = fm.width(s) * mags;
            // center string name to note head
            qreal xo = (headWidth() - w) * .5;
            setbbox(QRectF(xo, tab->fretBoxY() * mags, w, tab->fretBoxH() * mags));
            }
      else {
            setbbox(symbols[score()->symIdx()][noteHead()].bbox(magS()));
            if (parent() == 0)
                  return;
            int dots = chord()->dots();
            for (int i = 0; i < 3; ++i) {
                  if (i < dots) {
                        if (_dots[i] == 0) {
                              NoteDot* dot = new NoteDot(score());
                              dot->setIdx(i);
                              dot->setParent(this);
                              dot->setTrack(track());  // needed to know the staff it belongs to (and detect tablature)
                              score()->undoAddElement(dot); // move dot to _dots[i]
                              }
                        _dots[i]->layout();
                        _dots[i]->setVisible(visible());
                        }
                  else if (_dots[i])
                        score()->undoRemoveElement(_dots[i]);
                  }
            }
// layout2();
      }

//---------------------------------------------------------
//   layout2
//    called after final position of note is set
//---------------------------------------------------------

void Note::layout2()
      {
      adjustReadPos();

      int dots = chord()->dots();
      if (dots) {
            qreal _spatium = spatium();
            qreal d  = point(score()->styleS(ST_dotNoteDistance));
            qreal dd = point(score()->styleS(ST_dotDotDistance));
            qreal y  = 0.0;
            qreal x  = chord()->dotPosX() - pos().x() - chord()->pos().x();

            // do not draw dots on staff line
            if ((_line & 1) == 0) {
                  qreal up;
                  if (_dotPosition == MScore::AUTO)
                        up = (voice() == 0 || voice() == 2) ? -1.0 : 1.0;
                  else if (_dotPosition == MScore::UP)
                        up = -1.0;
                  else
                        up = 1.0;
                  y += .5 * _spatium * up;
                  }
            for (int i = 0; i < dots; ++i) {
                  NoteDot* dot = _dots[i];
                  if (dot) {
                        dot->setPos(x + d + dd * i, y);
                        dot->setMag(mag());
                        _dots[i]->adjustReadPos();
                        }
                  }
            }

      foreach (Element* e, _el) {
            if (!score()->tagIsValid(e->tag()))
                  continue;
            e->setMag(mag());
            e->layout();
            if (e->type() == SYMBOL && static_cast<Symbol*>(e)->sym() == rightparenSym)
                  e->setPos(headWidth(), 0.0);
            }
      }

//---------------------------------------------------------
//   dotIsUp
//---------------------------------------------------------

bool Note::dotIsUp() const
      {
      if (_dots[0] == 0)
            return true;
      return _dots[0]->y() < spatium() * .1;
      }

//---------------------------------------------------------
//   layout10
//    compute actual accidental and line
//---------------------------------------------------------

void Note::layout10(AccidentalState* as)
      {
      if (staff()->isTabStaff()) {
            if (_accidental) {
                  delete _accidental;
                  _accidental = 0;
                  }
            if (_fret < 0) {
                  int string, fret;
                  Tablature* tab = staff()->part()->instr()->tablature();
                  if (tab->convertPitch(_pitch, &string, &fret)) {
                        _fret   = fret;
                        _string = string;
                        }
                  }
            }
      else {
            _line = absStep(_tpc, _pitch);

            // calculate accidental

            Accidental::AccidentalType acci = Accidental::ACC_NONE;
            if (_accidental && _accidental->role() == Accidental::ACC_USER) {
                  acci = _accidental->subtype();
                  if (acci == Accidental::ACC_SHARP || acci == Accidental::ACC_FLAT) {
                        int ntpc = pitch2tpc2(_pitch, acci == Accidental::ACC_SHARP);
                        if (ntpc != _tpc) {
                              qDebug("note has wrong tpc: %d, expected %d", _tpc, ntpc);
//                              setColor(QColor(255, 0, 0));
                              _tpc = ntpc;
                              _line = absStep(_tpc, _pitch);
                              }
                        }
                  }
            else  {
                  AccidentalVal accVal = tpc2alter(_tpc);

                  if ((accVal != as->accidentalVal(int(_line))) || hidden() || as->tieContext(int(_line))) {
                        as->setAccidentalVal(int(_line), accVal, _tieBack != 0);
                        if (!_tieBack) {
                              acci = Accidental::value2subtype(accVal);
                              if (acci == Accidental::ACC_NONE)
                                    acci = Accidental::ACC_NATURAL;
                              }
                        }
                  }
            if (acci != Accidental::ACC_NONE && !_tieBack && !_hidden) {
                  if (_accidental == 0) {
                        _accidental = new Accidental(score());
                        _accidental->setGenerated(true);
                        add(_accidental);
                        }
                  _accidental->setSubtype(acci);
                  }
            else {
                  if (_accidental) {
                        if (_accidental->selected()) {
                              score()->deselect(_accidental);
                              }
                        delete _accidental;
                        _accidental = 0;
                        }
                  }
            if (tieBack())
                  _line = tieBack()->startNote()->line();
            else {
                  //
                  // calculate the real note line depending on clef
                  //
                  Staff* s = score()->staff(staffIdx() + chord()->staffMove());
                  int tick = chord()->tick();
                  _line    = relStep(_line, s->clef(tick));
                  }
            }
      }

//---------------------------------------------------------
//   noteType
//---------------------------------------------------------

NoteType Note::noteType() const
      {
      return chord()->noteType();
      }

//---------------------------------------------------------
//   pagePos
//---------------------------------------------------------

QPointF Note::pagePos() const
      {
      if (parent() == 0)
            return pos();

      return parent()->pagePos() + pos();
      }

//---------------------------------------------------------
//   canvasPos
//---------------------------------------------------------

QPointF Note::canvasPos() const
      {
      if (parent() == 0)
            return pos();
      return parent()->canvasPos() + pos();
      }

//---------------------------------------------------------
//   scanElements
//---------------------------------------------------------

void Note::scanElements(void* data, void (*func)(void*, Element*), bool all)
      {
      func(data, this);
      // tie segments are collected from System
      //      if (_tieFor && !staff()->isTabStaff())  // no ties in tablature
      //            _tieFor->scanElements(data, func, all);
      foreach(Element* e, _el) {
            if (score()->tagIsValid(e->tag()))
                  e->scanElements(data, func, all);
            }
//      foreach(Spanner* s, _spannerFor)              scanned in System()
//            s->scanElements(data, func, all);

      if (!dragMode && _accidental)
            func(data, _accidental);
      if (chord()) {
            for (int i = 0; i < chord()->dots(); ++i) {
                  if (_dots[i])
                        func(data, _dots[i]);
                  }
            }
      }

//---------------------------------------------------------
//   setTrack
//---------------------------------------------------------

void Note::setTrack(int val)
      {
      Element::setTrack(val);
      if (_tieFor) {
            _tieFor->setTrack(val);
            foreach(SpannerSegment* seg, _tieFor->spannerSegments())
                  seg->setTrack(val);
            }
      foreach(Element* e, _el)
            e->setTrack(val);
      if (_accidental)
            _accidental->setTrack(val);
      if (!chord())     // if note is dragged with shift+ctrl
            return;
      for (int i = 0; i < chord()->dots(); ++i) {
            if (_dots[i])
                  _dots[i]->setTrack(val);
            }
      }

//---------------------------------------------------------
//    reset
//---------------------------------------------------------

void Note::reset()
      {
      score()->undoChangeProperty(this, P_USER_OFF, QPointF());
      score()->undoChangeProperty(chord(), P_USER_OFF, QPointF());
      score()->undoChangeProperty(chord(), P_STEM_DIRECTION, MScore::AUTO);
      }

//---------------------------------------------------------
//   setMag
//---------------------------------------------------------

void Note::setMag(qreal val)
      {
      Element::setMag(val);
      if (_accidental)
            _accidental->setMag(val);
      foreach(Element* e, _el)
            e->setMag(val);
      }

//---------------------------------------------------------
//   setLine
//---------------------------------------------------------

void Note::setLine(int n)
      {
      _line = n;
      rypos() = _line * spatium() * .5;
      }

//---------------------------------------------------------
//   setString
//---------------------------------------------------------

void Note::setString(int val)
      {
      _string = val;
      rypos() = _string * spatium() * 1.5;
      }

//---------------------------------------------------------
//   setHeadGroup
//---------------------------------------------------------

void Note::setHeadGroup(NoteHeadGroup val)
      {
      Q_ASSERT(val >= 0 && val < HEAD_GROUPS);
      _headGroup = val;
      }

//---------------------------------------------------------
//   ppitch
//    playback pitch
//    honours ottava and transposing instruments
//---------------------------------------------------------

int Note::ppitch() const
      {
      int tick        = chord()->segment()->tick();
      int pitchOffset = score()->styleB(ST_concertPitch) ? 0 : staff()->part()->instr()->transpose().chromatic;
      return _pitch + staff()->pitchOffsets().pitchOffset(tick) + pitchOffset;
      }

//---------------------------------------------------------
//   customizeVelocity
//    Input is the global velocity determined by dynamic
//    signs and crescende/decrescendo etc.
//    Returns the actual play velocity for this note
//    modified by veloOffset
//---------------------------------------------------------

int Note::customizeVelocity(int velo) const
      {
      if (veloType() == MScore::OFFSET_VAL)
            velo = velo + (velo * veloOffset()) / 100;
      else if (veloType() == MScore::USER_VAL)
            velo = veloOffset();
      return restrict(velo, 1, 127);
      }

//---------------------------------------------------------
//   endEdit
//---------------------------------------------------------

void Note::endEdit()
      {
      Chord* ch = chord();
      if (ch->notes().size() == 1) {
            score()->undoChangeProperty(ch, P_USER_OFF, ch->userOff() + userOff());
            setUserOff(QPointF());
            score()->setLayoutAll(true);
            }
      }

//---------------------------------------------------------
//   updateAccidental
//---------------------------------------------------------

void Note::updateAccidental(AccidentalState* as)
      {
      _line = absStep(_tpc, _pitch);

      // calculate accidental

      Accidental::AccidentalType acci = Accidental::ACC_NONE;
      if (_accidental && _accidental->role() == Accidental::ACC_USER) {
            // check if user accidental fits tpc
            // in case tpc was changed

            Accidental::AccidentalType newUserAcc;
            switch (_accidental->subtype()) {
                  case Accidental::ACC_FLAT2:
                  case Accidental::ACC_FLAT:
                  case Accidental::ACC_NATURAL:
                  case Accidental::ACC_SHARP:
                  case Accidental::ACC_SHARP2:
                        if (_tpc < 6)
                              newUserAcc = Accidental::ACC_FLAT2;
                        else if (_tpc < 13)
                              newUserAcc = Accidental::ACC_FLAT;
                        else if (_tpc < 20)
                              newUserAcc = Accidental::ACC_NATURAL;
                        else if (_tpc < 27)
                              newUserAcc = Accidental::ACC_SHARP;
                        else
                              newUserAcc = Accidental::ACC_SHARP2;

                        if (_accidental->subtype() != newUserAcc)
                              acci = Accidental::ACC_NONE; // don't use this any more
                        else {
                              acci = newUserAcc; // keep it
                              // if the key signature is changed:
                              AccidentalVal accVal = tpc2alter(_tpc);
                              if ((accVal != as->accidentalVal(int(_line)))
                                  || hidden() || as->tieContext(int(_line)))
                                    as->setAccidentalVal(int(_line),
                                                         accVal, _tieBack != 0);
                              }
                        break;
                  default:
                        // keep it
                        acci = _accidental->subtype();
                  }
            }
      if (acci == Accidental::ACC_NONE)  {
            AccidentalVal accVal = tpc2alter(_tpc);
            if ((accVal != as->accidentalVal(int(_line))) || hidden() || as->tieContext(int(_line))) {
                  as->setAccidentalVal(int(_line), accVal, _tieBack != 0);
                  if (_tieBack)
                        acci = Accidental::ACC_NONE;
                  else {
                        acci = Accidental::value2subtype(accVal);
                        if (acci == Accidental::ACC_NONE)
                              acci = Accidental::ACC_NATURAL;
                        }
                  }
            }
      if (acci != Accidental::ACC_NONE && !_tieBack && !_hidden) {
            if (_accidental == 0) {
                  Accidental* a = new Accidental(score());
                  a->setParent(this);
                  a->setSubtype(acci);
                  score()->undoAddElement(a);
                  }
            else if (_accidental->subtype() != acci) {
                  Accidental* a = new Accidental(score());
                  a->setParent(this);
                  a->setSubtype(acci);
                  score()->undoChangeElement(_accidental, a);
                  }
            }
      else {
            if (_accidental)
                  score()->undoRemoveElement(_accidental);
            }
      //
      // calculate the real note line depending on clef
      //
      Staff* s = score()->staff(staffIdx() + chord()->staffMove());
      int tick = chord()->tick();
      ClefType clef = s->clef(tick);
      _line    = relStep(_line, clef);
      }

//---------------------------------------------------------
//   updateLine
//---------------------------------------------------------

void Note::updateLine()
      {
      Staff* s      = score()->staff(staffIdx() + chord()->staffMove());
      ClefType clef = s->clef(chord()->tick());
      _line         = relStep(_pitch, _tpc, clef);
      }

//---------------------------------------------------------
//   setNval
//---------------------------------------------------------

void Note::setNval(NoteVal nval)
      {
      setPitch(nval.pitch);
      _fret      = nval.fret;
      _string    = nval.string;
      if (nval.tpc != INVALID_TPC)
            _tpc = nval.tpc;

      _headGroup = NoteHeadGroup(nval.headGroup);
      }

//---------------------------------------------------------
//   getProperty
//---------------------------------------------------------

QVariant Note::getProperty(P_ID propertyId) const
      {
      switch(propertyId) {
            case P_PITCH:
                  return pitch();
            case P_TPC:
                  return tpc();
            case P_SMALL:
                  return small();
            case P_MIRROR_HEAD:
                  return userMirror();
            case P_DOT_POSITION:
                  return dotPosition();
            case P_HEAD_GROUP:
                  return headGroup();
            case P_VELO_OFFSET:
                  return veloOffset();
            case P_TUNING:
                  return tuning();
            case P_FRET:
                  return fret();
            case P_STRING:
                  return string();
            case P_GHOST:
                  return ghost();
            case P_HEAD_TYPE:
                  return headType();
            case P_VELO_TYPE:
                  return veloType();
            default:
                  break;
            }
      return Element::getProperty(propertyId);
      }

//---------------------------------------------------------
//   setProperty
//---------------------------------------------------------

bool Note::setProperty(P_ID propertyId, const QVariant& v)
      {
      switch(propertyId) {
            case P_PITCH:
                  setPitch(v.toInt());
                  break;
            case P_TPC:
                  setTpc(v.toInt());
                  break;
            case P_SMALL:
                  setSmall(v.toBool());
                  break;
            case P_MIRROR_HEAD:
                  setUserMirror(MScore::DirectionH(v.toInt()));
                  break;
            case P_DOT_POSITION:
                  setDotPosition(MScore::Direction(v.toInt()));
                  break;
            case P_HEAD_GROUP:
                  setHeadGroup(NoteHeadGroup(v.toInt()));
                  break;
            case P_VELO_OFFSET:
                  setVeloOffset(v.toInt());
                  break;
            case P_TUNING:
                  setTuning(v.toDouble());
                  break;
            case P_FRET:
                  setFret(v.toInt());
                  break;
            case P_STRING:
                  setString(v.toInt());
                  break;
            case P_GHOST:
                  setGhost(v.toBool());
                  break;
            case P_HEAD_TYPE:
                  setHeadType(NoteHeadType(v.toInt()));
                  break;
            case P_VELO_TYPE:
                  setVeloType(MScore::ValueType(v.toInt()));
                  break;
            default:
                  if (!Element::setProperty(propertyId, v))
                        return false;
                  break;
            }
      score()->setLayoutAll(true);
      return true;
      }

//---------------------------------------------------------
//   undoSetFret
//---------------------------------------------------------

void Note::undoSetFret(int val)
      {
      undoChangeProperty(P_FRET, val);
      }

//---------------------------------------------------------
//   undoSetString
//---------------------------------------------------------

void Note::undoSetString(int val)
      {
      undoChangeProperty(P_STRING, val);
      }

//---------------------------------------------------------
//   undoSetGhost
//---------------------------------------------------------

void Note::undoSetGhost(bool val)
      {
      undoChangeProperty(P_GHOST, val);
      }

//---------------------------------------------------------
//   undoSetSmall
//---------------------------------------------------------

void Note::undoSetSmall(bool val)
      {
      undoChangeProperty(P_SMALL, val);
      }

//---------------------------------------------------------
//   undoSetTuning
//---------------------------------------------------------

void Note::undoSetTuning(qreal val)
      {
      undoChangeProperty(P_TUNING, val);
      }

//---------------------------------------------------------
//   undoSetVeloType
//---------------------------------------------------------

void Note::undoSetVeloType(MScore::ValueType val)
      {
      undoChangeProperty(P_VELO_TYPE, val);
      }

//---------------------------------------------------------
//   undoSetVeloOffset
//---------------------------------------------------------

void Note::undoSetVeloOffset(int val)
      {
      undoChangeProperty(P_VELO_OFFSET, val);
      }

//---------------------------------------------------------
//   undoSetUserMirror
//---------------------------------------------------------

void Note::undoSetUserMirror(MScore::DirectionH val)
      {
      undoChangeProperty(P_MIRROR_HEAD, val);
      }

//---------------------------------------------------------
//   undoSetDotPosition
//---------------------------------------------------------

void Note::undoSetDotPosition(MScore::Direction val)
      {
      undoChangeProperty(P_DOT_POSITION, val);
      }

//---------------------------------------------------------
//   undoSetHeadGroup
//---------------------------------------------------------

void Note::undoSetHeadGroup(NoteHeadGroup val)
      {
      undoChangeProperty(P_HEAD_GROUP, val);
      }

//---------------------------------------------------------
//   undoSetHeadType
//---------------------------------------------------------

void Note::undoSetHeadType(NoteHeadType val)
      {
      undoChangeProperty(P_HEAD_TYPE, val);
      }

//---------------------------------------------------------
//   propertyDefault
//---------------------------------------------------------

QVariant Note::propertyDefault(P_ID propertyId) const
      {
      switch(propertyId) {
            case P_SMALL:
                  return false;
            case P_MIRROR_HEAD:
                  return MScore::DH_AUTO;
            case P_DOT_POSITION:
                  return MScore::AUTO;
            case P_HEAD_GROUP:
            case P_VELO_OFFSET:
                  return 0;
            case P_TUNING:
                  return 0.0;
            case P_FRET:
            case P_STRING:
                  return -1;
            case P_GHOST:
                  return false;
            case P_HEAD_TYPE:
                  return Note::HEAD_AUTO;
            case P_VELO_TYPE:
                  return MScore::OFFSET_VAL;
            default:
                  break;
            }
      return Element::propertyDefault(propertyId);
      }

//---------------------------------------------------------
//   setOnTimeOffset
//---------------------------------------------------------

void Note::setOnTimeOffset(int)
      {
      // TODO
      }

//---------------------------------------------------------
//   setOffTimeOffset
//---------------------------------------------------------

void Note::setOffTimeOffset(int)
      {
      // TODO
      }

<|MERGE_RESOLUTION|>--- conflicted
+++ resolved
@@ -905,10 +905,6 @@
       _pitch = restrict(_pitch, 0, 127);
       if (!tpcIsValid(_tpc))
             setTpcFromPitch();
-<<<<<<< HEAD
-//      _ppitch = _pitch;
-=======
->>>>>>> ddbf7f57
       }
 
 //---------------------------------------------------------
