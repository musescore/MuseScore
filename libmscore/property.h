//=============================================================================
//  MuseScore
//  Music Composition & Notation
//
//  Copyright (C) 2011 Werner Schweer
//
//  This program is free software; you can redistribute it and/or modify
//  it under the terms of the GNU General Public License version 2
//  as published by the Free Software Foundation and appearing in
//  the file LICENCE.GPL
//=============================================================================

#ifndef __PROPERTY_H__
#define __PROPERTY_H__

namespace Ms {

class XmlReader;

//---------------------------------------------------------
//   PropertyStyle
//---------------------------------------------------------

enum class PropertyStyle : char {
      NOSTYLE, UNSTYLED, STYLED
      };

//------------------------------------------------------------------------
//   Element Properties
//------------------------------------------------------------------------

enum class P_ID : unsigned char {
      SUBTYPE,
      SELECTED,
      GENERATED,
      COLOR,
      VISIBLE,
      SMALL,
      SHOW_COURTESY,
      LINE_TYPE,
      PITCH,
      TPC1,
      TPC2,

      LINE,
      FIXED,
      FIXED_LINE,
      HEAD_TYPE,
      HEAD_GROUP,
      VELO_TYPE,
      VELO_OFFSET,
      ARTICULATION_ANCHOR,
      DIRECTION,
      STEM_DIRECTION,

      NO_STEM,
      SLUR_DIRECTION,
      LEADING_SPACE,
      TRAILING_SPACE,
      DISTRIBUTE,
      MIRROR_HEAD,
      DOT_POSITION,
      TUNING,
      PAUSE,
      BARLINE_SPAN,

      BARLINE_SPAN_FROM,
      BARLINE_SPAN_TO,
      USER_OFF,
      FRET,
      STRING,
      GHOST,
      PLAY,
      TIMESIG_NOMINAL,
      TIMESIG_ACTUAL,
      NUMBER_TYPE,

      BRACKET_TYPE,
      NORMAL_NOTES,
      ACTUAL_NOTES,
      P1,
      P2,
      GROW_LEFT,
      GROW_RIGHT,
      BOX_HEIGHT,
      BOX_WIDTH,
      TOP_GAP,

      BOTTOM_GAP,
      LEFT_MARGIN,
      RIGHT_MARGIN,
      TOP_MARGIN,
      BOTTOM_MARGIN,
      LAYOUT_BREAK,
      AUTOSCALE,
      SIZE,
      SCALE,
      LOCK_ASPECT_RATIO,

      SIZE_IS_SPATIUM,
      TEXT_STYLE,
      TEXT_STYLE_TYPE,
      TEXT,
      HTML_TEXT,
      USER_MODIFIED,
      BEAM_POS,
      BEAM_MODE,
      BEAM_NO_SLOPE,
      USER_LEN,       // used for stems

      SPACE,          // used for spacer
      TEMPO,
      TEMPO_FOLLOW_TEXT,
      ACCIDENTAL_BRACKET,
      NUMERATOR_STRING,
      DENOMINATOR_STRING,
      BREAK_HINT,
      FBPREFIX,             // used for FiguredBassItem
      FBDIGIT,              //    "           "
      FBSUFFIX,             //    "           "

      FBCONTINUATIONLINE,   //    "           "
      FBPARENTHESIS1,       //    "           "
      FBPARENTHESIS2,       //    "           "
      FBPARENTHESIS3,       //    "           "
      FBPARENTHESIS4,       //    "           "
      FBPARENTHESIS5,       //    "           "
      VOLTA_TYPE,
      OTTAVA_TYPE,
      NUMBERS_ONLY,
      TRILL_TYPE,

      HAIRPIN_TEXTLINE,
      HAIRPIN_CIRCLEDTIP,
      HAIRPIN_TYPE,
      HAIRPIN_HEIGHT,
      HAIRPIN_CONT_HEIGHT,
      VELO_CHANGE,
      DYNAMIC_RANGE,
      PLACEMENT,
      VELOCITY,
      JUMP_TO,
      PLAY_UNTIL,

      CONTINUE_AT,
      LABEL,
      MARKER_TYPE,
      ARP_USER_LEN1,
      ARP_USER_LEN2,
      REPEAT_FLAGS,
      END_BARLINE_TYPE,
      END_BARLINE_VISIBLE,
      END_BARLINE_COLOR,
      MEASURE_NUMBER_MODE,

      GLISS_TYPE,
      GLISS_TEXT,
      GLISS_SHOW_TEXT,
      DIAGONAL,
      GROUPS,
      LINE_STYLE,
      LINE_COLOR,
      LINE_WIDTH,
      LASSO_POS,
      LASSO_SIZE,

      TIME_STRETCH,
      ORNAMENT_STYLE,
      TIMESIG,
      TIMESIG_GLOBAL,
      TIMESIG_STRETCH,
      TIMESIG_TYPE,
      SPANNER_TICK,
      SPANNER_TICKS,
      SPANNER_TRACK2,
      USER_OFF2,
      BEGIN_TEXT_PLACE,
      CONTINUE_TEXT_PLACE,

      END_TEXT_PLACE,
      BEGIN_HOOK,
      END_HOOK,
      BEGIN_HOOK_HEIGHT,
      END_HOOK_HEIGHT,
      BEGIN_HOOK_TYPE,
      END_HOOK_TYPE,
      BEGIN_TEXT,
      CONTINUE_TEXT,
      END_TEXT,

      BEGIN_TEXT_STYLE,
      CONTINUE_TEXT_STYLE,
      END_TEXT_STYLE,
      BREAK_MMR,
      REPEAT_COUNT,
      USER_STRETCH,
      NO_OFFSET,
      IRREGULAR,
      ANCHOR,
      SLUR_UOFF1,

      SLUR_UOFF2,
      SLUR_UOFF3,
      SLUR_UOFF4,
      STAFF_MOVE,
      SYLLABIC,
      LYRIC_TICKS,
      VOLTA_ENDING,
      LINE_VISIBLE,
      SYSTEM_INITIAL_BARLINE_TYPE,

      MAG,
      USE_DRUMSET,
      PART_VOLUME,
      PART_MUTE,
      PART_PAN,
      PART_REVERB,
      PART_CHORUS,

      DURATION,
      DURATION_TYPE,
      ROLE,
      TRACK,

      GLISSANDO_STYLE,

<<<<<<< HEAD
=======
      LAYOUT_MODE,

>>>>>>> dd4530ea
      END
      };

enum class P_TYPE : char {
      SUBTYPE,
      BOOL,
      INT,
      REAL,
      SPATIUM,
      SP_REAL,
      FRACTION,
      POINT,
      POINT_MM,
      SIZE,
      SIZE_MM,
      STRING,
      SCALE,
      COLOR,
      DIRECTION,      // enum class MScore::Direction
      DIRECTION_H,    // enum class MScore::DirectionH
      ORNAMENT_STYLE, // enum class MScore::OrnamentStyle
      TDURATION,
      LAYOUT_BREAK,
      VALUE_TYPE,
      BEAM_MODE,
      PLACEMENT,
      TEMPO,
      GROUPS,
      SYMID,
      TEXT_STYLE,
      INT_LIST,
      GLISSANDO_STYLE
      };

extern QVariant getProperty(P_ID type, XmlReader& e);
extern P_TYPE propertyType(P_ID);
extern const char* propertyName(P_ID);
extern bool propertyLink(P_ID id);

}     // namespace Ms
#endif
<|MERGE_RESOLUTION|>--- conflicted
+++ resolved
@@ -224,11 +224,8 @@
 
       GLISSANDO_STYLE,
 
-<<<<<<< HEAD
-=======
       LAYOUT_MODE,
 
->>>>>>> dd4530ea
       END
       };
 
