--- conflicted
+++ resolved
@@ -51,13 +51,8 @@
       score.cpp segment.cpp select.cpp shadownote.cpp slur.cpp tie.cpp
       spacer.cpp spanner.cpp staff.cpp staffstate.cpp
       stafftext.cpp stafftype.cpp stem.cpp style.cpp textstyle.cpp symbol.cpp
-<<<<<<< HEAD
-      sym.cpp system.cpp stringdata.cpp tempotext.cpp text.cpp
+      sym.cpp system.cpp stringdata.cpp tempotext.cpp text.cpp rangeannotation.cpp
       textframe.cpp textline.cpp textlinebase.cpp timesig.cpp
-=======
-      sym.cpp system.cpp stringdata.cpp tempotext.cpp text.cpp textannotation.cpp rangeannotation.cpp
-      textframe.cpp textline.cpp timesig.cpp
->>>>>>> 141019a8
       tremolobar.cpp tremolo.cpp trill.cpp tuplet.cpp
       utils.cpp velo.cpp volta.cpp xml.cpp mscore.cpp
       undo.cpp cmd.cpp scorefile.cpp revisions.cpp
