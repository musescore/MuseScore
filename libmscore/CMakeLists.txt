--- conflicted
+++ resolved
@@ -81,12 +81,9 @@
       read206.cpp
       read301.cpp stafftypelist.cpp stafftypechange.cpp
       bracketItem.cpp
-<<<<<<< HEAD
       read300.cpp write300old.cpp
       connector.cpp point.cpp
-=======
       lyricsline.cpp
->>>>>>> 39c15a51
       )
 
 ##
