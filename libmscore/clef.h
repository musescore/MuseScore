--- conflicted
+++ resolved
@@ -60,10 +60,7 @@
       PERC2,
       TAB2,
       G5,
-<<<<<<< HEAD
-=======
       G3_O,
->>>>>>> dd4530ea
       MAX
       };
 
