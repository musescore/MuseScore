--- conflicted
+++ resolved
@@ -15,2894 +15,6 @@
 
 namespace Ms {
 
-<<<<<<< HEAD
-#ifdef Q_OS_MAC
-#define CONTROL_MODIFIER Qt::AltModifier
-#else
-#define CONTROL_MODIFIER Qt::ControlModifier
-#endif
-
-static const qreal subScriptSize     = 0.6;
-static const qreal subScriptOffset   = 0.5;       // of x-height
-static const qreal superScriptOffset = -.9;      // of x-height
-
-//static const qreal tempotextOffset = 0.4; // of x-height // 80% of 50% = 2 spatiums
-
-//---------------------------------------------------------
-//   TextEditData
-//---------------------------------------------------------
-
-struct TextEditData : public ElementEditData {
-      TextCursor* cursor;
-
-      TextEditData()  {
-            cursor = 0;
-            }
-      ~TextEditData() {
-            }
-      };
-
-//---------------------------------------------------------
-//   operator==
-//---------------------------------------------------------
-
-bool CharFormat::operator==(const CharFormat& cf) const
-      {
-      return cf.bold()      == bold()
-         && cf.italic()     == italic()
-         && cf.underline()  == underline()
-         && cf.preedit()    == preedit()
-         && cf.valign()     == valign()
-         && cf.fontSize()   == fontSize()
-         && cf.fontFamily() == fontFamily();
-      }
-
-//---------------------------------------------------------
-//   clearSelection
-//---------------------------------------------------------
-
-void TextCursor::clearSelection()
-      {
-      _selectLine   = _row;
-      _selectColumn = _column;
-      }
-
-//---------------------------------------------------------
-//   init
-//---------------------------------------------------------
-
-void TextCursor::init()
-      {
-      _format.setFontFamily(_text->family());
-      _format.setFontSize(_text->size());
-      _format.setBold(_text->bold());
-      _format.setItalic(_text->italic());
-      _format.setUnderline(_text->underline());
-      _format.setPreedit(false);
-      _format.setValign(VerticalAlignment::AlignNormal);
-      }
-
-//---------------------------------------------------------
-//   columns
-//---------------------------------------------------------
-
-int TextCursor::columns() const
-      {
-      return _text->textBlock(_row).columns();
-      }
-
-//---------------------------------------------------------
-//   currentCharacter
-//---------------------------------------------------------
-
-QChar TextCursor::currentCharacter() const
-      {
-      const TextBlock& t = _text->_layout[_row];
-      QString s = t.text(column(), column());
-      if (s.isEmpty())
-            return QChar();
-      return s[0];
-      }
-
-//---------------------------------------------------------
-//   updateCursorFormat
-//---------------------------------------------------------
-
-void TextCursor::updateCursorFormat()
-      {
-      TextBlock* block = &_text->_layout[_row];
-      int col = hasSelection() ? selectColumn() : column();
-      const CharFormat* format = block->formatAt(col);
-      if (format)
-            setFormat(*format);
-      else
-            init();
-      }
-
-//---------------------------------------------------------
-//   cursorRect
-//---------------------------------------------------------
-
-QRectF TextCursor::cursorRect() const
-      {
-      const TextBlock& tline       = curLine();
-      const TextFragment* fragment = tline.fragment(column());
-
-      QFont _font  = fragment ? fragment->font(_text) : _text->font();
-      qreal ascent = QFontMetricsF(_font, MScore::paintDevice()).ascent();
-      qreal h = ascent;
-      qreal x = tline.xpos(column(), _text);
-      qreal y = tline.y() - ascent * .9;
-      return QRectF(x, y, 4.0, h);
-      }
-
-//---------------------------------------------------------
-//   curLine
-//    return the current text line in edit mode
-//---------------------------------------------------------
-
-TextBlock& TextCursor::curLine() const
-      {
-      return _text->_layout[_row];
-      }
-
-//---------------------------------------------------------
-//   changeSelectionFormat
-//---------------------------------------------------------
-
-void TextCursor::changeSelectionFormat(FormatId id, QVariant val)
-      {
-      if (!hasSelection())
-            return;
-      int r1 = selectLine();
-      int r2 = row();
-      int c1 = selectColumn();
-      int c2 = column();
-
-      if (r1 > r2) {
-            qSwap(r1, r2);
-            qSwap(c1, c2);
-            }
-      else if (r1 == r2) {
-            if (c1 > c2)
-                  qSwap(c1, c2);
-            }
-      int rows = _text->rows();
-      QList<TextBlock> toDelete;
-      for (int row = 0; row < rows; ++row) {
-            TextBlock& t = _text->_layout[row];
-            if (row < r1)
-                  continue;
-            if (row > r2)
-                  break;
-            if (row == r1 && r1 == r2)
-                  t.changeFormat(id, val, c1, c2 - c1);
-            else if (row == r1)
-                  t.changeFormat(id, val, c1, t.columns() - c1);
-            else if (row == r2)
-                  t.changeFormat(id, val, 0, c2);
-            else
-                  t.changeFormat(id, val, 0, t.columns());
-            }
-      _text->layout1();
-      _text->score()->addRefresh(_text->canvasBoundingRect());
-      }
-
-//---------------------------------------------------------
-//   setFormat
-//---------------------------------------------------------
-
-void TextCursor::setFormat(FormatId id, QVariant val)
-      {
-      changeSelectionFormat(id, val);
-      format()->setFormat(id, val);
-      }
-
-//---------------------------------------------------------
-//   movePosition
-//---------------------------------------------------------
-
-bool TextCursor::movePosition(QTextCursor::MoveOperation op, QTextCursor::MoveMode mode, int count)
-      {
-      for (int i = 0; i < count; i++) {
-            switch (op) {
-                  case QTextCursor::Left:
-                        if (hasSelection() && mode == QTextCursor::MoveAnchor) {
-                              int r1 = _selectLine;
-                              int r2 = _row;
-                              int c1 = _selectColumn;
-                              int c2 = _column;
-
-                              if (r1 > r2) {
-                                    qSwap(r1, r2);
-                                    qSwap(c1, c2);
-                                    }
-                              else if (r1 == r2) {
-                                    if (c1 > c2)
-                                           qSwap(c1, c2);
-                                    }
-                              clearSelection();
-                              _row    = r1;
-                              _column = c1;
-                              }
-                        else if (_column == 0) {
-                              if (_row == 0)
-                                    return false;
-                              --_row;
-                              _column = curLine().columns();
-                              }
-                        else
-                              --_column;
-                        break;
-
-                  case QTextCursor::Right:
-                        if (hasSelection() && mode == QTextCursor::MoveAnchor) {
-                              int r1 = _selectLine;
-                              int r2 = _row;
-                              int c1 = _selectColumn;
-                              int c2 = _column;
-
-                              if (r1 > r2) {
-                                    qSwap(r1, r2);
-                                    qSwap(c1, c2);
-                                    }
-                              else if (r1 == r2) {
-                                    if (c1 > c2)
-                                           qSwap(c1, c2);
-                                    }
-                              clearSelection();
-                              _row    = r2;
-                              _column = c2;
-                              }
-                        else if (column() >= curLine().columns()) {
-                              if (_row >= _text->rows() - 1)
-                                    return false;
-                              ++_row;
-                              _column = 0;
-                              }
-                        else
-                              ++_column;
-                        break;
-
-                  case QTextCursor::Up:
-                        if (_row == 0)
-                              return false;
-                        --_row;
-                        if (_column > curLine().columns())
-                              _column = curLine().columns();
-                        break;
-
-                  case QTextCursor::Down:
-                        if (_row >= _text->rows() - 1)
-                              return false;
-                        ++_row;
-                        if (_column > curLine().columns())
-                              _column = curLine().columns();
-                        break;
-
-                  case QTextCursor::Start:
-                        _row    = 0;
-                        _column = 0;
-                        break;
-
-                  case QTextCursor::End:
-                        _row    = _text->rows() - 1;
-                        _column = curLine().columns();
-                        break;
-
-                  case QTextCursor::StartOfLine:
-                        _column = 0;
-                        break;
-
-                  case QTextCursor::EndOfLine:
-                        _column = curLine().columns();
-                        break;
-
-                  case QTextCursor::WordLeft:
-                        if (_column > 0) {
-                              --_column;
-                              while (_column > 0 && currentCharacter().isSpace())
-                                    --_column;
-                              while (_column > 0 && !currentCharacter().isSpace())
-                                    --_column;
-                              if (currentCharacter().isSpace())
-                                    ++_column;
-                              }
-                        break;
-
-                  case QTextCursor::NextWord: {
-                        int cols =  columns();
-                        if (_column < cols) {
-                              ++_column;
-                              while (_column < cols && !currentCharacter().isSpace())
-                                    ++_column;
-                              while (_column < cols && currentCharacter().isSpace())
-                                    ++_column;
-                              }
-                        }
-                        break;
-
-                  default:
-                        qDebug("Text::movePosition: not implemented");
-                        return false;
-                  }
-            if (mode == QTextCursor::MoveAnchor)
-                  clearSelection();
-            }
-      updateCursorFormat();
-      _text->score()->addRefresh(_text->canvasBoundingRect());
-      return true;
-      }
-
-//---------------------------------------------------------
-//   set
-//---------------------------------------------------------
-
-bool TextCursor::set(const QPointF& p, QTextCursor::MoveMode mode)
-      {
-      QPointF pt  = p - _text->canvasPos();
-      if (!_text->bbox().contains(pt))
-            return false;
-      int oldRow    = _row;
-      int oldColumn = _column;
-
-      _row = 0;
-      for (int row = 0; row < _text->rows(); ++row) {
-            const TextBlock& l = _text->_layout.at(row);
-            if (l.y() > pt.y()) {
-                  _row = row;
-                  break;
-                  }
-            }
-      _column = curLine().column(pt.x(), _text);
-
-      if (oldRow != _row || oldColumn != _column) {
-            _text->score()->setUpdateAll();
-            if (mode == QTextCursor::MoveAnchor)
-                  clearSelection();
-            if (hasSelection())
-                  QApplication::clipboard()->setText(selectedText(), QClipboard::Selection);
-            updateCursorFormat();
-            }
-      return true;
-      }
-
-//---------------------------------------------------------
-//   selectedText
-//    return current selection
-//---------------------------------------------------------
-
-QString TextCursor::selectedText() const
-      {
-      QString s;
-      int r1 = selectLine();
-      int r2 = _row;
-      int c1 = selectColumn();
-      int c2 = column();
-
-      if (r1 > r2) {
-            qSwap(r1, r2);
-            qSwap(c1, c2);
-            }
-      else if (r1 == r2) {
-            if (c1 > c2)
-                  qSwap(c1, c2);
-            }
-      int rows = _text->rows();
-      for (int row = 0; row < rows; ++row) {
-            const TextBlock& t = _text->_layout.at(row);
-            if (row >= r1 && row <= r2) {
-                  if (row == r1 && r1 == r2)
-                        s += t.text(c1, c2 - c1);
-                  else if (row == r1) {
-                        s += t.text(c1, -1);
-                        s += "\n";
-                        }
-                  else if (row == r2)
-                        s += t.text(0, c2);
-                  else {
-                        s += t.text(0, -1);
-                        s += "\n";
-                        }
-                  }
-            }
-      return s;
-      }
-
-//---------------------------------------------------------
-//   TextFragment
-//---------------------------------------------------------
-
-TextFragment::TextFragment()
-      {
-      }
-
-TextFragment::TextFragment(const QString& s)
-      {
-      text = s;
-      }
-
-TextFragment::TextFragment(TextCursor* cursor, const QString& s)
-      {
-      format = *cursor->format();
-      text = s;
-      }
-
-//---------------------------------------------------------
-//   split
-//---------------------------------------------------------
-
-TextFragment TextFragment::split(int column)
-      {
-      int idx = 0;
-      int col = 0;
-      TextFragment f;
-      f.format = format;
-
-      for (const QChar& c : text) {
-            if (col == column) {
-                  if (idx) {
-                        if (idx < text.size()) {
-                              f.text = text.mid(idx);
-                              text   = text.left(idx);
-                              }
-                        }
-                  return f;
-                  }
-            ++idx;
-            if (c.isHighSurrogate())
-                  continue;
-            ++col;
-            }
-      return f;
-      }
-
-
-//---------------------------------------------------------
-//   columns
-//---------------------------------------------------------
-
-int TextFragment::columns() const
-      {
-      int col = 0;
-      for (const QChar& c : text) {
-            if (c.isHighSurrogate())
-                  continue;
-            ++col;
-            }
-      return col;
-      }
-
-//---------------------------------------------------------
-//   operator ==
-//---------------------------------------------------------
-
-bool TextFragment::operator ==(const TextFragment& f) const
-      {
-      return format == f.format && text == f.text;
-      }
-
-//---------------------------------------------------------
-//   draw
-//---------------------------------------------------------
-
-void TextFragment::draw(QPainter* p, const TextBase* t) const
-      {
-      QFont f(font(t));
-      f.setPointSizeF(f.pointSizeF() * MScore::pixelRatio);
-      p->setFont(f);
-      p->drawText(pos, text);
-      }
-
-//---------------------------------------------------------
-//   font
-//---------------------------------------------------------
-
-QFont TextFragment::font(const TextBase* t) const
-      {
-      QFont font;
-
-      qreal m = format.fontSize();
-
-      if (t->sizeIsSpatiumDependent())
-            m *= t->spatium() / SPATIUM20;
-      if (format.valign() != VerticalAlignment::AlignNormal)
-            m *= subScriptSize;
-      font.setUnderline(format.underline() || format.preedit());
-
-      QString family;
-      if (format.fontFamily() == "ScoreText") {
-            family = t->score()->styleSt(Sid::MusicalTextFont);
-
-            // check if all symbols are available
-            font.setFamily(family);
-            QFontMetricsF fm(font);
-
-            bool fail = false;
-            for (int i = 0; i < text.size(); ++i) {
-                  QChar c = text[i];
-                  if (c.isHighSurrogate()) {
-                        if (i+1 == text.size())
-                              qFatal("bad string");
-                        QChar c2 = text[i+1];
-                        ++i;
-                        uint v = QChar::surrogateToUcs4(c, c2);
-                        if (!fm.inFontUcs4(v)) {
-                              fail = true;
-                              break;
-                              }
-                        }
-                  else {
-                        if (!fm.inFont(c)) {
-                              fail = true;
-                              break;
-                              }
-                        }
-                  }
-            if (fail)
-                  family = ScoreFont::fallbackTextFont();
-            }
-      else
-            family = format.fontFamily();
-
-      font.setFamily(family);
-      font.setBold(format.bold());
-      font.setItalic(format.italic());
-      Q_ASSERT(m > 0.0);
-
-      font.setPointSizeF(m);
-      return font;
-      }
-
-//---------------------------------------------------------
-//   draw
-//---------------------------------------------------------
-
-void TextBlock::draw(QPainter* p, const TextBase* t) const
-      {
-      p->translate(0.0, _y);
-      for (const TextFragment& f : _fragments)
-            f.draw(p, t);
-      p->translate(0.0, -_y);
-      }
-
-//---------------------------------------------------------
-//   layout
-//---------------------------------------------------------
-
-void TextBlock::layout(TextBase* t)
-      {
-      _bbox        = QRectF();
-      qreal x      = 0.0;
-      _lineSpacing = 0.0;
-      qreal lm     = 0.0;
-
-      qreal layoutWidth = 0;
-      Element* e = t->parent();
-      if (e && t->layoutToParentWidth()) {
-            layoutWidth = e->width();
-            switch(e->type()) {
-                  case ElementType::HBOX:
-                  case ElementType::VBOX:
-                  case ElementType::TBOX: {
-                        Box* b = toBox(e);
-                        layoutWidth -= ((b->leftMargin() + b->rightMargin()) * DPMM);
-                        lm = b->leftMargin() * DPMM;
-                        }
-                        break;
-                  case ElementType::PAGE: {
-                        Page* p = toPage(e);
-                        layoutWidth -= (p->lm() + p->rm());
-                        lm = p->lm();
-                        }
-                        break;
-                  case ElementType::MEASURE: {
-                        Measure* m = toMeasure(e);
-                        layoutWidth = m->bbox().width();
-                        }
-                        break;
-                  default:
-                        break;
-                  }
-            }
-      if (_fragments.empty()) {
-            QFontMetricsF fm = t->fontMetrics();
-            _bbox.setRect(0.0, -fm.ascent(), 1.0, fm.descent());
-            _lineSpacing = fm.lineSpacing();
-            }
-      else {
-            for (TextFragment& f : _fragments) {
-                  f.pos.setX(x);
-                  QFontMetricsF fm(f.font(t), MScore::paintDevice());
-                  if (f.format.valign() != VerticalAlignment::AlignNormal) {
-                        qreal voffset = fm.xHeight() / subScriptSize;   // use original height
-                        if (f.format.valign() == VerticalAlignment::AlignSubScript)
-                              voffset *= subScriptOffset;
-                        else
-                              voffset *= superScriptOffset;
-                        f.pos.setY(voffset);
-                        }
-                  else
-                        f.pos.setY(0.0);
-                  qreal w  = fm.width(f.text);
-                  _bbox   |= fm.tightBoundingRect(f.text).translated(f.pos);
-                  x += w;
-                  // _lineSpacing = (_lineSpacing == 0 || fm.lineSpacing() == 0) ? qMax(_lineSpacing, fm.lineSpacing()) : qMin(_lineSpacing, fm.lineSpacing());
-                  _lineSpacing = qMax(_lineSpacing, fm.lineSpacing());
-                  }
-            }
-      qreal rx;
-      if (t->align() & Align::RIGHT)
-            rx = layoutWidth-_bbox.right();
-      else if (t->align() & Align::HCENTER)
-            rx = (layoutWidth - (_bbox.left() + _bbox.right())) * .5;
-      else  // Align::LEFT
-            rx = -_bbox.left();
-      rx += lm;
-      for (TextFragment& f : _fragments)
-            f.pos.rx() += rx;
-      _bbox.translate(rx, 0.0);
-      }
-
-//---------------------------------------------------------
-//   xpos
-//---------------------------------------------------------
-
-qreal TextBlock::xpos(int column, const TextBase* t) const
-      {
-      int col = 0;
-      for (const TextFragment& f : _fragments) {
-            if (column == col)
-                  return f.pos.x();
-            QFontMetricsF fm(f.font(t), MScore::paintDevice());
-            int idx = 0;
-            for (const QChar& c : f.text) {
-                  ++idx;
-                  if (c.isHighSurrogate())
-                        continue;
-                  ++col;
-                  if (column == col)
-                        return f.pos.x() + fm.width(f.text.left(idx));
-                  }
-            }
-      return _bbox.x();
-      }
-
-//---------------------------------------------------------
-//   fragment
-//---------------------------------------------------------
-
-const TextFragment* TextBlock::fragment(int column) const
-      {
-      if (_fragments.empty())
-            return 0;
-      int col = 0;
-      auto f = _fragments.begin();
-      for (; f != _fragments.end(); ++f) {
-            for (const QChar& c : f->text) {
-                  if (c.isHighSurrogate())
-                        continue;
-                  if (column == col)
-                        return &*f;
-                  ++col;
-                  }
-            }
-      if (column == col)
-            return &*(f-1);
-      return 0;
-      }
-
-//---------------------------------------------------------
-//   formatAt
-//---------------------------------------------------------
-
-const CharFormat* TextBlock::formatAt(int column) const
-      {
-      const TextFragment* f = fragment(column);
-      if (f)
-            return &(f->format);
-      return 0;
-      }
-
-//---------------------------------------------------------
-//   boundingRect
-//---------------------------------------------------------
-
-QRectF TextBlock::boundingRect(int col1, int col2, const TextBase* t) const
-      {
-      qreal x1 = xpos(col1, t);
-      qreal x2 = xpos(col2, t);
-      return QRectF(x1, _bbox.y(), x2-x1, _bbox.height());
-      }
-
-//---------------------------------------------------------
-//   columns
-//---------------------------------------------------------
-
-int TextBlock::columns() const
-      {
-      int col = 0;
-      for (const TextFragment& f : _fragments) {
-            for (const QChar& c : f.text) {
-                  if (!c.isHighSurrogate())
-                        ++col;
-                  }
-            }
-      return col;
-      }
-
-//---------------------------------------------------------
-//   column
-//    Return nearest column for position x. X is in
-//    Text coordinate system
-//---------------------------------------------------------
-
-int TextBlock::column(qreal x, TextBase* t) const
-      {
-      int col = 0;
-      for (const TextFragment& f : _fragments) {
-            int idx = 0;
-            if (x <= f.pos.x())
-                  return col;
-            qreal px = 0.0;
-            for (const QChar& c : f.text) {
-                  ++idx;
-                  if (c.isHighSurrogate())
-                        continue;
-                  QFontMetricsF fm(f.font(t), MScore::paintDevice());
-                  qreal xo = fm.width(f.text.left(idx));
-                  if (x <= f.pos.x() + px + (xo-px)*.5)
-                        return col;
-                  ++col;
-                  px = xo;
-                  }
-            }
-      return col;
-      }
-
-//---------------------------------------------------------
-//   insert
-//---------------------------------------------------------
-
-void TextBlock::insert(TextCursor* cursor, const QString& s)
-      {
-      int rcol, ridx;
-      auto i = fragment(cursor->column(), &rcol, &ridx);
-      if (i != _fragments.end()) {
-            if (!(i->format == *cursor->format())) {
-                  if (rcol == 0)
-                        _fragments.insert(i, TextFragment(cursor, s));
-                  else {
-                        TextFragment f2 = i->split(rcol);
-                        i = _fragments.insert(i+1, TextFragment(cursor, s));
-                        _fragments.insert(i+1, f2);
-                        }
-                  }
-            else
-                  i->text.insert(ridx, s);
-            }
-      else {
-            if (!_fragments.empty() && _fragments.back().format == *cursor->format())
-                  _fragments.back().text.append(s);
-            else
-                  _fragments.append(TextFragment(cursor, s));
-            }
-      }
-
-//---------------------------------------------------------
-//   fragment
-//    inputs:
-//      column is the column relative to the start of the TextBlock.
-//    outputs:
-//      rcol will be the column relative to the start of the TextFragment that the input column is in.
-//      ridx will be the QChar index into TextFragment's text QString relative to the start of that TextFragment.
-//
-//---------------------------------------------------------
-
-QList<TextFragment>::iterator TextBlock::fragment(int column, int* rcol, int* ridx)
-      {
-      int col = 0;
-      for (auto i = _fragments.begin(); i != _fragments.end(); ++i) {
-            *rcol = 0;
-            *ridx = 0;
-            for (const QChar& c : i->text) {
-                  if (col == column)
-                        return i;
-                  ++*ridx;
-                  if (c.isHighSurrogate())
-                        continue;
-                  ++col;
-                  ++*rcol;
-                  }
-            }
-      return _fragments.end();
-      }
-
-//---------------------------------------------------------
-//   remove
-//---------------------------------------------------------
-
-QString TextBlock::remove(int column)
-      {
-      int col = 0;
-      QString s;
-      for (auto i = _fragments.begin(); i != _fragments.end(); ++i) {
-            int idx  = 0;
-            int rcol = 0;
-            for (const QChar& c : i->text) {
-                  if (col == column) {
-                        if (c.isSurrogate()) {
-                              s = i->text.mid(idx, 2);
-                              i->text.remove(idx, 2);
-                              }
-                        else {
-                              s = i->text.mid(idx, 1);
-                              i->text.remove(idx, 1);
-                              }
-                        if (i->text.isEmpty())
-                              _fragments.erase(i);
-                        simplify();
-                        return s;
-                        }
-                  ++idx;
-                  if (c.isHighSurrogate())
-                        continue;
-                  ++col;
-                  ++rcol;
-                  }
-            }
-      return s;
-//      qDebug("TextBlock::remove: column %d not found", column);
-      }
-
-//---------------------------------------------------------
-//   simplify
-//---------------------------------------------------------
-
-void TextBlock::simplify()
-      {
-      if (_fragments.size() < 2)
-            return;
-      auto i = _fragments.begin();
-      TextFragment* f = &*i;
-      ++i;
-      for (; i != _fragments.end(); ++i) {
-            while (i != _fragments.end() && (i->format == f->format)) {
-                  f->text.append(i->text);
-                  i = _fragments.erase(i);
-                  }
-            if (i == _fragments.end())
-                  break;
-            f = &*i;
-            }
-      }
-
-//---------------------------------------------------------
-//   remove
-//---------------------------------------------------------
-
-QString TextBlock::remove(int start, int n)
-      {
-      if (n == 0)
-            return QString();
-      int col = 0;
-      QString s;
-      for (auto i = _fragments.begin(); i != _fragments.end();) {
-            int rcol = 0;
-            bool inc = true;
-            for( int idx = 0; idx < i->text.length(); ) {
-                  QChar c = i->text[idx];
-                  if (col == start) {
-                        if (c.isHighSurrogate()) {
-                              s += c;
-                              i->text.remove(idx, 1);
-                              c = i->text[idx];
-                              }
-                        s += c;
-                        i->text.remove(idx, 1);
-                        if (i->text.isEmpty() && (_fragments.size() > 1)) {
-                              i = _fragments.erase(i);
-                              inc = false;
-                              }
-                        --n;
-                        if (n == 0)
-                              return s;
-                        continue;
-                        }
-                  ++idx;
-                  if (c.isHighSurrogate())
-                        continue;
-                  ++col;
-                  ++rcol;
-                  }
-            if (inc)
-                  ++i;
-            }
-      return s;
-      }
-
-//---------------------------------------------------------
-//   changeFormat
-//---------------------------------------------------------
-
-void TextBlock::changeFormat(FormatId id, QVariant data, int start, int n)
-      {
-      int col = 0;
-      for (auto i = _fragments.begin(); i != _fragments.end(); ++i) {
-            int columns = i->columns();
-            if (start + n <= col)
-                  break;
-            if (start >= col + columns) {
-                  col += i->columns();
-                  continue;
-                  }
-            int endCol = col + columns;
-
-            if ((start <= col) && (start < endCol) && ((start+n) < endCol)) {
-                  // left
-                  TextFragment f = i->split(start + n - col);
-                  i->changeFormat(id, data);
-                  i = _fragments.insert(i+1, f);
-                  }
-            else if (start > col && ((start+n) < endCol)) {
-                  // middle
-                  TextFragment lf = i->split(start+n - col);
-                  TextFragment mf = i->split(start - col);
-                  mf.changeFormat(id, data);
-                  i = _fragments.insert(i+1, mf);
-                  i = _fragments.insert(i+1, lf);
-                  }
-            else if (start > col) {
-                  // right
-                  TextFragment f = i->split(start - col);
-                  f.changeFormat(id, data);
-                  i = _fragments.insert(i+1, f);
-                  }
-            else {
-                  // complete fragment
-                  i->changeFormat(id, data);
-                  }
-            col = endCol;
-            }
-      }
-
-//---------------------------------------------------------
-//   setFormat
-//---------------------------------------------------------
-
-void CharFormat::setFormat(FormatId id, QVariant data)
-      {
-      switch (id) {
-            case FormatId::Bold:
-                  _bold = data.toBool();
-                  break;
-            case FormatId::Italic:
-                  _italic = data.toBool();
-                  break;
-            case FormatId::Underline:
-                  _underline = data.toBool();
-                  break;
-            case FormatId::Valign:
-                  _valign = static_cast<VerticalAlignment>(data.toInt());
-                  break;
-            case FormatId::FontSize:
-                  _fontSize = data.toDouble();
-                  break;
-            case FormatId::FontFamily:
-                  _fontFamily = data.toString();
-                  break;
-            }
-      }
-
-//---------------------------------------------------------
-//   changeFormat
-//---------------------------------------------------------
-
-void TextFragment::changeFormat(FormatId id, QVariant data)
-      {
-      format.setFormat(id, data);
-      }
-
-//---------------------------------------------------------
-//   split
-//---------------------------------------------------------
-
-TextBlock TextBlock::split(int column)
-      {
-      TextBlock tl;
-
-      int col = 0;
-      for (auto i = _fragments.begin(); i != _fragments.end(); ++i) {
-            int idx = 0;
-            for (const QChar& c : i->text) {
-                  if (col == column) {
-                        if (idx) {
-                              if (idx < i->text.size()) {
-                                    TextFragment tf(i->text.mid(idx));
-                                    tf.format = i->format;
-                                    tl._fragments.append(tf);
-                                    i->text = i->text.left(idx);
-                                    ++i;
-                                    }
-                              }
-                        for (; i != _fragments.end(); i = _fragments.erase(i))
-                              tl._fragments.append(*i);
-                        return tl;
-                        }
-                  ++idx;
-                  if (c.isHighSurrogate())
-                        continue;
-                  ++col;
-                  }
-            }
-      TextFragment tf("");
-      if (_fragments.size() > 0)
-            tf.format = _fragments.last().format;
-      tl._fragments.append(tf);
-      return tl;
-      }
-
-//---------------------------------------------------------
-//   text
-//    extract text, symbols are marked with <sym>xxx</sym>
-//---------------------------------------------------------
-
-QString TextBlock::text(int col1, int len) const
-      {
-      QString s;
-      int col = 0;
-      for (auto f : _fragments) {
-            if (f.text.isEmpty())
-                  continue;
-            for (const QChar& c : f.text) {
-                  if (col >= col1 && (len < 0 || ((col-col1) < len)))
-                        s += XmlWriter::xmlString(c.unicode());
-                  if (!c.isHighSurrogate())
-                        ++col;
-                  }
-            }
-      return s;
-      }
-
-//---------------------------------------------------------
-//   Text
-//---------------------------------------------------------
-
-TextBase::TextBase(Score* s, ElementFlags f)
-   : Element(s, f | ElementFlag::MOVABLE)
-      {
-      _family                 = "FreeSerif";
-      _size                   = 10.0;
-      _bold                   = false;
-      _italic                 = false;
-      _underline              = false;
-      _bgColor                = QColor(255, 255, 255, 0);
-      _frameColor             = QColor(0, 0, 0, 255);
-      _align                  = Align::LEFT;
-      _hasFrame               = false;
-      _circle                 = false;
-      _square                 = false;
-      _sizeIsSpatiumDependent = true;
-      _frameWidth             = Spatium(0.1);
-      _paddingWidth           = Spatium(0.2);
-      _frameRound             = 0;
-      _offset                 = QPointF();
-      _offsetType             = OffsetType::SPATIUM;
-      }
-
-TextBase::TextBase(const TextBase& st)
-   : Element(st)
-      {
-      _text                        = st._text;
-      _layout                      = st._layout;
-      textInvalid                  = st.textInvalid;
-      layoutInvalid                = st.layoutInvalid;
-      frame                        = st.frame;
-      _layoutToParentWidth         = st._layoutToParentWidth;
-      hexState                     = -1;
-
-      _family                      = st._family;
-      _size                        = st._size;
-      _bold                        = st._bold;
-      _italic                      = st._italic;
-      _underline                   = st._underline;
-      _bgColor                     = st._bgColor;
-      _frameColor                  = st._frameColor;
-      _align                       = st._align;
-      _hasFrame                    = st._hasFrame;
-      _circle                      = st._circle;
-      _square                      = st._square;
-      _sizeIsSpatiumDependent      = st._sizeIsSpatiumDependent;
-      _frameWidth                  = st._frameWidth;
-      _paddingWidth                = st._paddingWidth;
-      _frameRound                  = st._frameRound;
-      _offset                      = st._offset;
-      _offsetType                  = st._offsetType;
-      }
-
-//---------------------------------------------------------
-//   drawSelection
-//---------------------------------------------------------
-
-void TextBase::drawSelection(QPainter* p, const QRectF& r) const
-      {
-      QBrush bg(QColor("steelblue"));
-      p->setCompositionMode(QPainter::CompositionMode_HardLight);
-      p->setBrush(bg);
-      p->setPen(Qt::NoPen);
-      p->drawRect(r);
-      p->setCompositionMode(QPainter::CompositionMode_SourceOver);
-      p->setPen(textColor());
-      }
-
-//---------------------------------------------------------
-//   textColor
-//---------------------------------------------------------
-
-QColor TextBase::textColor() const
-      {
-      return curColor();
-      }
-
-//---------------------------------------------------------
-//   insert
-//    insert character
-//---------------------------------------------------------
-
-void TextBase::insert(TextCursor* cursor, uint code)
-      {
-      if (cursor->row() >= rows())
-            _layout.append(TextBlock());
-      if (code == '\t')
-            code = ' ';
-
-      QString s;
-      if (QChar::requiresSurrogates(code))
-            s = QString(QChar(QChar::highSurrogate(code))).append(QChar(QChar::lowSurrogate(code)));
-      else
-            s = QString(code);
-      _layout[cursor->row()].insert(cursor, s);
-
-      cursor->setColumn(cursor->column() + 1);
-      cursor->clearSelection();
-      }
-
-//---------------------------------------------------------
-//   parseStringProperty
-//---------------------------------------------------------
-
-static QString parseStringProperty(const QString& s)
-      {
-      QString rs;
-      for (const QChar& c : s) {
-            if (c == '"')
-                  break;
-            rs += c;
-            }
-      return rs;
-      }
-
-//---------------------------------------------------------
-//   parseNumProperty
-//---------------------------------------------------------
-
-static qreal parseNumProperty(const QString& s)
-      {
-      return parseStringProperty(s).toDouble();
-      }
-
-//---------------------------------------------------------
-//   createLayout
-//    create layout from text
-//---------------------------------------------------------
-
-void TextBase::createLayout()
-      {
-      _layout.clear();
-      TextCursor cursor((Text*)this);
-      cursor.init();
-
-      int state = 0;
-      QString token;
-      QString sym;
-      bool symState = false;
-      for (int i = 0; i < _text.length(); i++) {
-            const QChar& c = _text[i];
-            if (state == 0) {
-                  if (c == '<') {
-                        state = 1;
-                        token.clear();
-                        }
-                  else if (c == '&') {
-                        state = 2;
-                        token.clear();
-                        }
-                  else if (c == '\n') {
-                        if (rows() <= cursor.row())
-                              _layout.append(TextBlock());
-                        _layout[cursor.row()].setEol(true);
-                        cursor.setRow(cursor.row() + 1);
-                        cursor.setColumn(0);
-                        if (rows() <= cursor.row())
-                              _layout.append(TextBlock());
-                        }
-                  else {
-                        if (symState)
-                              sym += c;
-                        else {
-                              if (c.isHighSurrogate()) {
-                                    i++;
-                                    Q_ASSERT(i < _text.length());
-                                    insert(&cursor, QChar::surrogateToUcs4(c, _text[i]));
-                                    }
-                              else
-                                    insert(&cursor, c.unicode());
-                              }
-                        }
-                  }
-            else if (state == 1) {
-                  if (c == '>') {
-                        state = 0;
-                        if (token == "b")
-                              cursor.format()->setBold(true);
-                        else if (token == "/b")
-                              cursor.format()->setBold(false);
-                        else if (token == "i")
-                              cursor.format()->setItalic(true);
-                        else if (token == "/i")
-                              cursor.format()->setItalic(false);
-                        else if (token == "u")
-                              cursor.format()->setUnderline(true);
-                        else if (token == "/u")
-                              cursor.format()->setUnderline(false);
-                        else if (token == "sub")
-                              cursor.format()->setValign(VerticalAlignment::AlignSubScript);
-                        else if (token == "/sub")
-                              cursor.format()->setValign(VerticalAlignment::AlignNormal);
-                        else if (token == "sup")
-                              cursor.format()->setValign(VerticalAlignment::AlignSuperScript);
-                        else if (token == "/sup")
-                              cursor.format()->setValign(VerticalAlignment::AlignNormal);
-                        else if (token == "sym") {
-                              symState = true;
-                              sym.clear();
-                              }
-                        else if (token == "/sym") {
-                              symState = false;
-                              SymId id = Sym::name2id(sym);
-                              if (id != SymId::noSym) {
-                                    CharFormat fmt = *cursor.format();  // save format
-                                    // uint code = score()->scoreFont()->sym(id).code();
-                                    uint code = ScoreFont::fallbackFont()->sym(id).code();
-                                    cursor.format()->setFontFamily("ScoreText");
-                                    cursor.format()->setBold(false);
-                                    cursor.format()->setItalic(false);
-                                    insert(&cursor, code);
-                                    cursor.setFormat(fmt);  // restore format
-                                    }
-                              else {
-                                    qDebug("unknown symbol <%s>", qPrintable(sym));
-                                    }
-                              }
-                        else if (token.startsWith("font ")) {
-                              token = token.mid(5);
-                              if (token.startsWith("size=\""))
-                                    cursor.format()->setFontSize(parseNumProperty(token.mid(6)));
-                              else if (token.startsWith("face=\"")) {
-                                    QString face = parseStringProperty(token.mid(6));
-                                    face = unEscape(face);
-                                    cursor.format()->setFontFamily(face);
-                                    }
-                              else
-                                    qDebug("cannot parse html property <%s>", qPrintable(token));
-                              }
-                        }
-                  else
-                        token += c;
-                  }
-            else if (state == 2) {
-                  if (c == ';') {
-                        state = 0;
-                        if (token == "lt")
-                              insert(&cursor, '<');
-                        else if (token == "gt")
-                              insert(&cursor, '>');
-                        else if (token == "amp")
-                              insert(&cursor, '&');
-                        else if (token == "quot")
-                              insert(&cursor, '"');
-                        else {
-                              // TODO insert(&cursor, Sym::name2id(token));
-                              }
-                        }
-                  else
-                        token += c;
-                  }
-            }
-      layoutInvalid = false;
-      }
-
-//---------------------------------------------------------
-//   layout
-//---------------------------------------------------------
-
-void TextBase::layout()
-      {
-      QPointF o(_offset * (_offsetType == OffsetType::SPATIUM ? spatium() : DPI));
-
-      setPos(o);
-      layout1();
-      }
-
-//---------------------------------------------------------
-//   layout1
-//---------------------------------------------------------
-
-void TextBase::layout1()
-      {
-      if (layoutInvalid)
-            createLayout();
-
-      if (_layout.empty())
-            _layout.append(TextBlock());
-
-      QRectF bb;
-      qreal y = 0;
-      for (int i = 0; i < rows(); ++i) {
-            TextBlock* t = &_layout[i];
-            t->layout(this);
-            const QRectF* r = &t->boundingRect();
-
-            if (r->height() == 0)
-                  r = &_layout[i-i].boundingRect();
-            y += t->lineSpacing();
-            t->setY(y);
-            bb |= r->translated(0.0, y);
-            }
-      qreal yoff = 0;
-      qreal h    = 0;
-      if (parent()) {
-            if (layoutToParentWidth()) {
-                  if (parent()->isTBox()) {
-                        // hack: vertical alignment is always TOP
-                        _align = Align(((char)_align) & ((char)Align::HMASK)) | Align::TOP;
-                        }
-                  else if (parent()->isBox()) {
-                        // consider inner margins of frame
-                        Box* b = toBox(parent());
-                        yoff = b->topMargin()  * DPMM;
-                        h  = b->height() - yoff - b->bottomMargin() * DPMM;
-                        }
-                  else if (parent()->isPage()) {
-                        Page* p = toPage(parent());
-                        h = p->height() - p->tm() - p->bm();
-                        yoff = p->tm();
-                        }
-                  else if (parent()->isMeasure())
-                        ;
-                  else
-                        h  = parent()->height();
-                  }
-            }
-      else
-            setPos(QPointF());
-
-      if (align() & Align::BOTTOM)
-            yoff += h - bb.bottom();
-      else if (align() & Align::VCENTER) {
-            yoff +=  (h - (bb.top() + bb.bottom())) * .5;
-            }
-      else if (align() & Align::BASELINE)
-            yoff += h * .5 - _layout.front().lineSpacing();
-      else
-            yoff += -bb.top();
-
-      for (TextBlock& t : _layout)
-            t.setY(t.y() + yoff);
-
-      bb.translate(0.0, yoff);
-
-#if 0
-      if (_editMode)
-            bb |= cursorRect();
-#endif
-      setbbox(bb);
-      if (hasFrame())
-            layoutFrame();
-      }
-
-//---------------------------------------------------------
-//   layoutFrame
-//---------------------------------------------------------
-
-void TextBase::layoutFrame()
-      {
-      frame = bbox();
-      if (square()) {
-#if 0
-            // "real" square
-            if (frame.width() > frame.height()) {
-                  qreal w = frame.width() - frame.height();
-                  frame.adjust(0.0, -w * .5, 0.0, w * .5);
-                  }
-            else {
-                  qreal w = frame.height() - frame.width();
-                  frame.adjust(-w * .5, 0.0, w * .5, 0.0);
-                  }
-#else
-            // make sure width >= height
-            if (frame.height() > frame.width()) {
-                  qreal w = frame.height() - frame.width();
-                  frame.adjust(-w * .5, 0.0, w * .5, 0.0);
-                  }
-#endif
-            }
-      else if (circle()) {
-            if (frame.width() > frame.height()) {
-                  frame.setY(frame.y() + (frame.width() - frame.height()) * -.5);
-                  frame.setHeight(frame.width());
-                  }
-            else {
-                  frame.setX(frame.x() + (frame.height() - frame.width()) * -.5);
-                  frame.setWidth(frame.height());
-                  }
-            }
-      qreal _spatium = spatium();
-      qreal w = (paddingWidth() + frameWidth() * .5f).val() * _spatium;
-      frame.adjust(-w, -w, w, w);
-      w = frameWidth().val() * _spatium;
-      setbbox(frame.adjusted(-w, -w, w, w));
-      }
-
-//---------------------------------------------------------
-//   lineSpacing
-//---------------------------------------------------------
-
-qreal TextBase::lineSpacing() const
-      {
-      return fontMetrics().lineSpacing() * MScore::pixelRatio;
-      }
-
-//---------------------------------------------------------
-//   lineHeight
-//---------------------------------------------------------
-
-qreal TextBase::lineHeight() const
-      {
-      return fontMetrics().height();
-      }
-
-//---------------------------------------------------------
-//   baseLine
-//---------------------------------------------------------
-
-qreal TextBase::baseLine() const
-      {
-      return fontMetrics().ascent();
-      }
-
-//---------------------------------------------------------
-//   XmlNesting
-//---------------------------------------------------------
-
-class XmlNesting : public QStack<QString> {
-      QString* _s;
-
-   public:
-      XmlNesting(QString* s) { _s = s; }
-      void pushToken(const QString& t) {
-            *_s += "<";
-            *_s += t;
-            *_s += ">";
-            push(t);
-            }
-      void pushB() { pushToken("b"); }
-      void pushI() { pushToken("i"); }
-      void pushU() { pushToken("u"); }
-
-      QString popToken() {
-            QString s = pop();
-            *_s += "</";
-            *_s += s;
-            *_s += ">";
-            return s;
-            }
-      void popToken(const char* t) {
-            QStringList ps;
-            for (;;) {
-                  QString s = popToken();
-                  if (s == t)
-                        break;
-                  ps += s;
-                  }
-            for (const QString& s : ps)
-                  pushToken(s);
-            }
-      void popB() { popToken("b"); }
-      void popI() { popToken("i"); }
-      void popU() { popToken("u"); }
-      };
-
-//---------------------------------------------------------
-//   genText
-//---------------------------------------------------------
-
-void TextBase::genText()
-      {
-      _text.clear();
-      bool _bold      = false;
-      bool _italic    = false;
-      bool _underline = false;
-
-      for (const TextBlock& block : _layout) {
-            for (const TextFragment& f : block.fragments()) {
-                  if (!f.format.bold() && bold())
-                        _bold = true;
-                  if (!f.format.italic() && italic())
-                        _italic = true;
-                  if (!f.format.underline() && underline())
-                        _underline = true;
-                  }
-            }
-      CharFormat fmt;
-      fmt.setFontFamily(family());
-      fmt.setFontSize(size());
-      fmt.setBold(bold());
-      fmt.setItalic(italic());
-      fmt.setUnderline(underline());
-      fmt.setPreedit(false);
-      fmt.setValign(VerticalAlignment::AlignNormal);
-
-      XmlNesting xmlNesting(&_text);
-      if (_bold)
-            xmlNesting.pushB();
-      if (_italic)
-            xmlNesting.pushI();
-      if (_underline)
-            xmlNesting.pushU();
-
-      for (const TextBlock& block : _layout) {
-            for (const TextFragment& f : block.fragments()) {
-                  if (f.text.isEmpty())                     // skip empty fragments, not to
-                        continue;                           // insert extra HTML formatting
-                  const CharFormat& format = f.format;
-                  if (fmt.bold() != format.bold()) {
-                        if (format.bold())
-                              xmlNesting.pushB();
-                        else
-                              xmlNesting.popB();
-                        }
-                  if (fmt.italic() != format.italic()) {
-                        if (format.italic())
-                              xmlNesting.pushI();
-                        else
-                              xmlNesting.popI();
-                        }
-                  if (fmt.underline() != format.underline()) {
-                        if (format.underline())
-                              xmlNesting.pushU();
-                        else
-                              xmlNesting.popU();
-                        }
-
-                  if (format.fontSize() != fmt.fontSize())
-                        _text += QString("<font size=\"%1\"/>").arg(format.fontSize());
-                  if (format.fontFamily() != fmt.fontFamily())
-                        _text += QString("<font face=\"%1\"/>").arg(TextBase::escape(format.fontFamily()));
-
-                  VerticalAlignment va = format.valign();
-                  VerticalAlignment cva = fmt.valign();
-                  if (cva != va) {
-                        switch (va) {
-                              case VerticalAlignment::AlignNormal:
-                                    xmlNesting.popToken(cva == VerticalAlignment::AlignSuperScript ? "sup" : "sub");
-                                    break;
-                              case VerticalAlignment::AlignSuperScript:
-                                    xmlNesting.pushToken("sup");
-                                    break;
-                              case VerticalAlignment::AlignSubScript:
-                                    xmlNesting.pushToken("sub");
-                                    break;
-                              }
-                        }
-                  _text += XmlWriter::xmlString(f.text);
-                  fmt = format;
-                  }
-            if (block.eol())
-                  _text += QChar::LineFeed;
-            }
-      while (!xmlNesting.empty())
-            xmlNesting.popToken();
-      textInvalid = false;
-      }
-
-//---------------------------------------------------------
-//   startEdit
-//---------------------------------------------------------
-
-void TextBase::startEdit(EditData& ed)
-      {
-      ed.grips = 0;
-      TextEditData* ted = new TextEditData();
-      ted->e      = this;
-      ted->cursor = new TextCursor(this);
-
-      ted->cursor->setText(this);
-      ted->cursor->setRow(0);
-      ted->cursor->setColumn(0);
-      ted->cursor->clearSelection();
-
-      if (!ted->cursor->set(ed.startMove))
-            ted->cursor->init();
-      ed.addData(ted);
-      if (layoutInvalid)
-            layout();
-      }
-
-//---------------------------------------------------------
-//   endEdit
-//---------------------------------------------------------
-
-void TextBase::endEdit(EditData&)
-      {
-      static const qreal w = 2.0;
-      score()->addRefresh(canvasBoundingRect().adjusted(-w, -w, w, w));
-      }
-
-//---------------------------------------------------------
-//   editInsertText
-//---------------------------------------------------------
-
-void TextBase::editInsertText(TextCursor* cursor, const QString& s)
-      {
-      Q_ASSERT(!layoutInvalid);
-      textInvalid = true;
-
-      if (s.size() == 1 && (s[0] == QChar::CarriageReturn)) {
-            int line = cursor->row();
-            _layout.insert(line + 1, cursor->curLine().split(cursor->column()));
-            _layout[line].setEol(true);
-            if (_layout.last() != _layout[line+1])
-                  _layout[line+1].setEol(true);
-            }
-      else if (s.size() == 1 && (s[0].unicode() == 0x7f))
-            cursor->deleteChar();
-      else {
-            cursor->curLine().insert(cursor, s);
-            cursor->setColumn(cursor->column() + s.size());
-            cursor->clearSelection();
-            }
-      triggerLayout();
-      }
-
-//---------------------------------------------------------
-//   endHexState
-//---------------------------------------------------------
-
-void TextBase::endHexState()
-      {
-#if 0
-      if (hexState >= 0) {
-            if (hexState > 0) {
-                  int c2 = _cursor->column();
-                  int c1 = c2 - (hexState + 1);
-
-                  TextBlock& t = _layout[_cursor->row()];
-                  QString ss   = t.remove(c1, hexState + 1);
-                  bool ok;
-                  int code     = ss.mid(1).toInt(&ok, 16);
-                  _cursor->setColumn(c1);
-                  _cursor->clearSelection();
-                  if (ok)
-                        editInsertText(_cursor, QString(code));
-                  else
-                        qDebug("cannot convert hex string <%s>, state %d (%d-%d)",
-                           qPrintable(ss.mid(1)), hexState, c1, c2);
-                  }
-            hexState = -1;
-            }
-#endif
-      }
-
-//---------------------------------------------------------
-//   selectAll
-//---------------------------------------------------------
-
-void TextBase::selectAll(TextCursor* _cursor)
-      {
-      _cursor->setSelectLine(0);
-      _cursor->setSelectColumn(0);
-      _cursor->setRow(rows() - 1);
-      _cursor->setColumn(_cursor->curLine().columns());
-      }
-
-//---------------------------------------------------------
-//   deleteSelectedText
-//---------------------------------------------------------
-
-bool TextBase::deleteSelectedText(EditData& ed)
-      {
-      TextCursor* _cursor = cursor(ed);
-      if (!_cursor->hasSelection())
-            return false;
-
-      int r1 = _cursor->selectLine();
-      int c1 = _cursor->selectColumn();
-#if 0
-      int r2 = _cursor->row();
-      int c2 = _cursor->column();
-
-      if (r1 > r2) {
-            qSwap(r1, r2);
-            qSwap(c1, c2);
-            }
-      else if (r1 == r2) {
-            if (c1 > c2)
-                  qSwap(c1, c2);
-            }
-      int rows = TextBase::rows();
-
-      for (int row = 0; row < rows; ++row) {
-            TextBlock& t = _layout[row];
-            if (row >= r1 && row <= r2) {
-                  if (row == r1 && r1 == r2)
-                        t.remove(c1, c2 - c1);
-                  else if (row == r1)
-                        t.remove(c1, t.columns() - c1);
-                  else if (row == r2)
-                        t.remove(0, c2);
-                  }
-            }
-      if (r1 != r2) {
-            TextBlock& l1       = _layout[r1];
-            const TextBlock& l2 = _layout[r2];
-            for (const TextFragment& f : l2.fragments())
-                  l1.fragments().append(f);
-            _layout.erase(_layout.begin() + r1 + 1, _layout.begin() + r2 + 1);
-            if (_layout.last() == l1)
-                  l1.setEol(false);
-            }
-#endif
-      _cursor->setRow(r1);
-      _cursor->setColumn(c1);
-      _cursor->clearSelection();
-      return true;
-      }
-
-//---------------------------------------------------------
-//   write
-//---------------------------------------------------------
-
-void TextBase::write(XmlWriter& xml) const
-      {
-      if (!xml.canWrite(this))
-            return;
-      xml.stag(name());
-      writeProperties(xml, true, true);
-      xml.etag();
-      }
-
-//---------------------------------------------------------
-//   read
-//---------------------------------------------------------
-
-void TextBase::read(XmlReader& e)
-      {
-      while (e.readNextStartElement()) {
-            if (!readProperties(e))
-                  e.unknown();
-            }
-      }
-
-static const std::array<Pid, 18> pids { {
-      Pid::SUB_STYLE,
-      Pid::FONT_FACE,
-      Pid::FONT_SIZE,
-      Pid::FONT_BOLD,
-      Pid::FONT_ITALIC,
-      Pid::FONT_UNDERLINE,
-      Pid::FRAME,
-      Pid::FRAME_SQUARE,
-      Pid::FRAME_CIRCLE,
-      Pid::FRAME_WIDTH,
-      Pid::FRAME_PADDING,
-      Pid::FRAME_ROUND,
-      Pid::FRAME_FG_COLOR,
-      Pid::FRAME_BG_COLOR,
-      Pid::FONT_SPATIUM_DEPENDENT,
-      Pid::ALIGN,
-      Pid::OFFSET,
-      Pid::OFFSET_TYPE
-      } };
-
-//---------------------------------------------------------
-//   writeProperties
-//---------------------------------------------------------
-
-void TextBase::writeProperties(XmlWriter& xml, bool writeText, bool /*writeStyle*/) const
-      {
-      Element::writeProperties(xml);
-      writeProperty(xml, Pid::SUB_STYLE);
-
-      writeStyledProperties(xml);
-      if (writeText)
-            xml.writeXml("text", xmlText());
-      }
-
-//---------------------------------------------------------
-//   readProperties
-//---------------------------------------------------------
-
-bool TextBase::readProperties(XmlReader& e)
-      {
-      const QStringRef& tag(e.name());
-      for (Pid i :pids) {
-            if (readProperty(tag, e, i))
-                  return true;
-            }
-      if (tag == "text")
-            setXmlText(e.readXml());
-      else if (!Element::readProperties(e))
-            return false;
-      return true;
-      }
-
-//---------------------------------------------------------
-//   readProperties300
-//---------------------------------------------------------
-
-bool TextBase::readProperties300(XmlReader& e)
-      {
-      const QStringRef& tag(e.name());
-      for (Pid i :pids) {
-            if (readProperty(tag, e, i))
-                  return true;
-            }
-      if (tag == "text")
-            setXmlText(e.readXml());
-      else if (!Element::readProperties300(e))
-            return false;
-      return true;
-      }
-
-//---------------------------------------------------------
-//   insertText
-//    insert text at cursor position and move cursor
-//---------------------------------------------------------
-
-void TextBase::insertText(EditData& ed, const QString& s)
-      {
-      TextCursor* _cursor = cursor(ed);
-      deleteSelectedText(ed);
-      _cursor->curLine().insert(_cursor, s);
-      _cursor->setColumn(_cursor->column() + s.size());
-      _cursor->clearSelection();
-      }
-
-//---------------------------------------------------------
-//   insertSym
-//---------------------------------------------------------
-
-void TextBase::insertSym(EditData& ed, SymId id)
-      {
-      deleteSelectedText(ed);
-      QString s = score()->scoreFont()->toString(id);
-      score()->undo(new InsertText(cursor(ed), s), &ed);
-      }
-
-//---------------------------------------------------------
-//   pageRectangle
-//---------------------------------------------------------
-
-QRectF TextBase::pageRectangle() const
-      {
-      if (parent() && (parent()->isHBox() || parent()->isVBox() || parent()->isTBox())) {
-            Box* box = toBox(parent());
-            QRectF r = box->abbox();
-            qreal x = r.x() + box->leftMargin() * DPMM;
-            qreal y = r.y() + box->topMargin() * DPMM;
-            qreal h = r.height() - (box->topMargin() + box->bottomMargin()) * DPMM;
-            qreal w = r.width()  - (box->leftMargin() + box->rightMargin()) * DPMM;
-
-            // QSizeF ps = _doc->pageSize();
-            // return QRectF(x, y, ps.width(), ps.height());
-
-            return QRectF(x, y, w, h);
-            }
-      if (parent() && parent()->isPage()) {
-            Page* box  = toPage(parent());
-            QRectF r = box->abbox();
-            qreal x = r.x() + box->lm();
-            qreal y = r.y() + box->tm();
-            qreal h = r.height() - box->tm() - box->bm();
-            qreal w = r.width()  - box->lm() - box->rm();
-            return QRectF(x, y, w, h);
-            }
-      return abbox();
-      }
-
-//---------------------------------------------------------
-//   dragTo
-//---------------------------------------------------------
-
-void TextBase::dragTo(EditData& ed)
-      {
-      TextEditData* ted = static_cast<TextEditData*>(ed.getData(this));
-      TextCursor* _cursor = ted->cursor;
-      _cursor->set(ed.pos, QTextCursor::KeepAnchor);
-      score()->setUpdateAll();
-      score()->update();
-      }
-
-//---------------------------------------------------------
-//   dragAnchor
-//---------------------------------------------------------
-
-QLineF TextBase::dragAnchor() const
-      {
-      qreal xp = 0.0;
-      for (Element* e = parent(); e; e = e->parent())
-            xp += e->x();
-      qreal yp;
-      if (parent()->isSegment()) {
-            System* system = toSegment(parent())->measure()->system();
-            yp = system->staffCanvasYpage(staffIdx());
-            }
-      else
-            yp = parent()->canvasPos().y();
-      QPointF p1(xp, yp);
-      QPointF p2 = canvasPos();
-      if (layoutToParentWidth())
-            p2 += bbox().topLeft();
-      return QLineF(p1, p2);
-      }
-
-//---------------------------------------------------------
-//   paste
-//---------------------------------------------------------
-
-void TextBase::paste(EditData& ed)
-      {
-      TextEditData* ted = static_cast<TextEditData*>(ed.getData(this));
-      TextCursor* _cursor = ted->cursor;
-
-      QString txt = QApplication::clipboard()->text(QClipboard::Clipboard);
-      if (MScore::debugMode)
-            qDebug("<%s>", qPrintable(txt));
-
-      int state = 0;
-      QString token;
-      QString sym;
-      bool symState = false;
-
-      for (int i = 0; i < txt.length(); i++ ) {
-            QChar c = txt[i];
-            if (state == 0) {
-                  if (c == '<') {
-                        state = 1;
-                        token.clear();
-                        }
-                  else if (c == '&') {
-                        state = 2;
-                        token.clear();
-                        }
-                  else {
-                        if (symState)
-                              sym += c;
-                        else {
-                              deleteSelectedText(ed);
-                              if (c.isHighSurrogate()) {
-                                    QChar highSurrogate = c;
-                                    Q_ASSERT(i + 1 < txt.length());
-                                    i++;
-                                    QChar lowSurrogate = txt[i];
-                                    insert(_cursor, QChar::surrogateToUcs4(highSurrogate, lowSurrogate));
-                                    }
-                              else {
-                                    insert(_cursor, c.unicode());
-                                    }
-                              }
-                        }
-                  }
-            else if (state == 1) {
-                  if (c == '>') {
-                        state = 0;
-                        if (token == "sym") {
-                              symState = true;
-                              sym.clear();
-                              }
-                        else if (token == "/sym") {
-                              symState = false;
-                              insertSym(ed, Sym::name2id(sym));
-                              }
-                        }
-                  else
-                        token += c;
-                  }
-            else if (state == 2) {
-                  if (c == ';') {
-                        state = 0;
-                        if (token == "lt")
-                              insertText(ed, "<");
-                        else if (token == "gt")
-                              insertText(ed, ">");
-                        else if (token == "amp")
-                              insertText(ed, "&");
-                        else if (token == "quot")
-                              insertText(ed, "\"");
-                        else
-                              insertSym(ed, Sym::name2id(token));
-                        }
-                  else if (!c.isLetter()) {
-                        state = 0;
-                        insertText(ed, "&");
-                        insertText(ed, token);
-                        insertText(ed, c);
-                        }
-                  else
-                        token += c;
-                  }
-            }
-      if (state == 2) {
-          insertText(ed, "&");
-          insertText(ed, token);
-          }
-      layoutEdit();
-      score()->setUpdateAll();
-      if (type() == ElementType::INSTRUMENT_NAME)
-            score()->setLayoutAll();
-      triggerLayout();
-      }
-
-//---------------------------------------------------------
-//   mousePress
-//    set text cursor
-//---------------------------------------------------------
-
-bool TextBase::mousePress(EditData& ed)
-      {
-      bool shift = ed.modifiers & Qt::ShiftModifier;
-      TextEditData* ted = static_cast<TextEditData*>(ed.getData(this));
-      if (!ted->cursor->set(ed.startMove, shift ? QTextCursor::KeepAnchor : QTextCursor::MoveAnchor))
-            return false;
-      if (ed.buttons == Qt::MidButton)
-            paste(ed);
-      score()->setUpdateAll();
-      return true;
-      }
-
-//---------------------------------------------------------
-//   layoutEdit
-//---------------------------------------------------------
-
-void TextBase::layoutEdit()
-      {
-      layout();
-      if (parent() && parent()->type() == ElementType::TBOX) {
-            TBox* tbox = toTBox(parent());
-            tbox->layout();
-            System* system = tbox->system();
-            system->setHeight(tbox->height());
-            triggerLayout();
-            }
-      else {
-            static const qreal w = 2.0; // 8.0 / view->matrix().m11();
-            score()->addRefresh(canvasBoundingRect().adjusted(-w, -w, w, w));
-            }
-      }
-
-//---------------------------------------------------------
-//   acceptDrop
-//---------------------------------------------------------
-
-bool TextBase::acceptDrop(EditData& data) const
-      {
-      ElementType type = data.element->type();
-      return type == ElementType::SYMBOL || type == ElementType::FSYMBOL;
-      }
-
-//---------------------------------------------------------
-//   drop
-//---------------------------------------------------------
-
-Element* TextBase::drop(EditData& ed)
-      {
-      TextCursor* _cursor = cursor(ed);
-
-      Element* e = ed.element;
-      switch (e->type()) {
-            case ElementType::SYMBOL:
-                  {
-                  SymId id = toSymbol(e)->sym();
-                  delete e;
-
-                  deleteSelectedText(ed);
-                  insertSym(ed, id);
-                  }
-                  break;
-
-            case ElementType::FSYMBOL:
-                  {
-                  int code = toFSymbol(e)->code();
-                  delete e;
-
-                  deleteSelectedText(ed);
-                  insert(_cursor, code);
-                  }
-                  break;
-
-            default:
-                  break;
-            }
-      return 0;
-      }
-
-//---------------------------------------------------------
-//   setPlainText
-//---------------------------------------------------------
-
-void TextBase::setPlainText(const QString& s)
-      {
-      setXmlText(s.toHtmlEscaped());
-      }
-
-//---------------------------------------------------------
-//   setXmlText
-//---------------------------------------------------------
-
-void TextBase::setXmlText(const QString& s)
-      {
-      _text = s;
-      layoutInvalid = true;
-      textInvalid   = false;
-      }
-
-//---------------------------------------------------------
-//   plainText
-//    return plain text with symbols
-//---------------------------------------------------------
-
-QString TextBase::plainText() const
-      {
-      QString s;
-
-      if (layoutInvalid)
-            ((Text*)(this))->createLayout();  // ugh!
-
-      for (const TextBlock& block : _layout) {
-            for (const TextFragment& f : block.fragments())
-                  s += f.text;
-            if (block.eol())
-                  s += QChar::LineFeed;
-            }
-      return s;
-      }
-
-//---------------------------------------------------------
-//   xmlText
-//---------------------------------------------------------
-
-QString TextBase::xmlText() const
-      {
-      if (textInvalid)
-            ((Text*)(this))->genText();    // ugh!
-      return _text;
-      }
-
-//---------------------------------------------------------
-//   convertFromHtml
-//---------------------------------------------------------
-
-QString TextBase::convertFromHtml(const QString& ss) const
-      {
-      QTextDocument doc;
-      doc.setHtml(ss);
-
-      QString s;
-      qreal _size = size();
-      QString _family = family();
-      for (auto b = doc.firstBlock(); b.isValid() ; b = b.next()) {
-            if (!s.isEmpty())
-                  s += "\n";
-            for (auto it = b.begin(); !it.atEnd(); ++it) {
-                  QTextFragment f = it.fragment();
-                  if (f.isValid()) {
-                        QTextCharFormat tf = f.charFormat();
-                        QFont font = tf.font();
-                        qreal htmlSize = font.pointSizeF();
-                        // html font sizes may have spatium adjustments; need to undo this
-                        if (sizeIsSpatiumDependent())
-                              htmlSize *= SPATIUM20 / spatium();
-                        if (fabs(_size - htmlSize) > 0.1) {
-                              _size = htmlSize;
-                              s += QString("<font size=\"%1\"/>").arg(_size);
-                              }
-                        if (_family != font.family()) {
-                              _family = font.family();
-                              s += QString("<font face=\"%1\"/>").arg(_family);
-                              }
-                        if (font.bold())
-                              s += "<b>";
-                        if (font.italic())
-                              s += "<i>";
-                        if (font.underline())
-                              s += "<u>";
-                        s += f.text().toHtmlEscaped();
-                        if (font.underline())
-                              s += "</u>";
-                        if (font.italic())
-                              s += "</i>";
-                        if (font.bold())
-                              s += "</b>";
-                        }
-                  }
-            }
-
-      if (score() && score()->mscVersion() <= 114) {
-            s.replace(QChar(0xe10e), QString("<sym>accidentalNatural</sym>"));  //natural
-            s.replace(QChar(0xe10c), QString("<sym>accidentalSharp</sym>"));    // sharp
-            s.replace(QChar(0xe10d), QString("<sym>accidentalFlat</sym>"));     // flat
-            s.replace(QChar(0xe104), QString("<sym>metNoteHalfUp</sym>")),      // note2_Sym
-            s.replace(QChar(0xe105), QString("<sym>metNoteQuarterUp</sym>"));   // note4_Sym
-            s.replace(QChar(0xe106), QString("<sym>metNote8thUp</sym>"));       // note8_Sym
-            s.replace(QChar(0xe107), QString("<sym>metNote16thUp</sym>"));      // note16_Sym
-            s.replace(QChar(0xe108), QString("<sym>metNote32ndUp</sym>"));      // note32_Sym
-            s.replace(QChar(0xe109), QString("<sym>metNote64thUp</sym>"));      // note64_Sym
-            s.replace(QChar(0xe10a), QString("<sym>metAugmentationDot</sym>")); // dot
-            s.replace(QChar(0xe10b), QString("<sym>metAugmentationDot</sym><sym>space</sym><sym>metAugmentationDot</sym>"));    // dotdot
-            s.replace(QChar(0xe167), QString("<sym>segno</sym>"));              // segno
-            s.replace(QChar(0xe168), QString("<sym>coda</sym>"));               // coda
-            s.replace(QChar(0xe169), QString("<sym>codaSquare</sym>"));         // varcoda
-            }
-      return s;
-      }
-
-//---------------------------------------------------------
-//   convertToHtml
-//    convert from internal html format to Qt
-//---------------------------------------------------------
-
-QString TextBase::convertToHtml(const QString& s, const TextStyle& /*st*/)
-      {
-//TODO      qreal size     = st.size();
-//      QString family = st.family();
-      qreal size     = 10;
-      QString family = "arial";
-      return QString("<html><body style=\"font-family:'%1'; font-size:%2pt;\">%3</body></html>").arg(family).arg(size).arg(s);
-      }
-
-//---------------------------------------------------------
-//   tagEscape
-//---------------------------------------------------------
-
-QString TextBase::tagEscape(QString s)
-      {
-      QStringList tags = { "sym", "b", "i", "u", "sub", "sup" };
-      for (QString tag : tags) {
-            QString openTag = "<" + tag + ">";
-            QString openProxy = "!!" + tag + "!!";
-            QString closeTag = "</" + tag + ">";
-            QString closeProxy = "!!/" + tag + "!!";
-            s.replace(openTag, openProxy);
-            s.replace(closeTag, closeProxy);
-            }
-      s = XmlWriter::xmlString(s);
-      for (QString tag : tags) {
-            QString openTag = "<" + tag + ">";
-            QString openProxy = "!!" + tag + "!!";
-            QString closeTag = "</" + tag + ">";
-            QString closeProxy = "!!/" + tag + "!!";
-            s.replace(openProxy, openTag);
-            s.replace(closeProxy, closeTag);
-            }
-      return s;
-      }
-
-//---------------------------------------------------------
-//   unEscape
-//---------------------------------------------------------
-
-QString TextBase::unEscape(QString s)
-      {
-      s.replace("&lt;", "<");
-      s.replace("&gt;", ">");
-      s.replace("&amp;", "&");
-      s.replace("&quot;", "\"");
-      return s;
-      }
-
-//---------------------------------------------------------
-//   escape
-//---------------------------------------------------------
-
-QString TextBase::escape(QString s)
-      {
-      s.replace("<", "&lt;");
-      s.replace(">", "&gt;");
-      s.replace("&", "&amp;");
-      s.replace("\"", "&quot;");
-      return s;
-      }
-
-//---------------------------------------------------------
-//   accessibleInfo
-//---------------------------------------------------------
-
-QString TextBase::accessibleInfo() const
-      {
-      QString rez;
-#if 0
-      switch (subStyle()) {
-            case SubStyleId::TITLE:
-            case SubStyleId::SUBTITLE:
-            case SubStyleId::COMPOSER:
-            case SubStyleId::POET:
-            case SubStyleId::TRANSLATOR:
-            case SubStyleId::MEASURE_NUMBER:
-                  rez = subStyleUserName(subStyle());
-                  break;
-            default:
-                  rez = Element::accessibleInfo();
-                  break;
-            }
-#endif
-      QString s = plainText().simplified();
-      if (s.length() > 20) {
-            s.truncate(20);
-            s += "...";
-            }
-      return  QString("%1: %2").arg(rez).arg(s);
-      }
-
-//---------------------------------------------------------
-//   screenReaderInfo
-//---------------------------------------------------------
-
-QString TextBase::screenReaderInfo() const
-      {
-      QString rez;
-#if 0
-      switch (subStyle()) {
-            case SubStyle::TITLE:
-            case SubStyle::SUBTITLE:
-            case SubStyle::COMPOSER:
-            case SubStyle::POET:
-            case SubStyle::TRANSLATOR:
-            case SubStyle::MEASURE_NUMBER:
-                  rez = subStyleUserName(subStyle());
-                  break;
-            default:
-                  rez = Element::accessibleInfo();
-                  break;
-            }
-#endif
-      QString s = plainText().simplified();
-      return  QString("%1: %2").arg(rez).arg(s);
-      }
-
-//---------------------------------------------------------
-//   subtype
-//---------------------------------------------------------
-
-int TextBase::subtype() const
-      {
-      return int(subStyleId());
-      }
-
-//---------------------------------------------------------
-//   subtypeName
-//---------------------------------------------------------
-
-QString TextBase::subtypeName() const
-      {
-      return subStyleUserName(subStyleId());
-      }
-
-//---------------------------------------------------------
-//   fragmentList
-//---------------------------------------------------------
-
-/**
- Return the text as a single list of TextFragment
- Used by the MusicXML formatted export to avoid parsing the xml text format
- */
-
-QList<TextFragment> TextBase::fragmentList() const
-      {
-      QList<TextFragment> res;
-      for (const TextBlock& block : _layout) {
-            for (const TextFragment& f : block.fragments()) {
-                  /* TODO TBD
-                  if (f.text.empty())                     // skip empty fragments, not to
-                        continue;                           // insert extra HTML formatting
-                   */
-                  res.append(f);
-                  if (block.eol()) {
-                        // simply append a newline
-                        res.last().text += "\n";
-                        }
-                  }
-            }
-      return res;
-      }
-
-//---------------------------------------------------------
-//   validateText
-//    check if s is a valid musescore xml text string
-//    - simple bugs are automatically adjusted
-//   return true if text is valid or could be fixed
-//  (this is incomplete/experimental)
-//---------------------------------------------------------
-
-bool TextBase::validateText(QString& s)
-      {
-      QString d;
-      for (int i = 0; i < s.size(); ++i) {
-            QChar c = s[i];
-            if (c == '&') {
-                  const char* ok[] { "amp;", "lt;", "gt;", "quot" };
-                  QString t = s.mid(i+1);
-                  bool found = false;
-                  for (auto k : ok) {
-                        if (t.startsWith(k)) {
-                              d.append(c);
-                              d.append(k);
-                              i += strlen(k);
-                              found = true;
-                              break;
-                              }
-                        }
-                  if (!found)
-                        d.append("&amp;");
-                  }
-            else if (c == '<') {
-                  const char* ok[] { "b>", "/b>", "i>", "/i>", "u>", "/u", "font ", "/font>", "sym>", "/sym>" };
-                  QString t = s.mid(i+1);
-                  bool found = false;
-                  for (auto k : ok) {
-                        if (t.startsWith(k)) {
-                              d.append(c);
-                              d.append(k);
-                              i += strlen(k);
-                              found = true;
-                              break;
-                              }
-                        }
-                  if (!found)
-                        d.append("&lt;");
-                  }
-            else
-                  d.append(c);
-            }
-      QString ss = "<data>" + d + "</data>\n";
-      XmlReader xml(ss);
-      while (xml.readNextStartElement())
-            ; // qDebug("  token %d <%s>", int(xml.tokenType()), qPrintable(xml.name().toString()));
-      if (xml.error() == QXmlStreamReader::NoError) {
-            s = d;
-            return true;
-            }
-      qDebug("xml error at line %lld column %lld: %s",
-            xml.lineNumber(),
-            xml.columnNumber(),
-            qPrintable(xml.errorString()));
-      qDebug ("text: |%s|", qPrintable(ss));
-      return false;
-      }
-
-//---------------------------------------------------------
-//   inputTransition
-//---------------------------------------------------------
-
-void TextBase::inputTransition(QInputMethodEvent* /* ie */)
-      {
-#if 0
-      // remove preedit string
-      int n = preEdit.size();
-      while (n--) {
-            if (movePosition(QTextCursor::Left))
-                  _cursor->deleteChar();
-            }
-
-      qDebug("TextBase::inputTransition <%s><%s> len %d start %d, preEdit size %d",
-         qPrintable(ie->commitString()),
-         qPrintable(ie->preeditString()),
-         ie->replacementLength(), ie->replacementStart(), preEdit.size());
-
-      if (!ie->commitString().isEmpty()) {
-            _cursor->format()->setPreedit(false);
-            editInsertText(_cursor, ie->commitString());
-            preEdit.clear();
-            }
-      else  {
-            preEdit = ie->preeditString();
-            if (!preEdit.isEmpty()) {
-#if 0
-                  for (auto a : ie->attributes()) {
-                        switch(a.type) {
-                              case QInputMethodEvent::TextFormat:
-                                    {
-                                    printf("attribute TextFormat: %d-%d\n", a.start, a.length);
-                                    QTextFormat tf = a.value.value<QTextFormat>();
-                                    }
-                                    break;
-                              case QInputMethodEvent::Cursor:
-                                    printf("attribute Cursor at %d\n", a.start);
-                                    break;
-                              default:
-                                    printf("attribute %d\n", a.type);
-                              }
-                        }
-#endif
-                  _cursor->format()->setPreedit(true);
-                  editInsertText(_cursor, preEdit);
-                  ie->accept();
-                  score()->update();
-                  }
-            }
-#endif
-      }
-
-//---------------------------------------------------------
-//   font
-//---------------------------------------------------------
-
-QFont TextBase::font() const
-      {
-      qreal m = _size;
-      if (_sizeIsSpatiumDependent)
-            m *= spatium() / SPATIUM20;
-      QFont f(_family, m, _bold ? QFont::Bold : QFont::Normal, _italic);
-      if (_underline)
-            f.setUnderline(_underline);
-      return f;
-      }
-
-//---------------------------------------------------------
-//   fontMetrics
-//---------------------------------------------------------
-
-QFontMetricsF TextBase::fontMetrics() const
-      {
-      return QFontMetricsF(font());
-      }
-
-//---------------------------------------------------------
-//   getProperty
-//---------------------------------------------------------
-
-QVariant TextBase::getProperty(Pid propertyId) const
-      {
-      switch (propertyId) {
-            case Pid::SUB_STYLE:
-                  return int(subStyleId());
-            case Pid::FONT_FACE:
-                  return family();
-            case Pid::FONT_SIZE:
-                  return size();
-            case Pid::FONT_BOLD:
-                  return bold();
-            case Pid::FONT_ITALIC:
-                  return italic();
-            case Pid::FONT_UNDERLINE:
-                  return underline();
-            case Pid::FRAME:
-                  return hasFrame();
-            case Pid::FRAME_SQUARE:
-                  return square();
-            case Pid::FRAME_CIRCLE:
-                  return circle();
-            case Pid::FRAME_WIDTH:
-                  return frameWidth();
-            case Pid::FRAME_PADDING:
-                  return paddingWidth();
-            case Pid::FRAME_ROUND:
-                  return frameRound();
-            case Pid::FRAME_FG_COLOR:
-                  return frameColor();
-            case Pid::FRAME_BG_COLOR:
-                  return bgColor();
-            case Pid::FONT_SPATIUM_DEPENDENT:
-                  return sizeIsSpatiumDependent();
-            case Pid::ALIGN:
-                  return QVariant::fromValue(align());
-            case Pid::TEXT:
-                  return xmlText();
-            case Pid::OFFSET:
-                  return offset();
-            case Pid::OFFSET_TYPE:
-                  return int(offsetType());
-            default:
-                  return Element::getProperty(propertyId);
-            }
-      }
-
-//---------------------------------------------------------
-//   setProperty
-//---------------------------------------------------------
-
-bool TextBase::setProperty(Pid propertyId, const QVariant& v)
-      {
-      score()->addRefresh(canvasBoundingRect());
-      bool rv = true;
-      switch (propertyId) {
-            case Pid::SUB_STYLE:
-                  setSubStyleId(SubStyleId(v.toInt()));
-                  break;
-            case Pid::FONT_FACE:
-                  setFamily(v.toString());
-                  break;
-            case Pid::FONT_SIZE:
-                  setSize(v.toReal());
-                  break;
-            case Pid::FONT_BOLD:
-                  setBold(v.toBool());
-                  break;
-            case Pid::FONT_ITALIC:
-                  setItalic(v.toBool());
-                  break;
-            case Pid::FONT_UNDERLINE:
-                  setUnderline(v.toBool());
-                  break;
-            case Pid::FRAME:
-                  setHasFrame(v.toBool());
-                  break;
-            case Pid::FRAME_SQUARE:
-                  setSquare(v.toBool());
-                  break;
-            case Pid::FRAME_CIRCLE:
-                  setCircle(v.toBool());
-                  break;
-            case Pid::FRAME_WIDTH:
-                  setFrameWidth(v.value<Spatium>());
-                  break;
-            case Pid::FRAME_PADDING:
-                  setPaddingWidth(v.value<Spatium>());
-                  break;
-            case Pid::FRAME_ROUND:
-                  setFrameRound(v.toInt());
-                  break;
-            case Pid::FRAME_FG_COLOR:
-                  setFrameColor(v.value<QColor>());
-                  break;
-            case Pid::FRAME_BG_COLOR:
-                  setBgColor(v.value<QColor>());
-                  break;
-            case Pid::FONT_SPATIUM_DEPENDENT:
-                  setSizeIsSpatiumDependent(v.toBool());
-                  break;
-            case Pid::TEXT:
-                  setXmlText(v.toString());
-                  break;
-            case Pid::ALIGN:
-                  setAlign(v.value<Align>());
-                  break;
-            case Pid::OFFSET:
-                  setOffset(v.toPointF());
-                  break;
-            case Pid::OFFSET_TYPE:
-                  setOffsetType(OffsetType(v.toInt()));
-                  break;
-            default:
-                  rv = Element::setProperty(propertyId, v);
-                  break;
-            }
-      if (textInvalid)
-            genText();
-      layoutInvalid = true;
-      triggerLayout();
-      return rv;
-      }
-
-//---------------------------------------------------------
-//   propertyDefault
-//---------------------------------------------------------
-
-QVariant TextBase::propertyDefault(Pid id) const
-      {
-      if (composition()) {
-            QVariant v = parent()->styledPropertyDefault(id);
-            if (v.isValid())
-                  return v;
-            }
-      QVariant v = styledPropertyDefault(id);
-      if (!v.isValid()) {
-            switch (id) {
-                  case Pid::SUB_STYLE:
-                        v = int(SubStyleId::DEFAULT);
-                        break;
-                  case Pid::TEXT:
-                        v = QString();
-                        break;
-                  default:
-                        // to allow "uncomplete" substyles, fallback to default style
-                        for (const StyledProperty& p : subStyle(SubStyleId::DEFAULT)) {
-                              if (p.pid == id)
-                                    return score()->styleV(p.sid);
-                              }
-                        v = Element::propertyDefault(id);
-                        break;
-                  }
-            }
-      return v;
-      }
-
-//---------------------------------------------------------
-//   editCut
-//---------------------------------------------------------
-
-void TextBase::editCut(EditData& ed)
-      {
-      TextEditData* ted = static_cast<TextEditData*>(ed.getData(this));
-      TextCursor* _cursor = ted->cursor;
-      QString s = _cursor->selectedText();
-
-      if (!s.isEmpty()) {
-            QApplication::clipboard()->setText(s, QClipboard::Clipboard);
-            ed.curGrip = Grip::START;
-            ed.key     = Qt::Key_Delete;
-            ed.s       = QString();
-            edit(ed);
-            }
-      }
-
-//---------------------------------------------------------
-//   editCopy
-//---------------------------------------------------------
-
-void TextBase::editCopy(EditData& ed)
-      {
-      //
-      // store selection as plain text
-      //
-      TextEditData* ted = static_cast<TextEditData*>(ed.getData(this));
-      TextCursor* _cursor = ted->cursor;
-      QString s = _cursor->selectedText();
-      if (!s.isEmpty())
-            QApplication::clipboard()->setText(s, QClipboard::Clipboard);
-      }
-
-//---------------------------------------------------------
-//   cursor
-//---------------------------------------------------------
-
-TextCursor* TextBase::cursor(EditData& ed)
-      {
-      TextEditData* ted = static_cast<TextEditData*>(ed.getData(this));
-      return ted->cursor;
-      }
-
-//---------------------------------------------------------
-//   draw
-//---------------------------------------------------------
-
-void TextBase::draw(QPainter* p) const
-      {
-      if (hasFrame()) {
-            if (frameWidth().val() != 0.0) {
-                  QColor fColor = frameColor();
-                  QPen pen(fColor, frameWidth().val() * spatium(), Qt::SolidLine,
-                     Qt::SquareCap, Qt::MiterJoin);
-                  p->setPen(pen);
-                  }
-            else
-                  p->setPen(Qt::NoPen);
-            QColor bg(bgColor());
-            p->setBrush(bg.alpha() ? QBrush(bg) : Qt::NoBrush);
-            if (circle())
-                  p->drawEllipse(frame);
-            else {
-                  int r2 = frameRound();
-                  if (r2 > 99)
-                        r2 = 99;
-                  p->drawRoundedRect(frame, frameRound(), r2);
-                  }
-            }
-      p->setBrush(Qt::NoBrush);
-      p->setPen(textColor());
-      for (const TextBlock& t : _layout)
-            t.draw(p, this);
-      }
-
-//---------------------------------------------------------
-//   drawEditMode
-//    draw edit mode decorations
-//---------------------------------------------------------
-
-void TextBase::drawEditMode(QPainter* p, EditData& ed)
-      {
-      QPointF pos(canvasPos());
-      p->translate(pos);
-
-      TextEditData* ted = static_cast<TextEditData*>(ed.getData(this));
-      if (!ted) {
-            qDebug("ted not found");
-            return;
-            }
-      TextCursor* _cursor = ted->cursor;
-
-      if (_cursor->hasSelection()) {
-            p->setBrush(Qt::NoBrush);
-            p->setPen(textColor());
-            int r1 = _cursor->selectLine();
-            int r2 = _cursor->row();
-            int c1 = _cursor->selectColumn();
-            int c2 = _cursor->column();
-
-            if (r1 > r2) {
-                  qSwap(r1, r2);
-                  qSwap(c1, c2);
-                  }
-            else if (r1 == r2) {
-                  if (c1 > c2)
-                        qSwap(c1, c2);
-                  }
-            int row = 0;
-            for (const TextBlock& t : _layout) {
-                  t.draw(p, this);
-                  if (row >= r1 && row <= r2) {
-                        QRectF br;
-                        if (row == r1 && r1 == r2)
-                              br = t.boundingRect(c1, c2, this);
-                        else if (row == r1)
-                              br = t.boundingRect(c1, t.columns(), this);
-                        else if (row == r2)
-                              br = t.boundingRect(0, c2, this);
-                        else
-                              br = t.boundingRect();
-                        br.translate(0.0, t.y());
-                        drawSelection(p, br);
-                        }
-                  ++row;
-                  }
-            }
-      p->setBrush(curColor());
-      QPen pen(curColor());
-      pen.setJoinStyle(Qt::MiterJoin);
-      p->setPen(pen);
-      p->drawRect(_cursor->cursorRect());
-
-      QMatrix matrix = p->matrix();
-      p->translate(-pos);
-      p->setPen(QPen(QBrush(Qt::lightGray), 4.0 / matrix.m11()));  // 4 pixel pen size
-      p->setBrush(Qt::NoBrush);
-
-      qreal m = spatium();
-      QRectF r = canvasBoundingRect().adjusted(-m, -m, m, m);
-      p->drawRect(r);
-      pen = QPen(MScore::defaultColor, 0.0);
-      }
-
-//---------------------------------------------------------
-//   deleteChar
-//---------------------------------------------------------
-
-bool TextCursor::deleteChar() const
-      {
-      TextBlock& l1 = curLine();
-      if (_column == l1.columns()) {
-            if (_row + 1 < _text->rows()) {
-                  const TextBlock& l2 = _text->_layout[_row + 1];
-                  for (const TextFragment& f : l2.fragments())
-                        l1.fragments().append(f);
-                  _text->_layout.removeAt(_row + 1);
-                  if (_text->_layout.last() == l1)
-                        l1.setEol(false);
-                  }
-            else
-                  return false;
-            }
-      else {
-            QString s = l1.remove(_column);
-            _text->score()->undoStack()->push1(new RemoveText(this, s));
-            }
-//TODO      clearSelection();
-      _text->triggerLayout();
-      return true;
-      }
-
-=======
->>>>>>> 39c15a51
 //---------------------------------------------------------
 //   defaultStyle
 //---------------------------------------------------------
