//=============================================================================
//  MuseScore
//  Music Composition & Notation
//
//  Copyright (C) 2002-2011 Werner Schweer
//
//  This program is free software; you can redistribute it and/or modify
//  it under the terms of the GNU General Public License version 2
//  as published by the Free Software Foundation and appearing in
//  the file LICENCE.GPL
//=============================================================================

#include "hook.h"
#include "sym.h"
#include "chord.h"
#include "stem.h"
#include "score.h"

namespace Ms {

//---------------------------------------------------------
//   Hook
//---------------------------------------------------------

Hook::Hook(Score* s)
  : Symbol(s)
      {
      setFlag(ELEMENT_MOVABLE, false);
      }

//---------------------------------------------------------
//   setHookType
//---------------------------------------------------------

void Hook::setHookType(int i)
      {
      _hookType = i;
      switch(i) {
            case 0:    break;
            case 1:    setSym(eighthflagSym);        break;
            case 2:    setSym(sixteenthflagSym);     break;
            case 3:    setSym(thirtysecondflagSym);  break;
            case 4:    setSym(sixtyfourthflagSym);   break;
            case 5:    setSym(flag128Sym);   break;
            case -1:   setSym(deighthflagSym);       break;
            case -2:   setSym(dsixteenthflagSym);    break;
            case -3:   setSym(dthirtysecondflagSym); break;
            case -4:   setSym(dsixtyfourthflagSym);  break;
            case -5:   setSym(dflag128Sym);  break;
            default:
                  qDebug("no hook for subtype %d\n", i);
                  break;
            }
      }

//---------------------------------------------------------
//   layout
//---------------------------------------------------------

void Hook::layout()
      {
      ElementLayout::layout(this);
      setbbox(symbols[score()->symIdx()][_sym].bbox(magS()));
      }

//---------------------------------------------------------
//   draw
//---------------------------------------------------------

void Hook::draw(QPainter* painter) const
<<<<<<< HEAD
{
=======
      {
>>>>>>> bca9571c
      // hide if belonging to the second chord of a cross-measure pair
      if(chord() && chord()->crossMeasure() == CROSSMEASURE_SECOND)
            return;
      Symbol::draw(painter);
<<<<<<< HEAD
}
=======
      }

}
>>>>>>> bca9571c
<|MERGE_RESOLUTION|>--- conflicted
+++ resolved
@@ -68,19 +68,11 @@
 //---------------------------------------------------------
 
 void Hook::draw(QPainter* painter) const
-<<<<<<< HEAD
-{
-=======
       {
->>>>>>> bca9571c
       // hide if belonging to the second chord of a cross-measure pair
       if(chord() && chord()->crossMeasure() == CROSSMEASURE_SECOND)
             return;
       Symbol::draw(painter);
-<<<<<<< HEAD
-}
-=======
       }
 
-}
->>>>>>> bca9571c
+}