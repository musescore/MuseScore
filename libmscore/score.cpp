//=============================================================================
//  MuseScore
//  Music Composition & Notation
//
//  Copyright (C) 2002-2011 Werner Schweer
//
//  This program is free software; you can redistribute it and/or modify
//  it under the terms of the GNU General Public License version 2
//  as published by the Free Software Foundation and appearing in
//  the file LICENCE.GPL
//=============================================================================

/**
 \file
 Implementation of class Score (partial).
*/

#include <assert.h>
#include "score.h"
#include "key.h"
#include "sig.h"
#include "clef.h"
#include "tempo.h"
#include "measure.h"
#include "page.h"
#include "undo.h"
#include "system.h"
#include "select.h"
#include "segment.h"
#include "xml.h"
#include "text.h"
#include "note.h"
#include "chord.h"
#include "rest.h"
#include "slur.h"
#include "staff.h"
#include "part.h"
#include "style.h"
#include "tuplet.h"
#include "lyrics.h"
#include "pitchspelling.h"
#include "line.h"
#include "volta.h"
#include "repeat.h"
#include "ottava.h"
#include "barline.h"
#include "box.h"
#include "utils.h"
#include "excerpt.h"
#include "stafftext.h"
#include "repeatlist.h"
#include "keysig.h"
#include "beam.h"
#include "stafftype.h"
#include "tempotext.h"
#include "articulation.h"
#include "revisions.h"
#include "tiemap.h"
#include "layoutbreak.h"
#include "harmony.h"
#include "mscore.h"
#ifdef OMR
#include "omr/omr.h"
#endif
#include "bracket.h"
#include "audio.h"
#include "instrtemplate.h"
#include "cursor.h"
#include "sym.h"
#include "rehearsalmark.h"
#include "breath.h"
#include "instrchange.h"

namespace Ms {

Score* gscore;                 ///< system score, used for palettes etc.

bool scriptDebug     = false;
bool noSeq           = false;
bool noMidi          = false;
bool midiInputTrace  = false;
bool midiOutputTrace = false;
bool showRubberBand  = true;

//---------------------------------------------------------
//   MeasureBaseList
//---------------------------------------------------------

MeasureBaseList::MeasureBaseList()
      {
      _first = 0;
      _last  = 0;
      _size  = 0;
      };

//---------------------------------------------------------
//   push_back
//---------------------------------------------------------

void MeasureBaseList::push_back(MeasureBase* e)
      {
      ++_size;
      if (_last) {
            _last->setNext(e);
            e->setPrev(_last);
            e->setNext(0);
            }
      else {
            _first = e;
            e->setPrev(0);
            e->setNext(0);
            }
      _last = e;
      }

//---------------------------------------------------------
//   push_front
//---------------------------------------------------------

void MeasureBaseList::push_front(MeasureBase* e)
      {
      ++_size;
      if (_first) {
            _first->setPrev(e);
            e->setNext(_first);
            e->setPrev(0);
            }
      else {
            _last = e;
            e->setPrev(0);
            e->setNext(0);
            }
      _first = e;
      }

//---------------------------------------------------------
//   add
//    insert e before e->next()
//---------------------------------------------------------

void MeasureBaseList::add(MeasureBase* e)
      {
      MeasureBase* el = e->next();
      if (el == 0) {
            push_back(e);
            return;
            }
      if (el == _first) {
            push_front(e);
            return;
            }
      ++_size;
      e->setPrev(el->prev());
      el->prev()->setNext(e);
      el->setPrev(e);
      }

//---------------------------------------------------------
//   remove
//---------------------------------------------------------

void MeasureBaseList::remove(MeasureBase* el)
      {
      --_size;
      if (el->prev())
            el->prev()->setNext(el->next());
      else
            _first = el->next();
      if (el->next())
            el->next()->setPrev(el->prev());
      else
            _last = el->prev();
      }

//---------------------------------------------------------
//   insert
//---------------------------------------------------------

void MeasureBaseList::insert(MeasureBase* fm, MeasureBase* lm)
      {
      ++_size;
      for (MeasureBase* m = fm; m != lm; m = m->next())
            ++_size;
      MeasureBase* pm = fm->prev();
      if (pm)
            pm->setNext(fm);
      else
            _first = fm;
      MeasureBase* nm = lm->next();
      if (nm)
            nm->setPrev(lm);
      else
            _last = lm;
      }

//---------------------------------------------------------
//   remove
//---------------------------------------------------------

void MeasureBaseList::remove(MeasureBase* fm, MeasureBase* lm)
      {
      --_size;
      for (MeasureBase* m = fm; m != lm; m = m->next())
            --_size;
      MeasureBase* pm = fm->prev();
      MeasureBase* nm = lm->next();
      if (pm)
            pm->setNext(nm);
      else
            _first = nm;
      if (nm)
            nm->setPrev(pm);
      else
            _last = pm;
      }

//---------------------------------------------------------
//   change
//---------------------------------------------------------

void MeasureBaseList::change(MeasureBase* ob, MeasureBase* nb)
      {
      nb->setPrev(ob->prev());
      nb->setNext(ob->next());
      if (ob->prev())
            ob->prev()->setNext(nb);
      if (ob->next())
            ob->next()->setPrev(nb);
      if (ob == _last)
            _last = nb;
      if (ob == _first)
            _first = nb;
      if (nb->type() == Element::Type::HBOX || nb->type() == Element::Type::VBOX
         || nb->type() == Element::Type::TBOX || nb->type() == Element::Type::FBOX)
            nb->setSystem(ob->system());
      foreach(Element* e, nb->el())
            e->setParent(nb);
      }

//---------------------------------------------------------
//   init
//---------------------------------------------------------

void Score::init()
      {
      _linkId         = 0;
      _currentLayer   = 0;
      _playMode       = PlayMode::SYNTHESIZER;
      Layer l;
      l.name          = "default";
      l.tags          = 1;
      _layer.append(l);
      _layerTags[0]   = "default";

      if (!_parentScore) {
#if defined(Q_OS_WIN)
            _metaTags.insert("platform", "Microsoft Windows");
#elif defined(Q_OS_MAC)
            _metaTags.insert("platform", "Apple Macintosh");
#elif defined(Q_OS_LINUX)
            _metaTags.insert("platform", "Linux");
#else
            _metaTags.insert("platform", "Unknown");
#endif
            _metaTags.insert("movementNumber", "");
            _metaTags.insert("movementTitle", "");
            _metaTags.insert("workNumber", "");
            _metaTags.insert("workTitle", "");
            _metaTags.insert("arranger", "");
            _metaTags.insert("composer", "");
            _metaTags.insert("lyricist", "");
            _metaTags.insert("poet", "");
            _metaTags.insert("translator", "");
            _metaTags.insert("source", "");
            _metaTags.insert("copyright", "");
            _metaTags.insert("creationDate", QDate::currentDate().toString(Qt::ISODate));
            _undo       = new UndoStack();
            _repeatList = new RepeatList(this);
            }
      else {
            _undo = 0;
            _repeatList = 0;
            }

      _revisions = new Revisions;
      _scoreFont = ScoreFont::fontFactory("emmentaler");

      _pageNumberOffset = 0;

      _mscVersion             = MSCVERSION;
      _created                = false;

      _updateAll              = true;
      _layoutAll              = true;
      layoutFlags             = 0;
      _undoRedo               = false;
      _playNote               = false;
      _playChord              = false;
      _excerptsChanged        = false;
      _instrumentsChanged     = false;
      _selectionChanged       = false;

      keyState                = 0;
      _showInvisible          = true;
      _showUnprintable        = true;
      _showFrames             = true;
      _showPageborders        = false;
      _showInstrumentNames    = true;
      _showVBox               = true;

      _printing               = false;
      _playlistDirty          = true;
      _autosaveDirty          = true;
      _saved                  = false;
      _pos[int(POS::CURRENT)] = 0;
      _pos[int(POS::LEFT)]    = 0;
      _pos[int(POS::RIGHT)]   = 0;
      _fileDivision           = MScore::division;
      _defaultsRead           = false;
      _omr                    = 0;
      _audio                  = 0;
      _showOmr                = false;
      _sigmap                 = 0;
      _tempomap               = 0;
      _layoutMode             = LayoutMode::PAGE;
      _noteHeadWidth          = 0.0;      // set in doLayout()
      _midiPortCount          = 0;
      }

//---------------------------------------------------------
//   Score
//---------------------------------------------------------

Score::Score()
   : QObject(0), ScoreElement(this), _is(this), _selection(this), _selectionFilter(this)
      {
      _parentScore = 0;
      init();
      _tempomap = new TempoMap;
      _sigmap   = new TimeSigMap();
      _style    = *(MScore::defaultStyle());
      accInfo = tr("No selection");
      }

Score::Score(const MStyle* s)
   : ScoreElement(this), _is(this), _selection(this), _selectionFilter(this)
      {
      _parentScore = 0;
      init();
      _tempomap = new TempoMap;
      _sigmap   = new TimeSigMap();
      _style    = *s;
      accInfo = tr("No selection");
      }

//
//  a linked score shares some properties with parentScore():
//    _undo
//    _sigmap
//    _tempomap
//    _repeatList
//    _links
//    _staffTypes
//    _metaTags
//

Score::Score(Score* parent)
   : ScoreElement(this), _is(this), _selection(this), _selectionFilter(this)
      {
      _parentScore = parent;
      init();

      if (MScore::defaultStyleForParts())
            _style = *MScore::defaultStyleForParts();
      else {
            // inherit most style settings from parent
            _style = *parent->style();

            // but borrow defaultStyle page layout settings
            const PageFormat* pf = MScore::defaultStyle()->pageFormat();
            qreal sp = MScore::defaultStyle()->spatium();
            _style.setPageFormat(*pf);
            _style.setSpatium(sp);

            // and force some style settings that just make sense for parts
            _style.set(StyleIdx::concertPitch, false);
            _style.set(StyleIdx::createMultiMeasureRests, true);
            _style.set(StyleIdx::dividerLeft, false);
            _style.set(StyleIdx::dividerRight, false);
            }

      _synthesizerState = parent->_synthesizerState;
      accInfo = tr("No selection");
      }

Score::Score(Score* parent, const MStyle* s)
   : ScoreElement(this), _is(this), _selection(this), _selectionFilter(this)
      {
      _parentScore = parent;
      init();
      _style    = *s;
      accInfo = tr("No selection");
      }

//---------------------------------------------------------
//   ~Score
//---------------------------------------------------------

Score::~Score()
      {
      _midiPortCount = 0;
      foreach(MuseScoreView* v, viewer)
            v->removeScore();
      // deselectAll();
      for (MeasureBase* m = _measures.first(); m;) {
            MeasureBase* nm = m->next();
            delete m;
            m = nm;
            }
      foreach(Part* p, _parts)
            delete p;
      foreach(Staff* staff, _staves)
            delete staff;
      foreach(System* s, _systems)
            delete s;
      foreach(Page* page, _pages)
            delete page;
      foreach(Excerpt* e, _excerpts)
            delete e;
      delete _revisions;
      delete _undo;           // this also removes _undoStack from Mscore::_undoGroup
      delete _tempomap;
      delete _sigmap;
      delete _repeatList;
      }

//---------------------------------------------------------
//   elementAdjustReadPos
//---------------------------------------------------------

static void elementAdjustReadPos(void*, Element* e)
      {
      if (e->isMovable())
            e->adjustReadPos();
      }

//---------------------------------------------------------
//   addMeasure
//---------------------------------------------------------

void Score::addMeasure(MeasureBase* m, MeasureBase* pos)
      {
      m->setNext(pos);
      _measures.add(m);
      }

//---------------------------------------------------------
//    fixTicks
//    update:
//      - measure ticks
//      - tempo map
//      - time signature map
//---------------------------------------------------------

/**
 This is needed after
      - inserting or removing a measure
      - changing the sigmap
      - after inserting/deleting time (changes the sigmap)
*/

void Score::fixTicks()
      {
      int tick = 0;
      Measure* fm = firstMeasure();
      if (fm == 0)
            return;

      for (Staff* staff : _staves)
            staff->clearTimeSig();

      TimeSigMap* smap = sigmap();
      Fraction sig(fm->len());
      Fraction nsig(fm->timesig());

      if (!parentScore()) {
            tempomap()->clear();
            smap->clear();
            smap->add(0, SigEvent(sig,  nsig, 0));
            }

      for (MeasureBase* mb = first(); mb; mb = mb->next()) {
            if (mb->type() != Element::Type::MEASURE) {
                  mb->setTick(tick);
                  continue;
                  }
            Measure* m       = static_cast<Measure*>(mb);
            int mtick        = m->tick();
            int diff         = tick - mtick;
            int measureTicks = m->ticks();
            m->moveTicks(diff);
            if (m->mmRest())
                  m->mmRest()->moveTicks(diff);

//            if (!parentScore()) {
                  //
                  //  implement section break rest
                  //
                  if (m->sectionBreak() && m->pause() != 0.0)
                        setPause(m->tick() + m->ticks(), m->pause());

                  //
                  // implement fermata as a tempo change
                  //

                  for (Segment* s = m->first(); s; s = s->next()) {
                        if (s->segmentType() == Segment::Type::Breath) {
                              qreal length = 0.0;
                              int tick = s->tick();
                              // find longest pause
                              for (int i = 0, n = ntracks(); i < n; ++i) {
                                    Element* e = s->element(i);
                                    if (e && e->type() == Element::Type::BREATH) {
                                          Breath* b = static_cast<Breath*>(e);
                                          length = qMax(length, b->pause());
                                          }
                                    }
                              if (length != 0.0)
                                    setPause(tick, length);
                              }
                        else if (s->segmentType() == Segment::Type::TimeSig) {
                              for (int staffIdx = 0; staffIdx < _staves.size(); ++staffIdx) {
                                    TimeSig* ts = static_cast<TimeSig*>(s->element(staffIdx * VOICES));
                                    if (ts)
                                          staff(staffIdx)->addTimeSig(ts);
                                    }
                              }
                        else if (!parentScore() && (s->segmentType() == Segment::Type::ChordRest)) {
                              foreach (Element* e, s->annotations()) {
                                    if (e->type() == Element::Type::TEMPO_TEXT) {
                                          const TempoText* tt = static_cast<const TempoText*>(e);
                                          setTempo(tt->segment(), tt->tempo());
                                          }
                                    }
                              qreal stretch = 0.0;
                              for (int i = 0; i < s->elist().size(); ++i) {
                                    Element* e = s->elist().at(i);
                                    if (!e)
                                          continue;
                                    ChordRest* cr = static_cast<ChordRest*>(e);
                                    int nn = cr->articulations().size();
                                    for (int ii = 0; ii < nn; ++ii)
                                          stretch = qMax(cr->articulations().at(ii)->timeStretch(), stretch);
                                    if (stretch != 0.0 && stretch != 1.0) {
                                          qreal otempo = tempomap()->tempo(cr->tick());
                                          qreal ntempo = otempo / stretch;
                                          setTempo(cr->tick(), ntempo);
                                          int etick = cr->tick() + cr->actualTicks() - 1;
                                          auto e = tempomap()->find(etick);
                                          if (e == tempomap()->end())
                                                setTempo(etick, otempo);
                                          break;
                                          }
                                    }
                              }
                        }
//                  }

            // update time signature map
            // create event if measure len and time signature are different
            // even if they are equivalent 4/4 vs 2/2
            if (!parentScore() && ((m->len().numerator() != sig.numerator())
               || (m->len().denominator() != sig.denominator()))) {
                  sig = m->len();
                  smap->add(tick, SigEvent(sig, m->timesig(),  m->no()));
                  }

            tick += measureTicks;
            }
      if (tempomap()->empty())
            tempomap()->setTempo(0, 2.0);
      }

//---------------------------------------------------------
//   validSegment
//---------------------------------------------------------

static bool validSegment(Segment* s, int startTrack, int endTrack)
      {
      for (int track = startTrack; track < endTrack; ++track) {
            if (s->element(track))
                  return true;
            }
      return false;
      }

//---------------------------------------------------------
//   pos2measure
//---------------------------------------------------------

/**
 Return measure for canvas relative position \a p.
*/

MeasureBase* Score::pos2measure(const QPointF& p, int* rst, int* pitch,
   Segment** seg, QPointF* offset) const
      {
      Measure* m = searchMeasure(p);
      if (m == 0)
            return 0;

      System* s = m->system();
//      qreal sy1 = 0;
      qreal y   = p.y() - s->canvasPos().y();

      int i;
      for (i = 0; i < nstaves();) {
            SysStaff* stff = s->staff(i);
            if (!stff->show() || !staff(i)->show()) {
                  ++i;
                  continue;
                  }
            int ni = i;
            for (;;) {
                  ++ni;
                  if (ni == nstaves() || (s->staff(ni)->show() && staff(ni)->show()))
                        break;
                  }

            qreal sy2;
            if (ni != nstaves()) {
                  SysStaff* nstaff = s->staff(ni);
                  qreal s1y2 = stff->bbox().y() + stff->bbox().height();
                  sy2 = s1y2 + (nstaff->bbox().y() - s1y2)/2;
                  }
            else
                  sy2 = s->page()->height() - s->pos().y();   // s->height();
            if (y > sy2) {
//                  sy1 = sy2;
                  i   = ni;
                  continue;
                  }
            break;
            }

      // search for segment + offset
      QPointF pppp = p - m->canvasPos();
      int strack = i * VOICES;
      if (!staff(i))
            return nullptr;
      int etrack = staff(i)->part()->nstaves() * VOICES + strack;

      SysStaff* sstaff = m->system()->staff(i);
      Segment::Type st = Segment::Type::ChordRest;
      for (Segment* segment = m->first(st); segment; segment = segment->next(st)) {
            if (!validSegment(segment, strack, etrack))
                  continue;
            Segment* ns = segment->next(st);
            for (; ns; ns = ns->next(st)) {
                  if (validSegment(ns, strack, etrack))
                        break;
                  }
            if (!ns || (pppp.x() < (segment->x() + (ns->x() - segment->x())/2.0))) {
                  *rst = i;
                  if (pitch) {
                        Staff* s = _staves[i];
                        ClefType clef = s->clef(segment->tick());
                        *pitch = y2pitch(pppp.y() - sstaff->bbox().y(), clef, s->spatium());
                        }
                  if (offset)
                        *offset = pppp - QPointF(segment->x(), sstaff->bbox().y());
                  if (seg)
                        *seg = segment;
                  return m;
                  }
            }
      return 0;
      }

//---------------------------------------------------------
//   staffIdx
//
///  Return index for the first staff of \a part.
//---------------------------------------------------------

int Score::staffIdx(const Part* part) const
      {
      int idx = 0;
      foreach(Part* p, _parts) {
            if (p == part)
                  break;
            idx += p->nstaves();
            }
      return idx;
      }

//---------------------------------------------------------
//   setShowInvisible
//---------------------------------------------------------

void Score::setShowInvisible(bool v)
      {
      _showInvisible = v;
      rebuildBspTree();
      _updateAll = true;
      end();
      }

//---------------------------------------------------------
//   setShowUnprintable
//---------------------------------------------------------

void Score::setShowUnprintable(bool v)
      {
      _showUnprintable = v;
      _updateAll      = true;
      end();
      }

//---------------------------------------------------------
//   setShowFrames
//---------------------------------------------------------

void Score::setShowFrames(bool v)
      {
      _showFrames = v;
      _updateAll  = true;
      end();
      }

//---------------------------------------------------------
//   setShowPageborders
//---------------------------------------------------------

void Score::setShowPageborders(bool v)
      {
      _showPageborders = v;
      _updateAll = true;
      end();
      }

//---------------------------------------------------------
//   dirty
//---------------------------------------------------------

bool Score::dirty() const
      {
      return !undo()->isClean();
      }

//---------------------------------------------------------
//   spell
//---------------------------------------------------------

void Score::spell()
      {
      for (int i = 0; i < nstaves(); ++i) {
            QList<Note*> notes;
            for (Segment* s = firstSegment(); s; s = s->next1()) {
                  int strack = i * VOICES;
                  int etrack = strack + VOICES;
                  for (int track = strack; track < etrack; ++track) {
                        Element* e = s->element(track);
                        if (e && e->type() == Element::Type::CHORD)
                              notes.append(static_cast<Chord*>(e)->notes());
                        }
                  }
            spellNotelist(notes);
            }
      }

void Score::spell(int startStaff, int endStaff, Segment* startSegment, Segment* endSegment)
      {
      for (int i = startStaff; i < endStaff; ++i) {
            QList<Note*> notes;
            for (Segment* s = startSegment; s && s != endSegment; s = s->next()) {
                  int strack = i * VOICES;
                  int etrack = strack + VOICES;
                  for (int track = strack; track < etrack; ++track) {
                        Element* e = s->element(track);
                        if (e && e->type() == Element::Type::CHORD)
                              notes.append(static_cast<Chord*>(e)->notes());
                        }
                  }
            spellNotelist(notes);
            }
      }

//---------------------------------------------------------
//   prevNote
//---------------------------------------------------------

Note* prevNote(Note* n)
      {
      Chord* chord = n->chord();
      Segment* seg = chord->segment();
      const QList<Note*> nl = chord->notes();
      int i = nl.indexOf(n);
      if (i)
            return nl[i-1];
      int staff      = n->staffIdx();
      int startTrack = staff * VOICES + n->voice() - 1;
      int endTrack   = 0;
      while (seg) {
            if (seg->segmentType() == Segment::Type::ChordRest) {
                  for (int track = startTrack; track >= endTrack; --track) {
                        Element* e = seg->element(track);
                        if (e && e->type() == Element::Type::CHORD)
                              return static_cast<Chord*>(e)->upNote();
                        }
                  }
            seg = seg->prev1();
            startTrack = staff * VOICES + VOICES - 1;
            }
      return n;
      }

//---------------------------------------------------------
//   nextNote
//---------------------------------------------------------

Note* nextNote(Note* n)
      {
      Chord* chord = n->chord();
      const QList<Note*> nl = chord->notes();
      int i = nl.indexOf(n);
      ++i;
      if (i < nl.size())
            return nl[i];
      Segment* seg   = chord->segment();
      int staff      = n->staffIdx();
      int startTrack = staff * VOICES + n->voice() + 1;
      int endTrack   = staff * VOICES + VOICES;
      while (seg) {
            if (seg->segmentType() == Segment::Type::ChordRest) {
                  for (int track = startTrack; track < endTrack; ++track) {
                        Element* e = seg->element(track);
                        if (e && e->type() == Element::Type::CHORD) {
                              return ((Chord*)e)->downNote();
                              }
                        }
                  }
            seg = seg->next1();
            startTrack = staff * VOICES;
            }
      return n;
      }

//---------------------------------------------------------
//   spell
//---------------------------------------------------------

void Score::spell(Note* note)
      {
      QList<Note*> notes;

      notes.append(note);
      Note* nn = nextNote(note);
      notes.append(nn);
      nn = nextNote(nn);
      notes.append(nn);
      nn = nextNote(nn);
      notes.append(nn);

      nn = prevNote(note);
      notes.prepend(nn);
      nn = prevNote(nn);
      notes.prepend(nn);
      nn = prevNote(nn);
      notes.prepend(nn);

      int opt = Ms::computeWindow(notes, 0, 7);
      note->setTpc(Ms::tpc(3, note->pitch(), opt));
      }

//---------------------------------------------------------
//   isSavable
//---------------------------------------------------------

bool Score::isSavable() const
      {
      // TODO: check if file can be created if it does not exist
      return info.isWritable() || !info.exists();
      }

//---------------------------------------------------------
//   appendPart
//---------------------------------------------------------

void Score::appendPart(Part* p)
      {
      _parts.append(p);
      }

//---------------------------------------------------------
//   rebuildMidiMapping
//---------------------------------------------------------

void Score::rebuildMidiMapping()
      {
      _midiMapping.clear();
      int port        = 0;
      int drumPort    = 0;
      int midiChannel = 0;
      int idx         = 0;
      int maxport     = 0;
      for (Part* part : _parts) {
            const InstrumentList* il = part->instruments();
            for (auto i = il->begin(); i != il->end(); ++i) {
                  const Instrument* instr = i->second;
                  bool drum         = instr->useDrumset();

                  for (Channel* channel : instr->channel()) {
                        MidiMapping mm;
                        if (port > maxport)
                              maxport = port;
                        if (drumPort > maxport)
                              maxport = drumPort;
                        if (drum) {
                              mm.port    = drumPort;
                              mm.channel = 9;
                              drumPort++;
                              }
                        else {
                              mm.port    = port;
                              mm.channel = midiChannel;
                              if (midiChannel == 15) {
                                    midiChannel = 0;
                                    ++port;
                                    }
                              else {
                                    ++midiChannel;
                                    if (midiChannel == 9)   // skip drum channel
                                          ++midiChannel;
                                    }
                              }
                        mm.part         = part;
                        mm.articulation = channel;
                        _midiMapping.append(mm);
                        channel->channel = idx;
                        ++idx;
                        }
                  }
            }
      setMidiPortCount(maxport);
      }

//---------------------------------------------------------
//   midiPortCount
//---------------------------------------------------------

int Score::midiPortCount() const {
      const Score* root = rootScore();
      if (this == root)
            return _midiPortCount;
      else
            return root->midiPortCount();
      }

//---------------------------------------------------------
//   setMidiPortCount
//---------------------------------------------------------

void Score::setMidiPortCount(int maxport) {
      Score* root = rootScore();
      if (this == root)
            _midiPortCount = maxport;
      else
            root->setMidiPortCount(maxport);
      }

//---------------------------------------------------------
//   midiPort
//---------------------------------------------------------

int Score::midiPort(int idx) const
      {
      return _midiMapping[idx].port;
      }

//---------------------------------------------------------
//   midiChannel
//---------------------------------------------------------

int Score::midiChannel(int idx) const
      {
      return _midiMapping[idx].channel;
      }

//---------------------------------------------------------
//   searchPage
//    p is in canvas coordinates
//---------------------------------------------------------

Page* Score::searchPage(const QPointF& p) const
      {
      foreach(Page* page, pages()) {
            if (page->bbox().translated(page->pos()).contains(p))
                  return page;
            }
      return 0;
      }

//---------------------------------------------------------
//   searchSystem
//    return list of systems as there may be more than
//    one system in a row
//    p is in canvas coordinates
//---------------------------------------------------------

QList<System*> Score::searchSystem(const QPointF& pos) const
      {
      QList<System*> systems;
      Page* page = searchPage(pos);
      if (page == 0)
            return systems;
      qreal y = pos.y() - page->pos().y();  // transform to page relative
      const QList<System*>* sl = page->systems();
      qreal y2;
      int n = sl->size();
      for (int i = 0; i < n; ++i) {
            System* s = sl->at(i);
            System* ns = 0;               // next system row
            int ii = i + 1;
            for (; ii < n; ++ii) {
                  ns = sl->at(ii);
                  if (ns->y() != s->y())
                        break;
                  }
            if ((ii == n) || (ns == 0))
                  y2 = page->height();
            else {
                  qreal sy2 = s->y() + s->bbox().height();
                  y2         = sy2 + (ns->y() - sy2) * .5;
                  }
            if (y < y2) {
                  systems.append(s);
                  for (int ii = i+1; ii < n; ++ii) {
                        if (sl->at(ii)->y() != s->y())
                              break;
                        systems.append(sl->at(ii));
                        }
                  return systems;
                  }
            }
      return systems;
      }

//---------------------------------------------------------
//   searchMeasure
//    p is in canvas coordinates
//---------------------------------------------------------

Measure* Score::searchMeasure(const QPointF& p) const
      {
      QList<System*> systems = searchSystem(p);
      if (systems.isEmpty())
            return 0;

      foreach(System* system, systems) {
            qreal x = p.x() - system->canvasPos().x();
            foreach(MeasureBase* mb, system->measures()) {
                  if (mb->type() != Element::Type::MEASURE)
                        continue;
                  if (x < (mb->x() + mb->bbox().width()))
                        return static_cast<Measure*>(mb);
                  }
            }
      return 0;
      }

//---------------------------------------------------------
//    getNextValidInputSegment
//    - s is of type Segment::Type::ChordRest
//---------------------------------------------------------

static Segment* getNextValidInputSegment(Segment* s, int track, int voice)
      {
      if (s == 0)
            return 0;
      Q_ASSERT(s->segmentType() == Segment::Type::ChordRest);
      // Segment* s1 = s;
      ChordRest* cr1;
      for (Segment* s1 = s; s1; s1 = s1->prev(Segment::Type::ChordRest)) {
            cr1 = static_cast<ChordRest*>(s1->element(track + voice));
            if (cr1)
                  break;
            }
      int nextTick = (cr1 == 0) ? s->measure()->tick() : cr1->tick() + cr1->actualTicks();

      static const Segment::Type st { Segment::Type::ChordRest };
      while (s) {
            if (s->element(track + voice))
                  break;
            if (voice && s->tick() == nextTick)
                  return s;
#if 0
            int v;
            for (v = 0; v < VOICES; ++v) {
                  if (s->element(track + v))
                        break;
                  }
            if ((v != VOICES) && voice) {
                  int ntick;
                  bool skipChord = false;
                  bool ns        = false;
                  for (Segment* s1 = s->measure()->first(st); s1; s1 = s1->next(st)) {
                        ChordRest* cr = static_cast<ChordRest*>(s1->element(track + voice));
                        if (cr) {
                              if (ns)
                                    return s1;
                              ntick = s1->tick() + cr->actualTicks();
                              skipChord = true;
                              }
                        if (s1 == s)
                              ns = true;
                        if (skipChord) {
                              if (s->tick() >= ntick)
                                    skipChord = false;
                              }
                        if (!skipChord && ns)
                              return s1;
                        }
                  if (!skipChord)
                        return s;
                  }
#endif
            s = s->next(st);
            }
      return s;
      }

//---------------------------------------------------------
//   getPosition
//    return true if valid position found
//---------------------------------------------------------

bool Score::getPosition(Position* pos, const QPointF& p, int voice) const
      {
      Measure* measure = searchMeasure(p);
      if (measure == 0)
            return false;

      pos->fret = FRET_NONE;
      //
      //    search staff
      //
      pos->staffIdx      = 0;
      SysStaff* sstaff   = 0;
      System* system     = measure->system();
      qreal y           = p.y() - system->pagePos().y();
      for (; pos->staffIdx < nstaves(); ++pos->staffIdx) {
            Staff* st = staff(pos->staffIdx);
            if (st->invisible() || !st->part()->show())
                  continue;
            qreal sy2;
            SysStaff* ss = system->staff(pos->staffIdx);
            SysStaff* nstaff = 0;

            // find next visible staff
            for (int i = pos->staffIdx + 1; i < nstaves(); ++i) {
                  Staff* st = staff(i);
                  if (st->invisible() || !st->part()->show())
                        continue;
                  nstaff = system->staff(i);
                  break;
                  }

            if (nstaff) {
                  qreal s1y2 = ss->bbox().y() + ss->bbox().height();
                  sy2        = s1y2 + (nstaff->bbox().y() - s1y2) * .5;
                  }
            else
                  sy2 = system->page()->height() - system->pos().y();   // system->height();
            if (y < sy2) {
                  sstaff = ss;
                  break;
                  }
            }
      if (sstaff == 0)
            return false;

      //
      //    search segment
      //
      QPointF pppp(p - measure->canvasPos());
      qreal x         = pppp.x();
      Segment* segment = 0;
      pos->segment     = 0;

      // int track = pos->staffIdx * VOICES + voice;
      int track = pos->staffIdx * VOICES;

      for (segment = measure->first(Segment::Type::ChordRest); segment;) {
            segment = getNextValidInputSegment(segment, track, voice);
            if (segment == 0)
                  break;
            Segment* ns = getNextValidInputSegment(segment->next(Segment::Type::ChordRest), track, voice);

            qreal x1 = segment->x();
            qreal x2;
            qreal d;
            if (ns) {
                  x2    = ns->x();
                  d     = x2 - x1;
                  }
            else {
                  x2    = measure->bbox().width();
                  d     = (x2 - x1) * 2.0;
                  x     = x1;
                  pos->segment = segment;
                  break;
                  }

            if (x < (x1 + d * .5)) {
                  x = x1;
                  pos->segment = segment;
                  break;
                  }
            segment = ns;
            }
      if (segment == 0)
            return false;
      //
      // TODO: restrict to reasonable values (pitch 0-127)
      //
      Staff* s    = staff(pos->staffIdx);
      qreal mag   = s->mag();
      // in TABs, step from one string to another; in other staves, step on and between lines
      qreal lineDist = s->staffType()->lineDistance().val() * (s->isTabStaff() ? 1 : .5) * mag * spatium();

      pos->line  = lrint((pppp.y() - sstaff->bbox().y()) / lineDist);
      if (s->isTabStaff()) {
            if (pos->line < -1 || pos->line > s->lines()+1)
                  return false;
            if (pos->line < 0)
                  pos->line = 0;
            else if (pos->line >= s->lines())
                  pos->line = s->lines() - 1;
            }
      else {
            int minLine   = absStep(0);
            ClefType clef = s->clef(pos->segment->tick());
            minLine       = relStep(minLine, clef);
            int maxLine   = absStep(127);
            maxLine       = relStep(maxLine, clef);

            if (pos->line > minLine || pos->line < maxLine)
                  return false;
            }

      y         = sstaff->y() + pos->line * lineDist;
      pos->pos  = QPointF(x, y) + measure->canvasPos();
      return true;
      }

//---------------------------------------------------------
//   checkHasMeasures
//---------------------------------------------------------

bool Score::checkHasMeasures() const
      {
      Page* page = pages().front();
      const QList<System*>* sl = page->systems();
      if (sl == 0 || sl->empty() || sl->front()->measures().empty()) {
            qDebug("first create measure, then repeat operation");
            return false;
            }
      return true;
      }

//---------------------------------------------------------
//   moveBracket
//    columns are counted from right to left
//---------------------------------------------------------

void Score::moveBracket(int staffIdx, int srcCol, int dstCol)
      {
      foreach(System* system, *systems()) {
            if (system->isVbox())
                  continue;
            foreach(Bracket* b, system->brackets()) {
                  if (b->staffIdx() == staffIdx && b->level() == srcCol)
                        b->setLevel(dstCol);
                  }
            }
      }

//---------------------------------------------------------
//   spatiumHasChanged
//---------------------------------------------------------

static void spatiumHasChanged(void* data, Element* e)
      {
      qreal* val = (qreal*)data;
      e->spatiumChanged(val[0], val[1]);
      }

//---------------------------------------------------------
//   spatiumChanged
//---------------------------------------------------------

void Score::spatiumChanged(qreal oldValue, qreal newValue)
      {
      qreal data[2];
      data[0] = oldValue;
      data[1] = newValue;
      scanElements(data, spatiumHasChanged, true);
      foreach (Staff* staff, _staves)
            staff->spatiumChanged(oldValue, newValue);
      _noteHeadWidth = _scoreFont->width(SymId::noteheadBlack, newValue / (MScore::DPI * SPATIUM20));
      }

void Score::setSpatium(qreal v)
      {
      style()->setSpatium(v);
      }

//---------------------------------------------------------
//   getCreateMeasure
//    - return Measure for tick
//    - create new Measure(s) if there is no measure for
//      this tick
//---------------------------------------------------------

Measure* Score::getCreateMeasure(int tick)
      {
      Measure* last = lastMeasure();
      if (last == 0 || ((last->tick() + last->ticks()) <= tick)) {
            int lastTick  = last ? (last->tick()+last->ticks()) : 0;
            while (tick >= lastTick) {
                  Measure* m = new Measure(this);
                  Fraction ts = _sigmap->timesig(lastTick).timesig();
// qDebug("getCreateMeasure %d  %d/%d", tick, ts.numerator(), ts.denominator());
                  m->setTick(lastTick);
                  m->setTimesig(ts);
                  m->setLen(ts);
                  measures()->add(static_cast<MeasureBase*>(m));
                  lastTick += ts.ticks();
                  }
            }
      return tick2measure(tick);
      }

//---------------------------------------------------------
//   addElement
//---------------------------------------------------------

/**
 Add \a element to its parent.

 Several elements (clef, keysig, timesig) need special handling, as they may cause
 changes throughout the score.
*/

void Score::addElement(Element* element)
      {
      if (MScore::debugMode) {
            qDebug("   Score(%p)::addElement %p(%s) parent %p(%s)",
               this, element, element->name(), element->parent(),
               element->parent() ? element->parent()->name() : "");
            }

      if (element->parent() && element->parent()->type() == Element::Type::SEGMENT)
            static_cast<Segment*>(element->parent())->measure()->setDirty();

      Element::Type et = element->type();
      if (et == Element::Type::TREMOLO)
            setLayoutAll(true);
      else if (et == Element::Type::MEASURE
         || (et == Element::Type::HBOX && element->parent()->type() != Element::Type::VBOX)
         || et == Element::Type::VBOX
         || et == Element::Type::TBOX
         || et == Element::Type::FBOX
         ) {
            setLayoutAll(true);
            measures()->add(static_cast<MeasureBase*>(element));
            addLayoutFlags(LayoutFlag::FIX_TICKS);
            return;
            }

      if (element->parent())
            element->parent()->add(element);

      switch(et) {
            case Element::Type::BEAM:
                  {
                  Beam* b = static_cast<Beam*>(element);
                  int n = b->elements().size();
                  for (int i = 0; i < n; ++i)
                        b->elements().at(i)->setBeam(b);
                  }
                  break;

            case Element::Type::SLUR:
                  addLayoutFlags(LayoutFlag::PLAY_EVENTS);
                  // fall through

            case Element::Type::VOLTA:
            case Element::Type::TRILL:
            case Element::Type::PEDAL:
            case Element::Type::TEXTLINE:
            case Element::Type::HAIRPIN:
                  {
                  Spanner* spanner = static_cast<Spanner*>(element);
                  if (et == Element::Type::TEXTLINE && spanner->anchor() == Spanner::Anchor::NOTE)
                        break;
                  addSpanner(spanner);
                  for (SpannerSegment* ss : spanner->spannerSegments()) {
                        if (ss->system())
                              ss->system()->add(ss);
                        }
                  }
                  break;

            case Element::Type::OTTAVA:
                  {
                  Ottava* o = static_cast<Ottava*>(element);
                  addSpanner(o);
                  foreach(SpannerSegment* ss, o->spannerSegments()) {
                        if (ss->system())
                              ss->system()->add(ss);
                        }
                  layoutFlags |= LayoutFlag::FIX_PITCH_VELO;
                  o->staff()->updateOttava();
                  _playlistDirty = true;
                  }
                  break;

            case Element::Type::DYNAMIC:
                  layoutFlags |= LayoutFlag::FIX_PITCH_VELO;
                  _playlistDirty = true;
                  break;

            case Element::Type::TEMPO_TEXT:
                  {
                  TempoText* tt = static_cast<TempoText*>(element);
                  setTempo(tt->segment(), tt->tempo());
                  }
                  break;

            case Element::Type::INSTRUMENT_CHANGE: {
                  InstrumentChange* ic = static_cast<InstrumentChange*>(element);
                  ic->part()->setInstrument(ic->instrument(), ic->segment()->tick());
                  rebuildMidiMapping();
                  _instrumentsChanged = true;
                  }
                  break;

            case Element::Type::CHORD:
                  setPlaylistDirty();
                  // create playlist does not work here bc. tremolos may not be complete
                  // createPlayEvents(static_cast<Chord*>(element));
                  break;

            case Element::Type::NOTE:
            case Element::Type::TREMOLO:
            case Element::Type::ARTICULATION:
            case Element::Type::ARPEGGIO:
                  {
                  Element* cr = element->parent();
                  if (cr->type() == Element::Type::CHORD)
                        createPlayEvents(static_cast<Chord*>(cr));
                  }
                  break;
            case Element::Type::BREATH:
                  addLayoutFlags(LayoutFlag::FIX_TICKS);
                  break;
            case Element::Type::LAYOUT_BREAK:
                  if (static_cast<LayoutBreak*>(element)->layoutBreakType() == LayoutBreak::Type::SECTION)
                        addLayoutFlags(LayoutFlag::FIX_TICKS);
                  break;
            default:
                  break;
            }
      setLayoutAll(true);
      }

//---------------------------------------------------------
//   removeElement
///   Remove \a element from its parent.
///   Several elements (clef, keysig, timesig) need special handling, as they may cause
///   changes throughout the score.
//---------------------------------------------------------

void Score::removeElement(Element* element)
      {
      Element* parent = element->parent();

      if (MScore::debugMode) {
            qDebug("   Score(%p)::removeElement %p(%s) parent %p(%s)",
               this, element, element->name(), parent, parent ? parent->name() : "");
            }

      if (parent && parent->type() == Element::Type::SEGMENT)
            static_cast<Segment*>(parent)->measure()->setDirty();

      // special for MEASURE, HBOX, VBOX
      // their parent is not static

      Element::Type et = element->type();
      if (et == Element::Type::TREMOLO)
            setLayoutAll(true);

      else if (et == Element::Type::MEASURE
         || (et == Element::Type::HBOX && parent->type() != Element::Type::VBOX)
         || et == Element::Type::VBOX
         || et == Element::Type::TBOX
         || et == Element::Type::FBOX
            ) {
            measures()->remove(static_cast<MeasureBase*>(element));
            addLayoutFlags(LayoutFlag::FIX_TICKS);
            setLayoutAll(true);
            return;
            }

      if (et == Element::Type::BEAM)          // beam parent does not survive layout
            element->setParent(0);

      if (parent)
            parent->remove(element);

      switch(et) {
            case Element::Type::BEAM:
                  {
                  Beam* b = static_cast<Beam*>(element);
                  foreach(ChordRest* cr, b->elements())
                        cr->setBeam(0);
                  }
                  break;

            case Element::Type::SLUR:
                  addLayoutFlags(LayoutFlag::PLAY_EVENTS);
                  // fall through

            case Element::Type::VOLTA:
            case Element::Type::TRILL:
            case Element::Type::PEDAL:
            case Element::Type::TEXTLINE:
            case Element::Type::HAIRPIN:
//            case Element::Type::LYRICSLINE:
                  {
                  Spanner* spanner = static_cast<Spanner*>(element);
                  if (et == Element::Type::TEXTLINE && spanner->anchor() == Spanner::Anchor::NOTE)
                        break;
                  removeSpanner(spanner);
                  for (SpannerSegment* ss : spanner->spannerSegments()) {
                        if (ss->system())
                              ss->system()->remove(ss);
                        }
                  }
                  break;

            case Element::Type::OTTAVA:
                  {
                  Ottava* o = static_cast<Ottava*>(element);
                  removeSpanner(o);
                  foreach(SpannerSegment* ss, o->spannerSegments()) {
                        if (ss->system())
                              ss->system()->remove(ss);
                        }
                  o->staff()->updateOttava();
                  layoutFlags |= LayoutFlag::FIX_PITCH_VELO;
                  _playlistDirty = true;
                  }
                  break;

            case Element::Type::DYNAMIC:
                  layoutFlags |= LayoutFlag::FIX_PITCH_VELO;
                  _playlistDirty = true;
                  break;

            case Element::Type::CHORD:
            case Element::Type::REST:
                  {
                  ChordRest* cr = static_cast<ChordRest*>(element);
                  if (cr->beam())
                        cr->beam()->remove(cr);
                  for (Lyrics* lyr : cr->lyricsList())
                        if (lyr)                // lyrics list may be sparse
                              lyr->removeFromScore();
                  // TODO: check for tuplet?
                  }
                  break;
            case Element::Type::TEMPO_TEXT:
                  {
                  TempoText* tt = static_cast<TempoText*>(element);
                  int tick = tt->segment()->tick();
                  tempomap()->delTempo(tick);
                  }
                  break;
            case Element::Type::INSTRUMENT_CHANGE: {
                  InstrumentChange* ic = static_cast<InstrumentChange*>(element);
                  ic->part()->removeInstrument(ic->segment()->tick());
                  rebuildMidiMapping();
                  _instrumentsChanged = true;
                  }
                  break;

            case Element::Type::TREMOLO:
            case Element::Type::ARTICULATION:
            case Element::Type::ARPEGGIO:
                  {
                  Element* cr = element->parent();
                  if (cr->type() == Element::Type::CHORD)
                        createPlayEvents(static_cast<Chord*>(cr));
                  }
                  break;

            default:
                  break;
            }
      setLayoutAll(true);
      }

//---------------------------------------------------------
//   firstMeasure
//---------------------------------------------------------

Measure* Score::firstMeasure() const
      {
      MeasureBase* mb = _measures.first();
      while (mb && mb->type() != Element::Type::MEASURE)
            mb = mb->next();

      return static_cast<Measure*>(mb);
      }

//---------------------------------------------------------
//   firstMeasureMM
//---------------------------------------------------------

Measure* Score::firstMeasureMM() const
      {
      MeasureBase* mb = _measures.first();
      while (mb && mb->type() != Element::Type::MEASURE)
            mb = mb->next();
      Measure* m = static_cast<Measure*>(mb);
      if (m && styleB(StyleIdx::createMultiMeasureRests) && m->hasMMRest())
            return m->mmRest();
      return m;
      }

//---------------------------------------------------------
//   firstMM
//---------------------------------------------------------

MeasureBase* Score::firstMM() const
      {
      MeasureBase* m = _measures.first();
      if (m
         && m->type() == Element::Type::MEASURE
         && styleB(StyleIdx::createMultiMeasureRests)
         && static_cast<Measure*>(m)->hasMMRest()) {
            return static_cast<Measure*>(m)->mmRest();
            }
      return m;
      }

//---------------------------------------------------------
//   measure
//---------------------------------------------------------

MeasureBase* Score::measure(int idx) const
      {
      MeasureBase* mb = _measures.first();
      for (int i = 0; i < idx; ++i) {
            mb = mb->next();
            if (mb == 0)
                  return 0;
            }
      return mb;
      }

//---------------------------------------------------------
//   lastMeasure
//---------------------------------------------------------

Measure* Score::lastMeasure() const
      {
      MeasureBase* mb = _measures.last();
      while (mb && mb->type() != Element::Type::MEASURE)
            mb = mb->prev();
      return static_cast<Measure*>(mb);
      }

//---------------------------------------------------------
//   lastMeasureMM
//---------------------------------------------------------

Measure* Score::lastMeasureMM() const
      {
      Measure* m = lastMeasure();
      if (m && styleB(StyleIdx::createMultiMeasureRests)) {
            Measure* m1 = const_cast<Measure*>(m->mmRest1());
            if (m1)
                  return m1;
            }
      return m;
      }

//---------------------------------------------------------
//   firstSegment
//---------------------------------------------------------

Segment* Score::firstSegment(Segment::Type segType) const
      {
      Segment* seg;
      Measure* m = firstMeasure();
      if (!m)
            seg = 0;
      else {
            seg = m->first();
            if (seg && !(seg->segmentType() & segType))
                  seg = seg->next1(segType);
            }

#ifdef SCRIPT_INTERFACE
      // if called from QML/JS, tell QML engine not to garbage collect this object
      if (seg)
            QQmlEngine::setObjectOwnership(seg, QQmlEngine::CppOwnership);
#endif
      return seg;
      }

//---------------------------------------------------------
//   firstSegmentMM
//---------------------------------------------------------

Segment* Score::firstSegmentMM(Segment::Type segType) const
      {
      Measure* m = firstMeasureMM();
      return m ? m->first(segType) : 0;
      }

//---------------------------------------------------------
//   lastSegment
//---------------------------------------------------------

Segment* Score::lastSegment() const
      {
      Measure* m = lastMeasure();
      return m ? m->last() : 0;
      }

//---------------------------------------------------------
//   utick2utime
//---------------------------------------------------------

qreal Score::utick2utime(int tick) const
      {
      return repeatList()->utick2utime(tick);
      }

//---------------------------------------------------------
//   utime2utick
//---------------------------------------------------------

int Score::utime2utick(qreal utime) const
      {
      return repeatList()->utime2utick(utime);
      }

//---------------------------------------------------------
//   inputPos
//---------------------------------------------------------

int Score::inputPos() const
      {
      return _is.tick();
      }

//---------------------------------------------------------
//   scanElements
//    scan all elements
//---------------------------------------------------------

void Score::scanElements(void* data, void (*func)(void*, Element*), bool all)
      {
      for (MeasureBase* mb = first(); mb; mb = mb->next()) {
            mb->scanElements(data, func, all);
            if (mb->type() == Element::Type::MEASURE) {
                  Measure* m = static_cast<Measure*>(mb);
                  Measure* mmr = m->mmRest();
                  if (mmr)
                        mmr->scanElements(data, func, all);
                  }
            }
      for (Page* page : pages())
            page->scanElements(data, func, all);
      }

//---------------------------------------------------------
//   scanElementsInRange
//---------------------------------------------------------

void Score::scanElementsInRange(void* data, void (*func)(void*, Element*), bool all)
      {
      Segment* startSeg = _selection.startSegment();
      for (Segment* s = startSeg; s && s !=_selection.endSegment(); s = s->next1()) {
            s->scanElements(data, func, all);
            Measure* m = s->measure();
            if (m && s == m->first()) {
                  Measure* mmr = m->mmRest();
                  if (mmr)
                        mmr->scanElements(data, func, all);
                  }
            }
      for (Element* e : _selection.elements()) {
            if (e->isSpanner()) {
                  Spanner* spanner = static_cast<Spanner*>(e);
                  for (SpannerSegment* ss : spanner->spannerSegments()) {
                        ss->scanElements(data, func, all);
                        }
                  }
            }
      }

//---------------------------------------------------------
//   setSelection
//---------------------------------------------------------

void Score::setSelection(const Selection& s)
      {
      deselectAll();
      _selection = s;

      foreach(Element* e, _selection.elements())
            e->setSelected(true);
      }

//---------------------------------------------------------
//   getText
//---------------------------------------------------------

Text* Score::getText(TextStyleType subtype)
      {
      MeasureBase* m = first();
      if (m && m->type() == Element::Type::VBOX) {
            foreach(Element* e, m->el()) {
                  if (e->type() == Element::Type::TEXT && static_cast<Text*>(e)->textStyleType() == subtype)
                        return static_cast<Text*>(e);
                  }
            }
      return 0;
      }

//---------------------------------------------------------
//   rootScore
//---------------------------------------------------------

Score* Score::rootScore()
      {
      Score* score = this;
      while (score->parentScore())
            score = parentScore();
      return score;
      }

const Score* Score::rootScore() const
      {
      const Score* score = this;
      while (score->parentScore())
            score = parentScore();
      return score;
      }

//---------------------------------------------------------
//   undo
//---------------------------------------------------------

UndoStack* Score::undo() const
      {
      return rootScore()->_undo;
      }

//---------------------------------------------------------
//   repeatList
//---------------------------------------------------------

RepeatList* Score::repeatList()  const
      {
      return rootScore()->_repeatList;
      }

//---------------------------------------------------------
//   links
//---------------------------------------------------------

QMap<int, LinkedElements*>& Score::links()
      {
      return rootScore()->_elinks;
      }

//---------------------------------------------------------
//   setTempomap
//---------------------------------------------------------

void Score::setTempomap(TempoMap* tm)
      {
      delete _tempomap;
      _tempomap = tm;
      }

//---------------------------------------------------------
//   tempomap
//---------------------------------------------------------

TempoMap* Score::tempomap() const
      {
      return rootScore()->_tempomap;
      }

//---------------------------------------------------------
//   sigmap
//---------------------------------------------------------

TimeSigMap* Score::sigmap() const
      {
      return rootScore()->_sigmap;
      }

//---------------------------------------------------------
//   metaTag
//---------------------------------------------------------

QString Score::metaTag(const QString& s) const
      {
      if (_metaTags.contains(s))
            return _metaTags.value(s);
      return rootScore()->_metaTags.value(s);
      }

//---------------------------------------------------------
//   setMetaTag
//---------------------------------------------------------

void Score::setMetaTag(const QString& tag, const QString& val)
      {
      _metaTags.insert(tag, val);
      }

//---------------------------------------------------------
//   addExcerpt
//---------------------------------------------------------

void Score::addExcerpt(Score* score)
      {
      Excerpt* ex = new Excerpt(this);
      ex->setPartScore(score);
      excerpts().append(ex);
      ex->setTitle(score->name());
      foreach(Staff* s, score->staves()) {
            LinkedStaves* ls = s->linkedStaves();
            if (ls == 0)
                  continue;
            foreach(Staff* ps, ls->staves()) {
                  if (ps->score() == this) {
                        ex->parts().append(ps->part());
                        break;
                        }
                  }
            }
      setExcerptsChanged(true);
      }

//---------------------------------------------------------
//   removeExcerpt
//---------------------------------------------------------

void Score::removeExcerpt(Score* score)
      {
      foreach (Excerpt* ex, excerpts()) {
            if (ex->partScore() == score) {
                  if (excerpts().removeOne(ex)) {
                        delete ex;
                        return;
                        }
                  else
                        qDebug("removeExcerpt:: ex not found");
                  }
            }
      qDebug("Score::removeExcerpt: excerpt not found");
      }

//---------------------------------------------------------
//   clone
//---------------------------------------------------------

Score* Score::clone()
      {
      QBuffer buffer;
      buffer.open(QIODevice::WriteOnly);
      Xml xml(&buffer);
      xml.header();

      xml.stag("museScore version=\"" MSC_VERSION "\"");
      write(xml, false);
      xml.etag();

      buffer.close();

      XmlReader r(buffer.buffer());
      Score* score = new Score(style());
      score->read1(r, true);

      score->addLayoutFlags(LayoutFlag::FIX_TICKS | LayoutFlag::FIX_PITCH_VELO);
      score->doLayout();
      score->scanElements(0, elementAdjustReadPos);  //??
      return score;
      }

//---------------------------------------------------------
//   setSynthesizerState
//---------------------------------------------------------

void Score::setSynthesizerState(const SynthesizerState& s)
      {
      // TODO: make undoable
      _synthesizerState = s;
      }

//---------------------------------------------------------
//   setLayoutAll
//---------------------------------------------------------

void Score::setLayoutAll(bool val)
      {
      foreach(Score* score, scoreList())
            score->_layoutAll = val;
      }

//---------------------------------------------------------
//   removeOmr
//---------------------------------------------------------

void Score::removeOmr()
      {
      _showOmr = false;
#ifdef OMR
      delete _omr;
      _omr = 0;
#endif
      }

//---------------------------------------------------------
//   removeAudio
//---------------------------------------------------------

void Score::removeAudio()
      {
      delete _audio;
      _audio = 0;
      }

//---------------------------------------------------------
//   appendScore
//---------------------------------------------------------

bool Score::appendScore(Score* score)
      {
      if (parts().size() < score->parts().size() || staves().size() < score->staves().size())
            return false;
      TieMap tieMap;

      MeasureBase* lastMeasure = last();
      if (!lastMeasure)
            return false;
      int tickOfAppend = lastMeasure->endTick();

      if (!lastMeasure->lineBreak() && !lastMeasure->pageBreak()) {
            lastMeasure->undoSetBreak(true, LayoutBreak::Type::LINE);
            }

      if (!lastMeasure->sectionBreak()) {
            lastMeasure->undoSetBreak(true, LayoutBreak::Type::SECTION);
            }

      // match concert pitch states
      if (styleB(StyleIdx::concertPitch) != score->styleB(StyleIdx::concertPitch))
            score->cmdConcertPitchChanged(styleB(StyleIdx::concertPitch), true);

      // clone the measures
      MeasureBaseList* ml = &score->_measures;
      for (MeasureBase* mb = ml->first(); mb; mb = mb->next()) {
            MeasureBase* nmb;
            if (mb->type() == Element::Type::MEASURE)
                  nmb = static_cast<Measure*>(mb)->cloneMeasure(this, &tieMap);
            else
                  nmb = mb->clone();
            nmb->setNext(0);
            nmb->setPrev(0);
            nmb->setScore(this);
            _measures.add(nmb);
            }
      fixTicks();
      Measure* firstAppendedMeasure = tick2measure(tickOfAppend);

      // if the appended score has less staves,
      // make sure the measures have full measure rest
      for (Measure* m = firstAppendedMeasure; m; m = m->nextMeasure()) {
            for (int staffIdx = 0; staffIdx < nstaves(); ++staffIdx) {
                  Fraction f;
                  for (Segment* s = m->first(Segment::Type::ChordRest); s; s = s->next(Segment::Type::ChordRest)) {
                        for (int v = 0; v < VOICES; ++v) {
                              ChordRest* cr = static_cast<ChordRest*>(s->element(staffIdx * VOICES + v));
                              if (cr == 0)
                                    continue;
                              f += cr->actualFraction();
                              }
                        }
                  if (f.isZero())
                        addRest(m->tick(), staffIdx*VOICES, TDuration(TDuration::DurationType::V_MEASURE), 0);
                  }
            }

      // if the appended score has less staves,
      // make sure the measures have full measure rest
      for (Measure* m = tick2measure(tickLen); m; m = m->nextMeasure()) {
            for (int staffIdx = 0; staffIdx < nstaves(); ++staffIdx) {
                  Fraction f;
                  for (Segment* s = m->first(Segment::Type::ChordRest); s; s = s->next(Segment::Type::ChordRest)) {
                        for (int v = 0; v < VOICES; ++v) {
                              ChordRest* cr = static_cast<ChordRest*>(s->element(staffIdx * VOICES + v));
                              if (cr == 0)
                                    continue;
                              f += cr->actualFraction();
                              }
                        }
                  if (f.isZero())
                        addRest(m->tick(), staffIdx*VOICES, TDuration(TDuration::DurationType::V_MEASURE), 0);
                  }
            }

      // adjust key signatures
<<<<<<< HEAD
      for (Staff* st : score->staves()) {
            int staffIdx = score->staffIdx(st);
            Staff* joinedStaff = staff(staffIdx);
            // special case for initial "C" key signature - these have no explicit element
            Measure* m = tick2measure(tickLen);
            Segment* seg = m->getSegment(Segment::Type::KeySig, tickLen);
            if (!seg->element(staffIdx * VOICES)) {
                  // no need to create new initial "C" key sig
                  // if staff already ends in that key
                  if (joinedStaff->key(tickLen - 1) == Key::C)
                        continue;
                  Key key = Key::C;
                  KeySig* ks = new KeySig(this);
                  ks->setTrack(staffIdx * VOICES);
                  ks->setKey(key);
                  ks->setParent(seg);
                  addElement(ks);
                  }
            // other key signatures (initial other than "C", non-initial)
            for (auto k : *(st->keyList())) {
                  int tick = k.first;
                  KeySigEvent key = k.second;
                  joinedStaff->setKey(tick + tickLen, key);
=======
      if (firstAppendedMeasure) {
            Segment* seg = firstAppendedMeasure->getSegment(Segment::Type::KeySig, tickOfAppend);
            for (Staff* st : score->staves()) {
                  int staffIdx = score->staffIdx(st);
                  Staff* joinedStaff = staff(staffIdx);
                  // special case for initial "C" key signature - these have no explicit element
                  if (!seg->element(staffIdx * VOICES)) {
                        // no need to create new initial "C" key sig
                        // if staff already ends in that key
                        if (joinedStaff->key(tickOfAppend - 1) == Key::C)
                              continue;
                        Key key = Key::C;
                        KeySig* ks = new KeySig(this);
                        ks->setTrack(staffIdx * VOICES);
                        ks->setKey(key);
                        ks->setParent(seg);
                        addElement(ks);
                        }
                  // other key signatures (initial other than "C", non-initial)
                  for (auto k : *(st->keyList())) {
                        int tick = k.first;
                        KeySigEvent key = k.second;
                        joinedStaff->setKey(tick + tickOfAppend, key);
                        }
>>>>>>> dd4530ea
                  }
            }

      // clone the spanners
      for (auto sp : score->spanner()) {
            Spanner* spanner = sp.second;
            Spanner* ns = static_cast<Spanner*>(spanner->clone());
            ns->setScore(this);
            ns->setParent(0);
            ns->setTick(spanner->tick() + tickOfAppend);
            ns->setTick2(spanner->tick2() + tickOfAppend);
            if (ns->type() == Element::Type::SLUR) {
                  // set start/end element for slur
                  ns->setStartElement(0);
                  ns->setEndElement(0);
                  Measure* sm = tick2measure(ns->tick());
                  if (sm)
                        ns->setStartElement(sm->findChordRest(ns->tick(), ns->track()));
                  Measure * em = tick2measure(ns->tick2());
                  if (em)
                        ns->setEndElement(em->findChordRest(ns->tick2(), ns->track2()));
                  if (!ns->startElement())
                        qDebug("clone Slur: no start element");
                  if (!ns->endElement())
                        qDebug("clone Slur: no end element");
                  }
            addElement(ns);
            }
      setLayoutAll(true);
      return true;
      }

//---------------------------------------------------------
//   splitStaff
//---------------------------------------------------------

void Score::splitStaff(int staffIdx, int splitPoint)
      {
      qDebug("split staff %d point %d", staffIdx, splitPoint);

      //
      // create second staff
      //
      Staff* s  = staff(staffIdx);
      Part*  p  = s->part();
      Staff* ns = new Staff(this);
      ns->setPart(p);
      // convert staffIdx from score-relative to part-relative
      int staffIdxPart = staffIdx - p->staff(0)->idx();
      undoInsertStaff(ns, staffIdxPart + 1, false);

      Clef* clef = new Clef(this);
      clef->setClefType(ClefType::F);
      clef->setTrack((staffIdx+1) * VOICES);
      Segment* seg = firstMeasure()->getSegment(Segment::Type::Clef, 0);
      clef->setParent(seg);
      undoAddElement(clef);

      undoChangeKeySig(ns, 0, s->keySigEvent(0));

      rebuildMidiMapping();
      _instrumentsChanged = true;
      doLayout();

      //
      // move notes
      //
      select(0, SelectType::SINGLE, 0);
      int strack = staffIdx * VOICES;
      int dtrack = (staffIdx + 1) * VOICES;

      for (Segment* s = firstSegment(Segment::Type::ChordRest); s; s = s->next1(Segment::Type::ChordRest)) {
            for (int voice = 0; voice < VOICES; ++voice) {
                  Chord* c = static_cast<Chord*>(s->element(strack + voice));
                  if (c == 0 || c->type() != Element::Type::CHORD)
                        continue;
                  QList<Note*> removeNotes;
                  foreach(Note* note, c->notes()) {
                        if (note->pitch() >= splitPoint)
                              continue;
                        Chord* chord = static_cast<Chord*>(s->element(dtrack + voice));
                        Q_ASSERT(!chord || (chord->type() == Element::Type::CHORD));
                        if (chord == 0) {
                              chord = new Chord(*c);
                              qDeleteAll(chord->notes());
                              chord->notes().clear();
                              chord->setTrack(dtrack + voice);
                              undoAddElement(chord);
                              }
                        Note* nnote = new Note(*note);
                        nnote->setTrack(dtrack + voice);
                        chord->add(nnote);
                        nnote->updateLine();
                        removeNotes.append(note);
                        }
                  c->sortNotes();
                  for (Note* note : removeNotes) {
                        undoRemoveElement(note);
                        Chord* chord = note->chord();
                        if (chord->notes().isEmpty()) {
                              undoRemoveElement(chord);
                              for (auto sp : spanner()) {
                                    Slur* slur = static_cast<Slur*>(sp.second);
                                    if (slur->type() != Element::Type::SLUR)
                                          continue;
                                    if (slur->startCR() == chord) {
                                          slur->undoChangeProperty(P_ID::TRACK, slur->track()+VOICES);
                                          for (ScoreElement* ee : slur->linkList()) {
                                                Slur* lslur = static_cast<Slur*>(ee);
                                                lslur->setStartElement(0);
                                                }
                                          }
                                    if (slur->endCR() == chord) {
                                          slur->undoChangeProperty(P_ID::SPANNER_TRACK2, slur->track2()+VOICES);
                                          for (ScoreElement* ee : slur->linkList()) {
                                                Slur* lslur = static_cast<Slur*>(ee);
                                                lslur->setEndElement(0);
                                                }
                                          }
                                    }
                              }
                        }
                  }
            }
      //
      // make sure that the timeline for dtrack
      // has no gaps
      //
      int ctick  = 0;
      for (Measure* m = firstMeasure(); m; m = m->nextMeasure()) {
            for (Segment* s = m->first(Segment::Type::ChordRest); s; s = s->next1(Segment::Type::ChordRest)) {
                  ChordRest* cr = static_cast<ChordRest*>(s->element(dtrack));
                  if (cr == 0)
                        continue;
                  int rest = s->tick() - ctick;
                  if (rest) {
                        // insert Rest
                        Segment* s = tick2segment(ctick);
                        if (s == 0) {
                              qDebug("no segment at %d", ctick);
                              continue;
                              }
                        setRest(ctick, dtrack, Fraction::fromTicks(rest), false, 0);
                        }
                  ctick = s->tick() + cr->actualTicks();
                  }
            int rest = m->tick() + m->ticks() - ctick;
            if (rest) {
                  setRest(ctick, dtrack, Fraction::fromTicks(rest), false, 0);
                  ctick += rest;
                  }
            }
      //
      // same for strack
      //
      ctick  = 0;
      for (Measure* m = firstMeasure(); m; m = m->nextMeasure()) {
            for (Segment* s = m->first(Segment::Type::ChordRest); s; s = s->next1(Segment::Type::ChordRest)) {
                  ChordRest* cr = static_cast<ChordRest*>(s->element(strack));
                  if (cr == 0)
                        continue;
                  int rest = s->tick() - ctick;
                  if (rest) {
                        // insert Rest
                        Segment* s = tick2segment(ctick);
                        if (s == 0) {
                              qDebug("no segment at %d", ctick);
                              continue;
                              }
                        setRest(ctick, strack, Fraction::fromTicks(rest), false, 0);
                        }
                  ctick = s->tick() + cr->actualTicks();
                  }
            int rest = m->tick() + m->ticks() - ctick;
            if (rest) {
                  setRest(ctick, strack, Fraction::fromTicks(rest), false, 0);
                  ctick += rest;
                  }
            }
      }

//---------------------------------------------------------
//   cmdRemovePart
//---------------------------------------------------------

void Score::cmdRemovePart(Part* part)
      {
      int sidx   = staffIdx(part);
      int n      = part->nstaves();

      for (int i = 0; i < n; ++i)
            cmdRemoveStaff(sidx);

      undoRemovePart(part, sidx);
      }

//---------------------------------------------------------
//   insertPart
//---------------------------------------------------------

void Score::insertPart(Part* part, int idx)
      {
      int staff = 0;
      for (QList<Part*>::iterator i = _parts.begin(); i != _parts.end(); ++i) {
            if (staff >= idx) {
                  _parts.insert(i, part);
                  return;
                  }
            staff += (*i)->nstaves();
            }
      _parts.push_back(part);
      }

//---------------------------------------------------------
//   removePart
//---------------------------------------------------------

void Score::removePart(Part* part)
      {
      _parts.removeAt(_parts.indexOf(part));
      }

//---------------------------------------------------------
//   insertStaff
//---------------------------------------------------------

void Score::insertStaff(Staff* staff, int ridx)
      {
      staff->part()->insertStaff(staff, ridx);

      int idx = staffIdx(staff->part()) + ridx;
      _staves.insert(idx, staff);

      for (auto i = staff->score()->spanner().cbegin(); i != staff->score()->spanner().cend(); ++i) {
            Spanner* s = i->second;
            if (s->systemFlag())
                  continue;
            if (s->staffIdx() >= idx) {
                  int t = s->track() + VOICES;
                  s->setTrack(t < ntracks() ? t : ntracks() - 1);
                  if (s->track2() != -1) {
                        t = s->track2() + VOICES;
                        s->setTrack2(t < ntracks() ? t : s->track());
                        }
                  }
            }
      }

//---------------------------------------------------------
//   removeStaff
//---------------------------------------------------------

void Score::removeStaff(Staff* staff)
      {
      int idx = staffIdx(staff);
      for (auto i = staff->score()->spanner().cbegin(); i != staff->score()->spanner().cend(); ++i) {
            Spanner* s = i->second;
            if (s->staffIdx() > idx) {
                  int t = s->track() - VOICES;
                  s->setTrack(t >=0 ? t : 0);
                  if (s->track2() != -1) {
                        t = s->track2() - VOICES;
                        s->setTrack2(t >=0 ? t : s->track());
                        }
                  }
            }
      _staves.removeAll(staff);
      staff->part()->removeStaff(staff);
      }

//---------------------------------------------------------
//   adjustBracketsDel
//---------------------------------------------------------

void Score::adjustBracketsDel(int sidx, int eidx)
      {
      for (int staffIdx = 0; staffIdx < _staves.size(); ++staffIdx) {
            Staff* staff = _staves[staffIdx];
            for (int i = 0; i < staff->bracketLevels(); ++i) {
                  int span = staff->bracketSpan(i);
                  if ((span == 0) || ((staffIdx + span) < sidx) || (staffIdx > eidx))
                        continue;
                  if ((sidx >= staffIdx) && (eidx <= (staffIdx + span)))
                        undoChangeBracketSpan(staff, i, span - (eidx-sidx));
                  }
            int span = staff->barLineSpan();
            if ((sidx >= staffIdx) && (eidx <= (staffIdx + span))) {
                  int newSpan = span - (eidx-sidx) + 1;
                  int lastSpannedStaffIdx = staffIdx + newSpan - 1;
                  undoChangeBarLineSpan(staff, newSpan, 0, (_staves[lastSpannedStaffIdx]->lines()-1)*2);
                  }
            }
      }

//---------------------------------------------------------
//   adjustBracketsIns
//---------------------------------------------------------

void Score::adjustBracketsIns(int sidx, int eidx)
      {
      for (int staffIdx = 0; staffIdx < _staves.size(); ++staffIdx) {
            Staff* staff = _staves[staffIdx];
            int bl = staff->bracketLevels();
            for (int i = 0; i < bl; ++i) {
                  int span = staff->bracketSpan(i);
                  if ((span == 0) || ((staffIdx + span) < sidx) || (staffIdx > eidx))
                        continue;
                  if ((sidx >= staffIdx) && (eidx < (staffIdx + span)))
                        undoChangeBracketSpan(staff, i, span + (eidx-sidx));
                  }
            int span = staff->barLineSpan();
            if ((sidx >= staffIdx) && (eidx < (staffIdx + span))) {
                  int idx = staffIdx + span - 1;
                  if (idx >= _staves.size())
                        idx = _staves.size() - 1;
                  undoChangeBarLineSpan(staff, span, 0, (_staves[idx]->lines()-1)*2);
                  }
            }
      }

//---------------------------------------------------------
//   adjustKeySigs
//---------------------------------------------------------

void Score::adjustKeySigs(int sidx, int eidx, KeyList km)
      {
      for (int staffIdx = sidx; staffIdx < eidx; ++staffIdx) {
            Staff* staff = _staves[staffIdx];
            if (staff->isDrumStaff())
                  continue;
            for (auto i = km.begin(); i != km.end(); ++i) {
                  int tick = i->first;
                  Measure* measure = tick2measure(tick);
                  if (!measure)
                        continue;
                  KeySigEvent oKey = i->second;
                  KeySigEvent nKey = oKey;
                  int diff = -staff->part()->instrument()->transpose().chromatic;
                  if (diff != 0 && !styleB(StyleIdx::concertPitch) && !oKey.custom() && !oKey.isAtonal())
                        nKey.setKey(transposeKey(nKey.key(), diff));
                  staff->setKey(tick, nKey);
                  KeySig* keysig = new KeySig(this);
                  keysig->setTrack(staffIdx * VOICES);
                  keysig->setKeySigEvent(nKey);
                  Segment* s = measure->getSegment(keysig, tick);
                  s->add(keysig);
                  }
            }
      }

//---------------------------------------------------------
//   cmdRemoveStaff
//---------------------------------------------------------

void Score::cmdRemoveStaff(int staffIdx)
      {
      Staff* s = staff(staffIdx);
      adjustBracketsDel(staffIdx, staffIdx+1);

      QList<Spanner*> sl;
      for (auto i = _spanner.cbegin(); i != _spanner.cend(); ++i) {
            Spanner* s = i->second;
            if (s->staffIdx() == staffIdx && (staffIdx != 0 || !s->systemFlag()))
                  sl.append(s);
            }
      for (auto i : sl) {
            i->undoUnlink();
            undo(new RemoveElement(i));
            }

      undoRemoveStaff(s);

      // remove linked staff and measures in linked staves in excerps
      // should be done earlier for the main staff
      Staff* s2 = 0;
      if (s->linkedStaves()) {
            for (Staff* staff : s->linkedStaves()->staves()) {
                  if (staff != s)
                        s2 = staff;
                  Score* lscore = staff->score();
                  if (lscore != this) {
                        undoRemoveStaff(staff);
                        if (staff->part()->nstaves() == 0) {
                              int pIndex    = lscore->staffIdx(staff->part());
                              undoRemovePart(staff->part(), pIndex);
                              }
                        }
                  }
            s->score()->undo(new UnlinkStaff(s2, s));
            }
      }

//---------------------------------------------------------
//   sortStaves
//---------------------------------------------------------

void Score::sortStaves(QList<int>& dst)
      {
      systems()->clear();  //??
      _parts.clear();
      Part* curPart = 0;
      QList<Staff*> dl;
      foreach (int idx, dst) {
            Staff* staff = _staves[idx];
            if (staff->part() != curPart) {
                  curPart = staff->part();
                  curPart->staves()->clear();
                  _parts.push_back(curPart);
                  }
            curPart->staves()->push_back(staff);
            dl.push_back(staff);
            }
      _staves = dl;

      for (Measure* m = firstMeasure(); m; m = m->nextMeasure()) {
            m->sortStaves(dst);
            if (m->hasMMRest())
                  m->mmRest()->sortStaves(dst);
            }
      for (auto i : _spanner.map()) {
            Spanner* sp = i.second;
            if (sp->systemFlag())
                  continue;
            int voice    = sp->voice();
            int staffIdx = sp->staffIdx();
            int idx = dst.indexOf(staffIdx);
            if (idx >=0) {
                  sp->setTrack(idx * VOICES + voice);
                  if (sp->track2() != -1)
                        sp->setTrack2(idx * VOICES +(sp->track2() % VOICES)); // at least keep the voice...
                  }
            }
      }

//---------------------------------------------------------
//   cmdConcertPitchChanged
//---------------------------------------------------------

void Score::cmdConcertPitchChanged(bool flag, bool /*useDoubleSharpsFlats*/)
      {
      undo(new ChangeConcertPitch(this, flag));       // change style flag

      for (Staff* staff : _staves) {
            if (staff->staffType()->group() == StaffGroup::PERCUSSION)
                  continue;
            Interval interval = staff->part()->instrument()->transpose();
            if (interval.isZero())
                  continue;
            if (!flag)
                  interval.flip();

            int staffIdx   = staff->idx();
            int startTrack = staffIdx * VOICES;
            int endTrack   = startTrack + VOICES;

            transposeKeys(staffIdx, staffIdx+1, 0, lastSegment()->tick(), interval);

            for (Segment* segment = firstSegment(Segment::Type::ChordRest); segment; segment = segment->next1(Segment::Type::ChordRest)) {
                  for (Element* e : segment->annotations()) {
                        if ((e->type() != Element::Type::HARMONY) || (e->track() < startTrack) || (e->track() >= endTrack))
                              continue;
                        Harmony* h  = static_cast<Harmony*>(e);
                        int rootTpc = transposeTpc(h->rootTpc(), interval, true);
                        int baseTpc = transposeTpc(h->baseTpc(), interval, true);
                        for (ScoreElement* e : h->linkList()) {
                              // don't transpose all links
                              // just ones resulting from mmrests
                              Harmony* he = static_cast<Harmony*>(e);
                              if (he->staff() == h->staff())
                                    undoTransposeHarmony(he, rootTpc, baseTpc);
                              }
                        }
                  }
            }
      }

//---------------------------------------------------------
//   addAudioTrack
//---------------------------------------------------------

void Score::addAudioTrack()
      {
      // TODO
      }

//---------------------------------------------------------
//   padToggle
//---------------------------------------------------------

void Score::padToggle(Pad n)
      {
      switch (n) {
            case Pad::NOTE00:
                  _is.setDuration(TDuration::DurationType::V_LONG);
                  break;
            case Pad::NOTE0:
                  _is.setDuration(TDuration::DurationType::V_BREVE);
                  break;
            case Pad::NOTE1:
                  _is.setDuration(TDuration::DurationType::V_WHOLE);
                  break;
            case Pad::NOTE2:
                  _is.setDuration(TDuration::DurationType::V_HALF);
                  break;
            case Pad::NOTE4:
                  _is.setDuration(TDuration::DurationType::V_QUARTER);
                  break;
            case Pad::NOTE8:
                  _is.setDuration(TDuration::DurationType::V_EIGHTH);
                  break;
            case Pad::NOTE16:
                  _is.setDuration(TDuration::DurationType::V_16TH);
                  break;
            case Pad::NOTE32:
                  _is.setDuration(TDuration::DurationType::V_32ND);
                  break;
            case Pad::NOTE64:
                  _is.setDuration(TDuration::DurationType::V_64TH);
                  break;
            case Pad::NOTE128:
                  _is.setDuration(TDuration::DurationType::V_128TH);
                  break;
            case Pad::REST:
                  _is.setRest(!_is.rest());
                  break;
            case Pad::DOT:
                  if ((_is.duration().dots() == 1) || (_is.duration() == TDuration::DurationType::V_128TH))
                        _is.setDots(0);
                  else
                        _is.setDots(1);
                  break;
            case Pad::DOTDOT:
                  if ((_is.duration().dots() == 2) || (_is.duration() == TDuration::DurationType::V_64TH) || (_is.duration() == TDuration::DurationType::V_128TH))
                        _is.setDots(0);
                  else
                        _is.setDots(2);
                  break;
            }
      if (n >= Pad::NOTE00 && n <= Pad::NOTE128) {
            _is.setDots(0);
            //
            // if in "note enter" mode, reset
            // rest flag
            //
            if (noteEntryMode())
                  _is.setRest(false);
            }

      if (noteEntryMode() || !selection().isSingle()) {
            return;
            }

      //do not allow to add a dot on a full measure rest
      Element* e = selection().element();
      if (e && e->type() == Element::Type::REST) {
            Rest* r = static_cast<Rest*>(e);
            TDuration d = r->durationType();
            if (d.type() == TDuration::DurationType::V_MEASURE) {
                  _is.setDots(0);
                  // return;
                  }
            }

      ChordRest* cr = selection().cr();
      if (!cr)
            return;

      if (cr->type() == Element::Type::CHORD && (static_cast<Chord*>(cr)->noteType() != NoteType::NORMAL)) {
            //
            // handle appoggiatura and acciaccatura
            //
            undoChangeChordRestLen(cr, _is.duration());
            }
      else
            changeCRlen(cr, _is.duration());

      }

//---------------------------------------------------------
//   deselect
//---------------------------------------------------------

void Score::deselect(Element* el)
      {
      refresh |= el->abbox();
      _selection.remove(el);
      setSelectionChanged(true);
      }

//---------------------------------------------------------
//   select
//    staffIdx is valid, if element is of type MEASURE
//---------------------------------------------------------

void Score::select(Element* e, SelectType type, int staffIdx)
      {
      if (e && (e->type() == Element::Type::NOTE || e->type() == Element::Type::REST)) {
            Element* ee = e;
            if (ee->type() == Element::Type::NOTE)
                  ee = ee->parent();
            int tick = static_cast<ChordRest*>(ee)->segment()->tick();
            if (playPos() != tick)
                  setPlayPos(tick);
            }
      if (MScore::debugMode)
            qDebug("select element <%s> type %hhd(state %hhd) staff %d",
               e ? e->name() : "", type, selection().state(), e ? e->staffIdx() : -1);

      switch (type) {
            case SelectType::SINGLE:     return selectSingle(e, staffIdx);
            case SelectType::ADD:        return selectAdd(e);
            case SelectType::RANGE:      return selectRange(e, staffIdx);
            }
      }

//---------------------------------------------------------
//   selectSingle
//    staffIdx is valid, if element is of type MEASURE
//---------------------------------------------------------

void Score::selectSingle(Element* e, int staffIdx)
      {
      SelState selState = _selection.state();
      deselectAll();
      if (e == 0) {
            selState = SelState::NONE;
            _updateAll = true;
            }
      else {
            if (e->type() == Element::Type::MEASURE) {
                  select(e, SelectType::RANGE, staffIdx);
                  return;
                  }
            refresh |= e->abbox();
            _selection.add(e);
            _is.setTrack(e->track());
            selState = SelState::LIST;
            if (e->type() == Element::Type::NOTE) {
                  e = e->parent();
                  }
            if (e->type() == Element::Type::REST || e->type() == Element::Type::CHORD) {
                  _is.setLastSegment(_is.segment());
                  _is.setSegment(static_cast<ChordRest*>(e)->segment());
                  }
            }
      _selection.setActiveSegment(0);
      _selection.setActiveTrack(0);

      _selection.setState(selState);
      }

//---------------------------------------------------------
//   selectAdd
//---------------------------------------------------------

void Score::selectAdd(Element* e)
      {
      SelState selState = _selection.state();

      if (_selection.isRange()) {
            select(0, SelectType::SINGLE, 0);
            return;
            }

      if (e->type() == Element::Type::MEASURE) {
            Measure* m = static_cast<Measure*>(e);
            int tick  = m->tick();
            if (_selection.isNone()) {
                  _selection.setRange(m->tick2segment(tick),
                                      m == lastMeasure() ? 0 : m->last(),
                                      0,
                                      nstaves());
                  }
            else {
                  select(0, SelectType::SINGLE, 0);
                  return;
                  }
            _updateAll = true;
            selState = SelState::RANGE;
            _selection.updateSelectedElements();
            }
      else { // None or List
            refresh |= e->abbox();
            if (_selection.elements().contains(e))
                  _selection.remove(e);
            else {
                  _selection.add(e);
                  selState = SelState::LIST;
                  }
            }
      _selection.setState(selState);
      }

//---------------------------------------------------------
//   selectRange
//    staffIdx is valid, if element is of type MEASURE
//---------------------------------------------------------

void Score::selectRange(Element* e, int staffIdx)
      {
      int activeTrack = e->track();
      if (e->type() == Element::Type::MEASURE) {
            Measure* m = static_cast<Measure*>(e);
            int tick  = m->tick();
            int etick = tick + m->ticks();
            activeTrack = staffIdx * VOICES;
            if (_selection.isNone()
               || (_selection.isList() && !_selection.isSingle())) {
                        if (_selection.isList())
                              deselectAll();
                  _selection.setRange(m->tick2segment(tick),
                                      m == lastMeasure() ? 0 : m->last(),
                                      staffIdx,
                                      staffIdx + 1);
                  }
            else if (_selection.isRange()) {
                  _selection.extendRangeSelection(m->tick2segment(tick),
                                                  m == lastMeasure() ? 0 : m->last(),
                                                  staffIdx,
                                                  tick,
                                                  etick);
                  }
            else if (_selection.isSingle()) {
                  Element* oe = selection().element();
                  if (oe->type() == Element::Element::Type::NOTE || oe->isChordRest()) {
                        if (oe->type() == Element::Element::Type::NOTE)
                              oe = oe->parent();

                        ChordRest* cr = static_cast<ChordRest*>(oe);
                        int oetick = cr->segment()->tick();
                        Segment* startSegment = cr->segment();
                        Segment* endSegment = m->last();
                        if (tick < oetick) {
                              startSegment = m->tick2segment(tick);
                              if (etick <= oetick)
                                    endSegment = cr->nextSegmentAfterCR(Segment::Type::ChordRest
                                                                                    | Segment::Type::EndBarLine
                                                                                    | Segment::Type::Clef);

                              }
                        int staffStart = staffIdx;
                        int endStaff = staffIdx + 1;
                        if (staffStart > cr->staffIdx())
                              staffStart = cr->staffIdx();
                        else if (cr->staffIdx() >= endStaff)
                              endStaff = cr->staffIdx() + 1;
                        _selection.setRange(startSegment, endSegment, staffStart, endStaff);
                        }
                  else {
                        deselectAll();
                        _selection.setRange(m->tick2segment(tick),
                                            m == lastMeasure() ? 0 : m->last(),
                                            staffIdx,
                                            staffIdx + 1);
                        }
                  }
            else {
                  qDebug("SELECT_RANGE: measure: sel state %hhd", _selection.state());
                  return;
                  }
            }
      else if (e->type() == Element::Type::NOTE || e->isChordRest()) {
            if (e->type() == Element::Type::NOTE)
                  e = e->parent();
            ChordRest* cr = static_cast<ChordRest*>(e);

            if (_selection.isNone()
                || (_selection.isList() && !_selection.isSingle())) {
                  if (_selection.isList())
                        deselectAll();
                  _selection.setRange(cr->segment(),
                                      cr->nextSegmentAfterCR(Segment::Type::ChordRest
                                                             | Segment::Type::EndBarLine
                                                             | Segment::Type::Clef),
                                      e->staffIdx(),
                                      e->staffIdx() + 1);
                  activeTrack = cr->track();
                  }
            else if (_selection.isSingle()) {
                  Element* oe = _selection.element();
                  if (oe && (oe->type() == Element::Type::NOTE || oe->type() == Element::Type::REST)) {
                        if (oe->type() == Element::Type::NOTE)
                              oe = oe->parent();
                        ChordRest* ocr = static_cast<ChordRest*>(oe);

                        Segment* endSeg = tick2segmentMM(ocr->segment()->tick() + ocr->actualTicks());
                        if (!endSeg)
                              endSeg = ocr->segment()->next();

                        _selection.setRange(ocr->segment(),
                                            endSeg,
                                            oe->staffIdx(),
                                            oe->staffIdx() + 1);
                        _selection.extendRangeSelection(cr);

                        }
                  else {
                        select(e, SelectType::SINGLE, 0);
                        return;
                        }
                  }
            else if (_selection.isRange()) {
                  _selection.extendRangeSelection(cr);
                  }
            else {
                  qDebug("sel state %hhd", _selection.state());
                  return;
                  }
            if (!_selection.endSegment())
                  _selection.setEndSegment(cr->segment()->nextCR());
            if (!_selection.startSegment())
                  _selection.setStartSegment(cr->segment());
            }
      else {
            select(e, SelectType::SINGLE, staffIdx);
            return;
            }

      _selection.setActiveTrack(activeTrack);

      // doing this in note entry mode can clear selection
      if (_selection.startSegment() && !noteEntryMode())
            setPlayPos(_selection.startSegment()->tick());

      _selection.updateSelectedElements();
      }

//---------------------------------------------------------
//   collectMatch
//---------------------------------------------------------

void Score::collectMatch(void* data, Element* e)
      {
      ElementPattern* p = static_cast<ElementPattern*>(data);
      if (p->type != int(e->type()))
            return;

      if (p->subtypeValid) {
            // HACK: grace note is different from normal note
            // TODO: this disables the ability to distinguish note heads in subtype

            if (p->type == int(Element::Type::NOTE)) {
                  if (p->subtype != static_cast<Note*>(e)->chord()->isGrace())
                        return;
                  }
            else {
                  if (p->subtype != e->subtype())
                        return;
                  }
            }
      if ((p->staffStart != -1)
         && ((p->staffStart > e->staffIdx()) || (p->staffEnd <= e->staffIdx())))
            return;
      if (e->type() == Element::Type::CHORD || e->type() == Element::Type::REST
         || e->type() == Element::Type::NOTE || e->type() == Element::Type::LYRICS
         || e->type() == Element::Type::BEAM
         || e->type() == Element::Type::STEM) {
            if (p->voice != -1 && p->voice != e->voice())
                  return;
            }
      if (p->system) {
            Element* ee = e;
            do {
                  if (ee->type() == Element::Type::SYSTEM) {
                        if (p->system != ee)
                              return;
                        break;
                        }
                  ee = ee->parent();
                  } while (ee);
            }
      p->el.append(e);
      }

//---------------------------------------------------------
//   selectSimilar
//---------------------------------------------------------

void Score::selectSimilar(Element* e, bool sameStaff)
      {
      Element::Type type = e->type();
      Score* score = e->score();

      ElementPattern pattern;
      pattern.type = int(type);
      if (type == Element::Type::NOTE) {
            pattern.subtype = static_cast<Note*>(e)->chord()->isGrace();
            pattern.subtypeValid = true;
            }
      else if (type == Element::Type::SLUR_SEGMENT) {
            pattern.subtype = static_cast<int>(static_cast<SlurSegment*>(e)->spanner()->type());
            pattern.subtypeValid = true;
            }
      else {
            pattern.subtype = 0;
            pattern.subtypeValid = false;
            }
      pattern.staffStart = sameStaff ? e->staffIdx() : -1;
      pattern.staffEnd = sameStaff ? e->staffIdx()+1 : -1;
      pattern.voice   = -1;
      pattern.system  = 0;

      score->scanElements(&pattern, collectMatch);

      score->select(0, SelectType::SINGLE, 0);
      for (Element* e : pattern.el) {
            score->select(e, SelectType::ADD, 0);
            }
      }

//---------------------------------------------------------
//   selectSimilarInRange
//---------------------------------------------------------

void Score::selectSimilarInRange(Element* e)
      {
      Element::Type type = e->type();
      ElementPattern pattern;

      Score* score = e->score();
      pattern.type    = int(type);
      pattern.subtype = 0;
      pattern.staffStart = selection().staffStart();
      pattern.staffEnd = selection().staffEnd();
      pattern.voice   = -1;
      pattern.system  = 0;
      pattern.subtypeValid = false;

      score->scanElementsInRange(&pattern, collectMatch);

      score->select(0, SelectType::SINGLE, 0);
      for (Element* e : pattern.el) {
            score->select(e, SelectType::ADD, 0);
            }
      }

//---------------------------------------------------------
//   lassoSelect
//---------------------------------------------------------

void Score::lassoSelect(const QRectF& bbox)
      {
      select(0, SelectType::SINGLE, 0);
      QRectF fr(bbox.normalized());
      foreach(Page* page, _pages) {
            QRectF pr(page->bbox());
            QRectF frr(fr.translated(-page->pos()));
            if (pr.right() < frr.left())
                  continue;
            if (pr.left() > frr.right())
                  break;

            QList<Element*> el = page->items(frr);
            for (int i = 0; i < el.size(); ++i) {
                  Element* e = el.at(i);
                  if (frr.contains(e->abbox())) {
                        if (e->type() != Element::Type::MEASURE && e->selectable())
                              select(e, SelectType::ADD, 0);
                        }
                  }
            }
      }

//---------------------------------------------------------
//   lassoSelectEnd
//---------------------------------------------------------

void Score::lassoSelectEnd()
      {
      int noteRestCount     = 0;
      Segment* startSegment = 0;
      Segment* endSegment   = 0;
      int startStaff        = 0x7fffffff;
      int endStaff          = 0;
      const ChordRest* endCR = 0;

      if (_selection.elements().isEmpty()) {
            _selection.setState(SelState::NONE);
            _updateAll = true;
            return;
            }
      _selection.setState(SelState::LIST);

      foreach(const Element* e, _selection.elements()) {
            if (e->type() != Element::Type::NOTE && e->type() != Element::Type::REST)
                  continue;
            ++noteRestCount;
            if (e->type() == Element::Type::NOTE)
                  e = e->parent();
            Segment* seg = static_cast<const ChordRest*>(e)->segment();
            if ((startSegment == 0) || (*seg < *startSegment))
                  startSegment = seg;
            if ((endSegment == 0) || (*seg > *endSegment)) {
                  endSegment = seg;
                  endCR = static_cast<const ChordRest*>(e);
                  }
            int idx = e->staffIdx();
            if (idx < startStaff)
                  startStaff = idx;
            if (idx > endStaff)
                  endStaff = idx;
            }
      if (noteRestCount > 0) {
            endSegment = endCR->nextSegmentAfterCR(Segment::Type::ChordRest
               | Segment::Type::EndBarLine
               | Segment::Type::Clef);
            _selection.setRange(startSegment, endSegment, startStaff, endStaff+1);
            if (!_selection.isRange())
                  _selection.setState(SelState::RANGE);
            _selection.updateSelectedElements();
            }
      _updateAll = true;
      }

//---------------------------------------------------------
//   addLyrics
//---------------------------------------------------------

void Score::addLyrics(int tick, int staffIdx, const QString& txt)
      {
      if (txt.trimmed().isEmpty())
            return;
      Measure* measure = tick2measure(tick);
      Segment* seg     = measure->findSegment(Segment::Type::ChordRest, tick);
      if (seg == 0) {
            qDebug("no segment found for lyrics<%s> at tick %d",
               qPrintable(txt), tick);
            return;
            }

      bool lyricsAdded = false;
      for (int voice = 0; voice < VOICES; ++voice) {
            int track = staffIdx * VOICES + voice;
            ChordRest* cr = static_cast<ChordRest*>(seg->element(track));
            if (cr) {
                  Lyrics* l = new Lyrics(this);
                  l->setXmlText(txt);
                  l->setTrack(track);
                  cr->add(l);
                  lyricsAdded = true;
                  break;
                  }
            }
      if (!lyricsAdded) {
            qDebug("no chord/rest for lyrics<%s> at tick %d, staff %d",
               qPrintable(txt), tick, staffIdx);
            }
      }

//---------------------------------------------------------
//   setTempo
//    convenience function to access TempoMap
//---------------------------------------------------------

void Score::setTempo(Segment* segment, qreal tempo)
      {
      setTempo(segment->tick(), tempo);
      }

void Score::setTempo(int tick, qreal tempo)
      {
      tempomap()->setTempo(tick, tempo);
      _playlistDirty = true;
      }

//---------------------------------------------------------
//   removeTempo
//---------------------------------------------------------

void Score::removeTempo(int tick)
      {
      tempomap()->delTempo(tick);
      _playlistDirty = true;
      }

//---------------------------------------------------------
//   setPause
//---------------------------------------------------------

void Score::setPause(int tick, qreal seconds)
      {
      tempomap()->setPause(tick, seconds);
      _playlistDirty = true;
      }

//---------------------------------------------------------
//   tempo
//---------------------------------------------------------

qreal Score::tempo(int tick) const
      {
      return tempomap()->tempo(tick);
      }

//---------------------------------------------------------
//   loWidth
//---------------------------------------------------------

qreal Score::loWidth() const
      {
      return pageFormat()->size().width() * MScore::DPI;
      }

//---------------------------------------------------------
//   loHeight
//---------------------------------------------------------

qreal Score::loHeight() const
      {
      return pageFormat()->size().height() * MScore::DPI;
      }

//---------------------------------------------------------
//   cmdSelectAll
//---------------------------------------------------------

void Score::cmdSelectAll()
      {
      if (_measures.size() == 0)
            return;
      deselectAll();
      Measure* first = firstMeasureMM();
      if (!first)
            return;
      Measure* last = lastMeasureMM();
      selectRange(first, 0);
      selectRange(last, nstaves() - 1);
      setUpdateAll(true);
      end();
      }

//---------------------------------------------------------
//   cmdSelectSection
//---------------------------------------------------------

void Score::cmdSelectSection()
      {
      Segment* s = _selection.startSegment();
      if (s == 0)
            return;
      MeasureBase* sm = s->measure();
      MeasureBase* em = sm;
      while (sm->prev()) {
            if (sm->prev()->sectionBreak())
                  break;
            sm = sm->prev();
            }
      while (em->next()) {
            if (em->sectionBreak())
                  break;
            em = em->next();
            }
      while (sm && sm->type() != Element::Type::MEASURE)
            sm = sm->next();
      while (em && em->type() != Element::Type::MEASURE)
            em = em->next();
      if (sm == 0 || em == 0)
            return;

      _selection.setRange(static_cast<Measure*>(sm)->first(),
         static_cast<Measure*>(em)->last(), 0, nstaves());
      }

//---------------------------------------------------------
//   undo
//---------------------------------------------------------

void Score::undo(UndoCommand* cmd) const
      {
      undo()->push(cmd);
      }

//---------------------------------------------------------
//   linkId
//---------------------------------------------------------

int Score::linkId()
      {
      return (rootScore()->_linkId)++;
      }

// val is a used link id
void Score::linkId(int val)
      {
      Score* s = rootScore();
      if (val >= s->_linkId)
            s->_linkId = val + 1;   // update unused link id
      }

//---------------------------------------------------------
//   scoreList
//    return a list of scores containing the root score
//    and all part scores (if there are any)
//---------------------------------------------------------

QList<Score*> Score::scoreList()
      {
      QList<Score*> scores;
      Score* root = rootScore();
      scores.append(root);
      for (const Excerpt* ex : root->excerpts()) {
            if (ex->partScore())
                  scores.append(ex->partScore());
            }
      return scores;
      }

//---------------------------------------------------------
//   switchLayer
//---------------------------------------------------------

bool Score::switchLayer(const QString& s)
      {
      int layerIdx = 0;
      for (const Layer& l : layer()) {
            if (s == l.name) {
                  setCurrentLayer(layerIdx);
                  return true;
                  }
            ++layerIdx;
            }
      return false;
      }

//---------------------------------------------------------
//   appendPart
//---------------------------------------------------------

void Score::appendPart(const QString& name)
      {
      static InstrumentTemplate defaultInstrument;
      InstrumentTemplate* t;

      t = searchTemplate(name);
      if (t == 0) {
            qDebug("appendPart: <%s> not found", qPrintable(name));
            t = &defaultInstrument;
            }

      if (t->channel.isEmpty()) {
            Channel a;
            a.chorus = 0;
            a.reverb = 0;
            a.name   = "normal";
            a.bank   = 0;
            a.volume = 100;
            a.pan    = 64; // actually 63.5 for center
            t->channel.append(a);
            }
      Part* part = new Part(this);
      part->initFromInstrTemplate(t);
      int n = nstaves();
      for (int i = 0; i < t->nstaves(); ++i) {
            Staff* staff = new Staff(this);
            staff->setPart(part);
            staff->setLines(t->staffLines[i]);
            staff->setSmall(t->smallStaff[i]);
            if (i == 0) {
                  staff->setBracket(0, t->bracket[0]);
                  staff->setBracketSpan(0, t->nstaves());
                  }
            undoInsertStaff(staff, i);
            }

      part->staves()->front()->setBarLineSpan(part->nstaves());
      undoInsertPart(part, n);
      fixTicks();
      rebuildMidiMapping();
      }

//---------------------------------------------------------
//   appendMeasures
//---------------------------------------------------------

void Score::appendMeasures(int n)
      {
      for (int i = 0; i < n; ++i)
            insertMeasure(Element::Type::MEASURE, 0, false);
      }

#ifdef SCRIPT_INTERFACE
//---------------------------------------------------------
//   addText
//---------------------------------------------------------

void Score::addText(const QString& type, const QString& txt)
      {
      MeasureBase* measure = first();
      if (measure == 0 || measure->type() != Element::Type::VBOX) {
            insertMeasure(Element::Type::VBOX, measure);
            measure = first();
            }
      Text* text = new Text(this);
      if (type == "title")
            text->setTextStyleType(TextStyleType::TITLE);
      else if (type == "subtitle")
            text->setTextStyleType(TextStyleType::SUBTITLE);
      text->setParent(measure);
      text->setXmlText(txt);
      undoAddElement(text);
      }

//---------------------------------------------------------
//   newCursor
//---------------------------------------------------------

Cursor* Score::newCursor()
      {
      return new Cursor(this);
      }
#endif

//---------------------------------------------------------
//   addSpanner
//---------------------------------------------------------

void Score::addSpanner(Spanner* s)
      {
      _spanner.addSpanner(s);
      }

//---------------------------------------------------------
//   removeSpanner
//---------------------------------------------------------

void Score::removeSpanner(Spanner* s)
      {
      _spanner.removeSpanner(s);
      }

//---------------------------------------------------------
//   isSpannerStartEnd
//    does is spanner start or end at tick position tick
//    for track ?
//---------------------------------------------------------

bool Score::isSpannerStartEnd(int tick, int track) const
      {
      for (auto i : _spanner.map()) {
            if (i.second->track() != track)
                  continue;
            if (i.second->tick() == tick || i.second->tick2() == tick)
                  return true;
            }
      return false;
      }

void Score::insertTime(int tick, int len)
      {
      for (Staff* staff : staves())
            staff->insertTime(tick, len);
      for (Part* part : parts())
            part->insertTime(tick, len);
      }

//---------------------------------------------------------
//   addUnmanagedSpanner
//---------------------------------------------------------

void Score::addUnmanagedSpanner(Spanner* s)
      {
      _unmanagedSpanner.insert(s);
      }

//---------------------------------------------------------
//   removeSpanner
//---------------------------------------------------------

void Score::removeUnmanagedSpanner(Spanner* s)
      {
      _unmanagedSpanner.erase(s);
      }

//---------------------------------------------------------
//   setPos
//---------------------------------------------------------

void Score::setPos(POS pos, int tick)
      {
      if (tick < 0)
            tick = 0;
      if (tick != _pos[int(pos)])
            _pos[int(pos)] = tick;
      // even though tick position might not have changed, layout might have
      // so we should update cursor here
      // however, we must be careful not to call setPos() again while handling posChanged, or recursion results
      emit posChanged(pos, unsigned(tick));
      }

//---------------------------------------------------------
//   uniqueStaves
//---------------------------------------------------------

QList<int> Score::uniqueStaves() const
      {
      QList<int> sl;

      for (int staffIdx = 0; staffIdx < nstaves(); ++staffIdx) {
            Staff* s = staff(staffIdx);
            if (s->linkedStaves()) {
                  bool alreadyInList = false;
                  for (int idx : sl) {
                        if (s->linkedStaves()->staves().contains(staff(idx))) {
                              alreadyInList = true;
                              break;
                              }
                        }
                  if (alreadyInList)
                        continue;
                  }
            sl.append(staffIdx);
            }
      return sl;
      }

//---------------------------------------------------------
//   findCR
//    find chord/rest <= tick in track
//---------------------------------------------------------

ChordRest* Score::findCR(int tick, int track) const
      {
      Measure* m = tick2measureMM(tick);
      if (!m) {
            qDebug("findCR: no measure for tick %d", tick);
            return nullptr;
            }
      // attach to first rest all spanner when mmRest
      if (m->isMMRest())
            tick = m->tick();
      Segment* s = m->first(Segment::Type::ChordRest);
      for (Segment* ns = s; ; ns = ns->next(Segment::Type::ChordRest)) {
            if (ns == 0 || ns->tick() > tick)
                  break;
            if (ns->element(track))
                  s = ns;
            }
      if (s)
            return static_cast<ChordRest*>(s->element(track));
      return nullptr;
      }

//---------------------------------------------------------
//   findCRinStaff
//    find last chord/rest on staff that ends before tick
//---------------------------------------------------------

ChordRest* Score::findCRinStaff(int tick, int staffIdx) const
      {
      int ptick = tick - 1;
      Measure* m = tick2measureMM(ptick);
      if (!m) {
            qDebug("findCRinStaff: no measure for tick %d", ptick);
            return nullptr;
            }
      // attach to first rest all spanner when mmRest
      if (m->isMMRest())
            ptick = m->tick();
      Segment* s = m->first(Segment::Type::ChordRest);
      int strack = staffIdx * VOICES;
      int etrack = strack + VOICES;
      int actualTrack = strack;

      int lastTick = -1;
      for (Segment* ns = s; ; ns = ns->next(Segment::Type::ChordRest)) {
            if (ns == 0 || ns->tick() > ptick)
                  break;
            // found a segment; now find longest cr on this staff that does not overlap tick
            for (int t = strack; t < etrack; ++t) {
                  ChordRest* cr = static_cast<ChordRest*>(ns->element(t));
                  if (cr) {
                        int endTick = cr->tick() + cr->actualTicks();
                        // allow fudge factor for tuplets
                        // TODO: replace with fraction-based calculation
                        int fudge = cr->tuplet() ? 5 : 0;
                        if (endTick + fudge >= lastTick && endTick - fudge <= tick) {
                              s = ns;
                              actualTrack = t;
                              lastTick = endTick;
                              }
                        }
                  }
            }
      if (s)
            return static_cast<ChordRest*>(s->element(actualTrack));
      return nullptr;
      }

//---------------------------------------------------------
//   setSoloMute
//   called once at opening file, adds soloMute marks
//---------------------------------------------------------

void Score::setSoloMute()
      {
      for (int i = 0; i < _midiMapping.size(); i++) {
            Channel* b = _midiMapping[i].articulation;
            if (b->solo) {
                  b->soloMute = false;
                  for (int j = 0; j < _midiMapping.size(); j++) {
                        Channel* a = _midiMapping[j].articulation;
                        a->soloMute = (i != j && !a->solo);
                        a->solo     = (i == j || a->solo);
                        }
                  }
            }
      }

//---------------------------------------------------------
//   setName
//---------------------------------------------------------

void Score::setName(QString s)
      {
      s.replace('/', '_');    // for sanity
      if (!(s.endsWith(".mscz") || s.endsWith(".mscx")))
            s += ".mscz";
      info.setFile(s);
      }

//---------------------------------------------------------
//   setImportedFilePath
//---------------------------------------------------------

void Score::setImportedFilePath(const QString& filePath)
      {
      _importedFilePath = filePath;
      }

//---------------------------------------------------------
//   title
//---------------------------------------------------------

QString Score::title()
      {
      QString fn;
      Text* t = getText(TextStyleType::TITLE);
      if (t)
            fn = QTextDocumentFragment::fromHtml(t->xmlText()).toPlainText().replace("&amp;","&").replace("&gt;",">").replace("&lt;","<").replace("&quot;", "\"");

      if (fn.isEmpty())
            fn = metaTag("workTitle");

      if (fn.isEmpty())
            fn = fileInfo()->baseName();

      if (fn.isEmpty())
            fn = "Untitled";

      return fn.simplified();
      }

//---------------------------------------------------------
//   subtitle
//---------------------------------------------------------

QString Score::subtitle()
      {
      QString fn;
      Text* t = getText(TextStyleType::SUBTITLE);
      if (t)
            fn = QTextDocumentFragment::fromHtml(t->xmlText()).toPlainText().replace("&amp;","&").replace("&gt;",">").replace("&lt;","<").replace("&quot;", "\"");

      return fn.simplified();
      }

//---------------------------------------------------------
//   composer
//---------------------------------------------------------

QString Score::composer()
      {
      QString fn;
      Text* t = getText(TextStyleType::COMPOSER);
      if (t)
            fn = QTextDocumentFragment::fromHtml(t->xmlText()).toPlainText().replace("&amp;","&").replace("&gt;",">").replace("&lt;","<").replace("&quot;", "\"");

      if (fn.isEmpty())
            fn = metaTag("composer");

      return fn.simplified();
      }

//---------------------------------------------------------
//   poet
//---------------------------------------------------------

QString Score::poet()
      {
      QString fn;
      Text* t = getText(TextStyleType::POET);
      if (t)
            fn = QTextDocumentFragment::fromHtml(t->xmlText()).toPlainText().replace("&amp;","&").replace("&gt;",">").replace("&lt;","<").replace("&quot;", "\"");

      if (fn.isEmpty())
            fn = metaTag("lyricist");

      if (fn.isEmpty())
            fn = "";

      return fn.simplified();
      }

//---------------------------------------------------------
//   nmeasure
//---------------------------------------------------------

int Score::nmeasures()
      {
      int n = 0;
      for (Measure* m = firstMeasure(); m; m = m->nextMeasure())
            n++;
      return n;
      }

//---------------------------------------------------------
//   hasLyrics
//---------------------------------------------------------

bool Score::hasLyrics()
      {
      Segment::Type st = Segment::Type::ChordRest;
      for (Segment* seg = firstMeasure()->first(st); seg; seg = seg->next1(st)) {
            for (int i = 0; i < ntracks(); ++i) {
                  if (seg->lyricsList(i) && seg->lyricsList(i)->size() > 0)
                        return true;
                  }
            }
      return false;
      }

//---------------------------------------------------------
//   hasHarmonies
//---------------------------------------------------------

bool Score::hasHarmonies()
      {
      Segment::Type st = Segment::Type::ChordRest;
      for (Segment* seg = firstMeasure()->first(st); seg; seg = seg->next1(st)) {
            for (Element* e : seg->annotations()) {
                  if (e->type() == Element::Type::HARMONY)
                        return true;
                  }
            }
      return false;
      }

//---------------------------------------------------------
//   lyricCount
//---------------------------------------------------------

int Score::lyricCount()
      {
      int count = 0;
      Segment::Type st = Segment::Type::ChordRest;
      for (Segment* seg = firstMeasure()->first(st); seg; seg = seg->next1(st)) {
            for (int i = 0; i < ntracks(); ++i) {
                  if (seg->lyricsList(i))
                        count += seg->lyricsList(i)->size();
                  }
            }
      return count;
      }

//---------------------------------------------------------
//   harmonyCount
//---------------------------------------------------------

int Score::harmonyCount()
      {
      int count = 0;
      Segment::Type st = Segment::Type::ChordRest;
      for (Segment* seg = firstMeasure()->first(st); seg; seg = seg->next1(st)) {
            for (Element* e : seg->annotations()) {
                  if (e->type() == Element::Type::HARMONY)
                        count++;
                  }
            }
      return count;
      }

QString Score::extractLyrics()
      {
      QString result;
      updateRepeatList(true);
      setPlaylistDirty();
      Segment::Type st = Segment::Type::ChordRest;
      for (int track = 0; track < ntracks(); track += VOICES) {
            bool found = false;
            int maxLyrics = 1;
            for (Measure* m = firstMeasure(); m; m = m->nextMeasure()) {
                  m->setPlaybackCount(0);
                  }
            // follow the repeat segments
            for (const RepeatSegment* rs : *repeatList()) {
                  int startTick  = rs->tick;
                  int endTick    = startTick + rs->len;
                  for (Measure* m = tick2measure(startTick); m; m = m->nextMeasure()) {
                        int playCount = m->playbackCount();
                        for (Segment* seg = m->first(st); seg; seg = seg->next(st)) {
                              // consider voice 1 only
                              if (seg->lyricsList(track) == nullptr || seg->lyricsList(track)->size() == 0)
                                    continue;
                              if (seg->lyricsList(track)->size() > maxLyrics)
                                    maxLyrics = seg->lyricsList(track)->size();
                              if (playCount >= seg->lyricsList(track)->size())
                                    continue;
                              Lyrics* l = seg->lyricsList(track)->at(playCount);
                              if (!l)
                                    continue;
                              found = true;
                              QString lyric = l->plainText().trimmed();
                              if (l->syllabic() == Lyrics::Syllabic::SINGLE || l->syllabic() == Lyrics::Syllabic::END)
                                    result += lyric + " ";
                              else if (l->syllabic() == Lyrics::Syllabic::BEGIN || l->syllabic() == Lyrics::Syllabic::MIDDLE)
                                    result += lyric;
                              }
                        m->setPlaybackCount(m->playbackCount() + 1);
                        if (m->tick() + m->ticks() >= endTick)
                              break;
                        }
                  }
            // consider remaning lyrics
            for (int lyricsNumber = 0; lyricsNumber < maxLyrics; lyricsNumber++) {
                  for (Measure* m = firstMeasure(); m; m = m->nextMeasure()) {
                        int playCount = m->playbackCount();
                        if (lyricsNumber >= playCount) {
                              for (Segment* seg = m->first(st); seg; seg = seg->next(st)) {
                                    // consider voice 1 only
                                    if (seg->lyricsList(track) == nullptr || seg->lyricsList(track)->size() == 0)
                                          continue;
                                    if (seg->lyricsList(track)->size() > maxLyrics)
                                          maxLyrics = seg->lyricsList(track)->size();
                                    if (lyricsNumber >= seg->lyricsList(track)->size())
                                          continue;
                                    Lyrics* l = seg->lyricsList(track)->at(lyricsNumber);
                                    if (!l)
                                          continue;
                                    found = true;
                                    QString lyric = l->plainText().trimmed();
                                    if (l->syllabic() == Lyrics::Syllabic::SINGLE || l->syllabic() == Lyrics::Syllabic::END)
                                          result += lyric + " ";
                                    else if (l->syllabic() == Lyrics::Syllabic::BEGIN || l->syllabic() == Lyrics:: Syllabic::MIDDLE)
                                          result += lyric;
                                    }
                              }
                        }
                  }
            if (found)
                  result += "\n\n";
            }
      return result.trimmed();
      }

//---------------------------------------------------------
//   keysig
//---------------------------------------------------------

int Score::keysig()
      {
      Key result = Key::C;
      for (int staffIdx = 0; staffIdx < nstaves(); ++staffIdx) {
            Staff* st = staff(staffIdx);
            Key key = st->key(0);
            if (st->staffType()->group() == StaffGroup::PERCUSSION || st->keySigEvent(0).custom() || st->keySigEvent(0).isAtonal())       // ignore percussion and custom / atonal key
                  continue;
            result = key;
            int diff = st->part()->instrument()->transpose().chromatic;
            if (!styleB(StyleIdx::concertPitch) && diff)
                  result = transposeKey(key, diff);
            break;
            }
      return int(result);
      }

//---------------------------------------------------------
//   duration
//---------------------------------------------------------

int Score::duration()
      {
      updateRepeatList(true);
      RepeatSegment* rs = repeatList()->last();
      return lrint(utick2utime(rs->utick + rs->len));
      }

//---------------------------------------------------------
//   createRehearsalMarkText
//---------------------------------------------------------

QString Score::createRehearsalMarkText(RehearsalMark* current) const
      {
      int tick = current->segment()->tick();
      RehearsalMark* before = 0;
      RehearsalMark* after = 0;
      for (Segment* s = firstSegment(); s; s = s->next1()) {
            for (Element* e : s->annotations()) {
                  if (e && e->type() == Element::Type::REHEARSAL_MARK) {
                        if (s->tick() < tick)
                              before = static_cast<RehearsalMark*>(e);
                        else if (s->tick() > tick) {
                              after = static_cast<RehearsalMark*>(e);
                              break;
                              }
                        }
                  }
            if (after)
                  break;
            }
      QString s = "A";
      QString s1 = before ? before->xmlText() : "";
      QString s2 = after ? after->xmlText()  : "";
      if (s1.isEmpty())
            return s;
      s = nextRehearsalMarkText(before, current);     // try to sequence
      if (s == current->xmlText()) {
            // no sequence detected (or current happens to be correct)
            return s;
            }
      else if (s == s2) {
            // next in sequence already present
            if (s1[0].isLetter()) {
                  if (s1.size() == 2)
                        s = s1[0] + QChar::fromLatin1(s1[1].toLatin1() + 1);  // BB, BC, CC
                  else
                        s = s1 + QChar::fromLatin1('1');                      // B, B1, C
                  }
            else {
                  s = s1 + QChar::fromLatin1('A');                            // 2, 2A, 3
                  }
            }
      return s;
      }

//---------------------------------------------------------
//   nextRehearsalMarkText
//    finds next rehearsal in sequence established by previous
//     Alphabetic sequences:
//      A, B, ..., Y, Z, AA, BB, ..., YY, ZZ
//      a, b, ..., y, z, aa, bb, ..., yy, zz
//     Numeric sequences:
//      1, 2, 3, ...
//      If number of previous rehearsal mark matches measure number, assume use of measure numbers throughout
//---------------------------------------------------------

QString Score::nextRehearsalMarkText(RehearsalMark* previous, RehearsalMark* current) const
      {
      QString previousText = previous->xmlText();
      QString fallback = current ? current->xmlText() : previousText + "'";

      if (previousText.length() == 1 && previousText[0].isLetter()) {
            // single letter sequence
            if (previousText == "Z")
                  return "AA";
            else if (previousText == "z")
                  return "aa";
            else
                  return QChar::fromLatin1(previousText[0].toLatin1() + 1);
            }
      else if (previousText.length() == 2 && previousText[0].isLetter() && previousText[1].isLetter()) {
            // double letter sequence
            if (previousText[0] == previousText[1]) {
                  // repeated letter sequence
                  if (previousText.toUpper() != "ZZ") {
                        QString c = QChar::fromLatin1(previousText[0].toLatin1() + 1);
                        return c + c;
                        }
                  else {
                        return fallback;
                        }
                  }
            else {
                  return fallback;
                  }
            }
      else {
            // try to interpret as number
            bool ok;
            int n = previousText.toInt(&ok);
            if (!ok) {
                  return fallback;
                  }
            else if (current && n == previous->segment()->measure()->no() + 1) {
                  // use measure number
                  n = current->segment()->measure()->no() + 1;
                  return QString("%1").arg(n);
                  }
            else {
                  // use number sequence
                  n = previousText.toInt() + 1;
                  return QString("%1").arg(n);
                  }
            }
      }

//---------------------------------------------------------
//   changeVoice
//    moves selected notes into specified voice if possible
//---------------------------------------------------------

void Score::changeVoice(int voice)
      {
      startCmd();
      QList<Element*> el;
      QList<Element*> oel = selection().elements();     // make copy
      for (Element* e : oel) {
            if (e->type() == Element::Type::NOTE) {
                  Note* note   = static_cast<Note*>(e);
                  Chord* chord = note->chord();

                  // TODO - handle ties; for now we skip tied notes
                  if (note->tieFor() || note->tieBack())
                        continue;

                  // move grace notes with main chord only
                  if (chord->isGrace())
                        continue;

                  if (chord->voice() != voice) {
                        Segment* s       = chord->segment();
                        Measure* m       = s->measure();
                        int notes        = chord->notes().size();
                        int dstTrack     = chord->staffIdx() * VOICES + voice;
                        ChordRest* dstCR = static_cast<ChordRest*>(s->element(dstTrack));
                        Chord* dstChord  = nullptr;

                        // set up destination chord

                        if (dstCR && dstCR->type() == Element::Type::CHORD && dstCR->globalDuration() == chord->globalDuration()) {
                              // existing chord in destination with correct duration;
                              //   can simply move note in
                              dstChord = static_cast<Chord*>(dstCR);
                              }

                        else if (dstCR && dstCR->type() == Element::Type::REST && dstCR->globalDuration() == chord->globalDuration()) {
                              // existing rest in destination with correct duration;
                              //   replace with chord, then move note in
                              //   this case allows for tuplets, unlike the more general case below
                              dstChord = new Chord(this);
                              dstChord->setTrack(dstTrack);
                              dstChord->setDurationType(chord->durationType());
                              dstChord->setDuration(chord->duration());
                              dstChord->setTuplet(dstCR->tuplet());
                              dstChord->setParent(s);
                              undoRemoveElement(dstCR);
                              }

                        else if (!chord->tuplet()) {
                              // rests or gap in destination
                              //   insert new chord if the rests / gap are long enough
                              //   then move note in
                              ChordRest* pcr = nullptr;
                              ChordRest* ncr = nullptr;
                              for (Segment* s2 = m->first(Segment::Type::ChordRest); s2; s2 = s2->next()) {
                                    if (s2->segmentType() != Segment::Type::ChordRest)
                                          continue;
                                    ChordRest* cr2 = static_cast<ChordRest*>(s2->element(dstTrack));
                                    if (!cr2 || cr2->type() == Element::Type::REST)
                                          continue;
                                    if (s2->tick() < s->tick()) {
                                          pcr = cr2;
                                          continue;
                                          }
                                    else if (s2->tick() >= s->tick()) {
                                          ncr = cr2;
                                          break;
                                          }
                                    }
                              int gapStart = pcr ? pcr->tick() + pcr->actualTicks() : m->tick();
                              int gapEnd = ncr ? ncr->tick() : m->tick() + m->ticks();
                              if (gapStart <= s->tick() && gapEnd >= s->tick() + chord->actualTicks()) {
                                    // big enough gap found
                                    dstChord = new Chord(this);
                                    dstChord->setTrack(dstTrack);
                                    dstChord->setDurationType(chord->durationType());
                                    dstChord->setDuration(chord->duration());
                                    dstChord->setParent(s);
                                    // makeGapVoice will not back-fill an empty voice
                                    if (voice && !dstCR)
                                          expandVoice(s, /*m->first(Segment::Type::ChordRest,*/ dstTrack);
                                    makeGapVoice(s, dstTrack, chord->actualFraction(), s->tick());
                                    }
                              }

                        // move note to destination chord
                        if (dstChord) {
                              // create & add new note
                              Note* newNote = new Note(*note);
                              newNote->setSelected(false);
                              newNote->setParent(dstChord);
                              undoAddElement(newNote);
                              el.append(newNote);
                              // add new chord if one was created
                              if (dstChord != dstCR)
                                    undoAddCR(dstChord, m, s->tick());
                              // remove original note
                              if (notes > 1) {
                                    undoRemoveElement(note);
                                    }
                              else if (notes == 1) {
                                    // create rest to leave behind
                                    Rest* r = new Rest(this);
                                    r->setTrack(chord->track());
                                    r->setDurationType(chord->durationType());
                                    r->setDuration(chord->duration());
                                    r->setTuplet(chord->tuplet());
                                    r->setParent(s);
                                    // if there were grace notes, move them
                                    for (Chord* gc : chord->graceNotes()) {
                                          Chord* ngc = new Chord(*gc);
                                          undoRemoveElement(gc);
                                          ngc->setParent(dstChord);
                                          ngc->setTrack(dstChord->track());
                                          undoAddElement(ngc);
                                          }
                                    // remove chord, replace with rest
                                    undoRemoveElement(chord);
                                    undoAddCR(r, m, s->tick());
                                    }
                              }
                        }
                  }
            }

      if (!el.isEmpty())
            selection().clear();
      for (Element* e : el)
            select(e, SelectType::ADD, -1);
      setLayoutAll(true);
      endCmd();
      }

//---------------------------------------------------------
//   cropPage - crop a single page score to the content
///    margins will be applied on the 4 sides
//---------------------------------------------------------

void Score::cropPage(qreal margins)
      {
      if (npages() == 1) {
            Page* page = pages()[0];
            if (page) {
                  QRectF ttbox = page->tbbox();

                  PageFormat* curFormat = pageFormat();
                  PageFormat f;
                  f.copy(*curFormat);

                  qreal margin = margins / INCH;
                  f.setSize(QSizeF((ttbox.width() / MScore::DPI) + 2 * margin, (ttbox.height()/ MScore::DPI) + 2 * margin));

                  qreal offset = curFormat->oddLeftMargin() - ttbox.x() / MScore::DPI;
                  if (offset < 0)
                        offset = 0.0;
                  f.setOddLeftMargin(margin + offset);
                  f.setEvenLeftMargin(margin + offset);
                  f.setOddBottomMargin(margin);
                  f.setOddTopMargin(margin);
                  f.setEvenBottomMargin(margin);
                  f.setEvenTopMargin(margin);

                  undoChangePageFormat(&f, spatium(), pageNumberOffset());
                  }
            }
      }

//---------------------------------------------------------
//   switchToPageMode
//    switch to layout mode PAGE
//---------------------------------------------------------

void Score::switchToPageMode()
      {
      if (layoutMode() != LayoutMode::PAGE) {
            startCmd();
            ScoreElement::undoChangeProperty(P_ID::LAYOUT_MODE, int(LayoutMode::PAGE));
            doLayout();
            }
      }

//---------------------------------------------------------
//   getProperty
//---------------------------------------------------------

QVariant Score::getProperty(P_ID id) const
      {
      switch (id) {
            case P_ID::LAYOUT_MODE:
                  return QVariant(static_cast<int>(_layoutMode));
            default:
                  qDebug("Score::getProperty: unhandled id");
                  return QVariant();
            }
      }

//---------------------------------------------------------
//   setProperty
//---------------------------------------------------------

bool Score::setProperty(P_ID id, const QVariant& v)
      {
      switch (id) {
            case P_ID::LAYOUT_MODE:
                  setLayoutMode(LayoutMode(v.toInt()));
                  break;
            default:
                  qDebug("Score::setProperty: unhandled id");
                  break;
            }
      score()->setLayoutAll(true);
      return true;
      }

//---------------------------------------------------------
//   propertyDefault
//---------------------------------------------------------

QVariant Score::propertyDefault(P_ID id) const
      {
      switch (id) {
            case P_ID::LAYOUT_MODE:
                  return static_cast<int>(LayoutMode::PAGE);
            default:
                  return QVariant();
            }
      }

}
<|MERGE_RESOLUTION|>--- conflicted
+++ resolved
@@ -2114,50 +2114,7 @@
                   }
             }
 
-      // if the appended score has less staves,
-      // make sure the measures have full measure rest
-      for (Measure* m = tick2measure(tickLen); m; m = m->nextMeasure()) {
-            for (int staffIdx = 0; staffIdx < nstaves(); ++staffIdx) {
-                  Fraction f;
-                  for (Segment* s = m->first(Segment::Type::ChordRest); s; s = s->next(Segment::Type::ChordRest)) {
-                        for (int v = 0; v < VOICES; ++v) {
-                              ChordRest* cr = static_cast<ChordRest*>(s->element(staffIdx * VOICES + v));
-                              if (cr == 0)
-                                    continue;
-                              f += cr->actualFraction();
-                              }
-                        }
-                  if (f.isZero())
-                        addRest(m->tick(), staffIdx*VOICES, TDuration(TDuration::DurationType::V_MEASURE), 0);
-                  }
-            }
-
       // adjust key signatures
-<<<<<<< HEAD
-      for (Staff* st : score->staves()) {
-            int staffIdx = score->staffIdx(st);
-            Staff* joinedStaff = staff(staffIdx);
-            // special case for initial "C" key signature - these have no explicit element
-            Measure* m = tick2measure(tickLen);
-            Segment* seg = m->getSegment(Segment::Type::KeySig, tickLen);
-            if (!seg->element(staffIdx * VOICES)) {
-                  // no need to create new initial "C" key sig
-                  // if staff already ends in that key
-                  if (joinedStaff->key(tickLen - 1) == Key::C)
-                        continue;
-                  Key key = Key::C;
-                  KeySig* ks = new KeySig(this);
-                  ks->setTrack(staffIdx * VOICES);
-                  ks->setKey(key);
-                  ks->setParent(seg);
-                  addElement(ks);
-                  }
-            // other key signatures (initial other than "C", non-initial)
-            for (auto k : *(st->keyList())) {
-                  int tick = k.first;
-                  KeySigEvent key = k.second;
-                  joinedStaff->setKey(tick + tickLen, key);
-=======
       if (firstAppendedMeasure) {
             Segment* seg = firstAppendedMeasure->getSegment(Segment::Type::KeySig, tickOfAppend);
             for (Staff* st : score->staves()) {
@@ -2182,7 +2139,6 @@
                         KeySigEvent key = k.second;
                         joinedStaff->setKey(tick + tickOfAppend, key);
                         }
->>>>>>> dd4530ea
                   }
             }
 
