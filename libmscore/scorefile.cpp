//=============================================================================
//  MuseScore
//  Music Composition & Notation
//
//  Copyright (C) 2011-2012 Werner Schweer and others
//
//  This program is free software; you can redistribute it and/or modify
//  it under the terms of the GNU General Public License version 2
//  as published by the Free Software Foundation and appearing in
//  the file LICENSE.GPL
//=============================================================================

#include "config.h"
#include "score.h"
#include "xml.h"
#include "element.h"
#include "measure.h"
#include "segment.h"
#include "slur.h"
#include "chordrest.h"
#include "chord.h"
#include "tuplet.h"
#include "beam.h"
#include "revisions.h"
#include "page.h"
#include "part.h"
#include "staff.h"
#include "system.h"
#include "keysig.h"
#include "clef.h"
#include "text.h"
#include "ottava.h"
#include "volta.h"
#include "excerpt.h"
#include "mscore.h"
#include "stafftype.h"
#include "sym.h"

#ifdef OMR
#include "omr/omr.h"
#include "omr/omrpage.h"
#endif

#include "sig.h"
#include "undo.h"
#include "imageStore.h"
#include "audio.h"
#include "barline.h"
#include "thirdparty/qzip/qzipreader_p.h"
#include "thirdparty/qzip/qzipwriter_p.h"
#ifdef Q_OS_WIN
#include <windows.h>
#include <stdio.h>
#endif

namespace Ms {

//---------------------------------------------------------
//   writeMeasure
//---------------------------------------------------------

static void writeMeasure(Xml& xml, MeasureBase* m, int staffIdx, bool writeSystemElements)
      {
      //
      // special case multi measure rest
      //
      Measure* mm = 0;
      if (m->score()->styleB(StyleIdx::createMultiMeasureRests) && m->type() == Element::Type::MEASURE) {
            mm = static_cast<Measure*>(m);
            Segment* s = mm->findSegment(Segment::Type::EndBarLine, mm->endTick());
            if (s == 0)
                  mm->createEndBarLines();
            }

      if (m->type() == Element::Type::MEASURE || staffIdx == 0)
            m->write(xml, staffIdx, writeSystemElements);

      if (mm && mm->mmRest()) {
            mm->mmRest()->write(xml, staffIdx, writeSystemElements);
            xml.tag("tick", mm->tick() + mm->ticks());         // rewind tick
            }

      if (m->type() == Element::Type::MEASURE)
            xml.curTick = m->tick() + m->ticks();
      }

//---------------------------------------------------------
//   write
//---------------------------------------------------------

void Score::write(Xml& xml, bool selectionOnly)
      {
      // if we have multi measure rests and some parts are hidden,
      // then some layout information is missing:
      // relayout with all parts set visible

      QList<Part*> hiddenParts;
      bool unhide = false;
      if (styleB(StyleIdx::createMultiMeasureRests)) {
            for (Part* part : _parts) {
                  if (!part->show()) {
                        if (!unhide) {
                              startCmd();
                              unhide = true;
                              }
                        part->undoChangeProperty(P_ID::VISIBLE, true);
                        hiddenParts.append(part);
                        }
                  }
            }
      if (unhide) {
            doLayout();
            for (Part* p : hiddenParts)
                  p->setShow(false);
            }

      xml.stag("Score");
      switch(_layoutMode) {
            case LayoutMode::PAGE:
            case LayoutMode::FLOAT:
            case LayoutMode::SYSTEM:
                  break;
            case LayoutMode::LINE:
                  xml.tag("layoutMode", "line");
                  break;
            }

#ifdef OMR
      if (_omr && xml.writeOmr)
            _omr->write(xml);
#endif
      if (_showOmr && xml.writeOmr)
            xml.tag("showOmr", _showOmr);
      if (_audio && xml.writeOmr) {
            xml.tag("playMode", int(_playMode));
            _audio->write(xml);
            }

      for (int i = 0; i < 32; ++i) {
            if (!_layerTags[i].isEmpty()) {
                  xml.tag(QString("LayerTag id=\"%1\" tag=\"%2\"").arg(i).arg(_layerTags[i]),
                     _layerTagComments[i]);
                  }
            }
      int n = _layer.size();
      for (int i = 1; i < n; ++i) {       // dont save default variant
            const Layer& l = _layer[i];
            xml.tagE(QString("Layer name=\"%1\" mask=\"%2\"").arg(l.name).arg(l.tags));
            }
      xml.tag("currentLayer", _currentLayer);

      if (!MScore::testMode)
            _synthesizerState.write(xml);

      if (pageNumberOffset())
            xml.tag("page-offset", pageNumberOffset());
      xml.tag("Division", MScore::division);
      xml.curTrack = -1;

      _style.save(xml, true);      // save only differences to buildin style

      xml.tag("showInvisible", _showInvisible);
      xml.tag("showUnprintable", _showUnprintable);
      xml.tag("showFrames", _showFrames);
      xml.tag("showMargins", _showPageborders);

      QMapIterator<QString, QString> i(_metaTags);
      while (i.hasNext()) {
            i.next();
            if ((!MScore::testMode  && !MScore::saveTemplateMode) || (i.key() != "platform" && i.key() != "creationDate"))
                  xml.tag(QString("metaTag name=\"%1\"").arg(i.key().toHtmlEscaped()), i.value());
            }

      if (!selectionOnly) {
            xml.stag("PageList");
            foreach(Page* page, _pages)
                  page->write(xml);
            xml.etag();
            }

      xml.curTrack = 0;
      int staffStart;
      int staffEnd;
      MeasureBase* measureStart;
      MeasureBase* measureEnd;

      if (selectionOnly) {
            staffStart   = _selection.staffStart();
            staffEnd     = _selection.staffEnd();
            // make sure we select full parts
            Staff* sStaff = staff(staffStart);
            Part* sPart = sStaff->part();
            Staff* eStaff = staff(staffEnd - 1);
            Part* ePart = eStaff->part();
            staffStart = staffIdx(sPart);
            staffEnd = staffIdx(ePart) + ePart->nstaves();
            measureStart = _selection.startSegment()->measure();
            if (_selection.endSegment())
                  measureEnd   = _selection.endSegment()->measure()->next();
            else
                  measureEnd   = 0;
            }
      else {
            staffStart   = 0;
            staffEnd     = nstaves();
            measureStart = first();
            measureEnd   = 0;
            }

      foreach(const Part* part, _parts) {
            if (!selectionOnly || ((staffIdx(part) >= staffStart) && (staffEnd >= staffIdx(part) + part->nstaves())))
                  part->write(xml);
            }

      xml.curTrack = 0;
      xml.trackDiff = -staffStart * VOICES;
      if (measureStart) {
            for (int staffIdx = staffStart; staffIdx < staffEnd; ++staffIdx) {
                  xml.stag(QString("Staff id=\"%1\"").arg(staffIdx + 1 - staffStart));
                  xml.curTick  = measureStart->tick();
                  xml.tickDiff = xml.curTick;
                  xml.curTrack = staffIdx * VOICES;
                  bool writeSystemElements = staffIdx == staffStart;
                  for (MeasureBase* m = measureStart; m != measureEnd; m = m->next())
                        writeMeasure(xml, m, staffIdx, writeSystemElements);
                  xml.etag();
                  }
            }
      xml.curTrack = -1;
      if (!selectionOnly) {
            for (const Excerpt* excerpt : _excerpts) {
                  if (excerpt->partScore() != this)
                        excerpt->partScore()->write(xml, false);       // recursion
                  }
            }
      if (parentScore())
            xml.tag("name", name());
      xml.etag();

      if (unhide) {
            endCmd();
            undo()->undo();
            endUndoRedo();
            }
      }

//---------------------------------------------------------
//   readStaff
//---------------------------------------------------------

void Score::readStaff(XmlReader& e)
      {
      int staff = e.intAttribute("id", 1) - 1;
      e.initTick(0);
      e.setTrack(staff * VOICES);

      if (staff == 0) {
            while (e.readNextStartElement()) {
                  const QStringRef& tag(e.name());

                  if (tag == "Measure") {
                        Measure* measure = 0;
                        measure = new Measure(this);
                        measure->setTick(e.tick());
                        if (_mscVersion < 115) {
                              const SigEvent& ev = sigmap()->timesig(measure->tick());
                              measure->setLen(ev.timesig());
                              measure->setTimesig(ev.nominal());
                              }
                        else {
                              //
                              // inherit timesig from previous measure
                              //
                              Measure* m = e.lastMeasure(); // measure->prevMeasure();
                              Fraction f(m ? m->timesig() : Fraction(4,4));
                              measure->setLen(f);
                              measure->setTimesig(f);
                              }
                        measure->read(e, staff);
                        if (!measure->isMMRest()) {
                              measures()->add(measure);
                              e.setLastMeasure(measure);
                              e.initTick(measure->tick() + measure->ticks());
                              }
                        else {
                              // this is a multi measure rest
                              // always preceded by the first measure it replaces
                              Measure* m = e.lastMeasure();

                              if (m) {
                                    m->setMMRest(measure);
                                    measure->setTick(m->tick());
                                    }
                              }
                        }
                  else if (tag == "HBox" || tag == "VBox" || tag == "TBox" || tag == "FBox") {
                        MeasureBase* mb = static_cast<MeasureBase*>(Element::name2Element(tag, this));
                        mb->read(e);
                        mb->setTick(e.tick());
                        measures()->add(mb);
                        }
                  else if (tag == "tick")
                        e.initTick(fileDivision(e.readInt()));
                  else
                        e.unknown();
                  }
            }
      else {
            Measure* measure = firstMeasure();
            while (e.readNextStartElement()) {
                  const QStringRef& tag(e.name());

                  if (tag == "Measure") {
                        if (measure == 0) {
                              qDebug("Score::readStaff(): missing measure!");
                              measure = new Measure(this);
                              measure->setTick(e.tick());
                              measures()->add(measure);
                              }
                        e.initTick(measure->tick());
                        measure->read(e, staff);
                        if (measure->isMMRest())
                              measure = e.lastMeasure()->nextMeasure();
                        else {
                              e.setLastMeasure(measure);
                              if (measure->mmRest())
                                    measure = measure->mmRest();
                              else
                                    measure = measure->nextMeasure();
                              }
                        }
                  else if (tag == "tick")
                        e.initTick(fileDivision(e.readInt()));
                  else
                        e.unknown();
                  }
            }
      }

//---------------------------------------------------------
//   saveFile
///   If file has generated name, create a modal file save dialog
///   and ask filename.
///   Rename old file to backup file (.xxxx.msc?,).
///   Default is to save score in .mscz format,
///   Return true if OK and false on error.
//---------------------------------------------------------

bool Score::saveFile()
      {
      QString suffix = info.suffix();
      if (info.exists() && !info.isWritable()) {
            MScore::lastError = tr("The following file is locked: \n%1 \n\nTry saving to a different location.").arg(info.filePath());
            return false;
            }

      // if file was already saved in this session
      // save but don't overwrite backup again

      if (saved()) {
            try {
                  if (suffix == "mscx")
                        saveFile(info);
                  else
                        saveCompressedFile(info, false);
                  }
            catch (QString s) {
                  MScore::lastError = s;
                  return false;
                  }
            undo()->setClean();
            info.refresh();
            update();
            return true;
            }
      //
      // step 1
      // save into temporary file to prevent partially overwriting
      // the original file in case of "disc full"
      //

      QString tempName = info.filePath() + QString(".temp");
      QFile temp(tempName);
      if (!temp.open(QIODevice::WriteOnly)) {
            MScore::lastError = tr("Open Temp File\n%1\nfailed: %2").arg(tempName).arg(QString(strerror(errno)));
            return false;
            }
      try {
            if (suffix == "mscx")
                  saveFile(&temp, false);
            else
                  saveCompressedFile(&temp, info, false);
            }
      catch (QString s) {
            MScore::lastError = s;
            return false;
            }
      if (temp.error() != QFile::NoError) {
            MScore::lastError = tr("MuseScore: Save File failed: %1").arg(temp.errorString());
            temp.close();
            return false;
            }
      temp.close();

      //
      // step 2
      // remove old backup file if exists
      //
      QDir dir(info.path());
      QString backupName = QString(".") + info.fileName() + QString(",");
      if (dir.exists(backupName)) {
            if (!dir.remove(backupName)) {
//                  if (!MScore::noGui)
//                        QMessageBox::critical(0, tr("MuseScore: Save File"),
//                           tr("Removing old backup file ") + backupName + tr(" failed"));
                  }
            }

      //
      // step 3
      // rename old file into backup
      //
      QString name(info.filePath());
      if (dir.exists(name)) {
            if (!dir.rename(name, backupName)) {
//                  if (!MScore::noGui)
//                        QMessageBox::critical(0, tr("MuseScore: Save File"),
//                           tr("Renaming old file <")
//                            + name + tr("> to backup <") + backupName + tr("> failed"));
                  }
            }
#ifdef Q_OS_WIN
      QFileInfo fileBackup(dir, backupName);
      QString backupNativePath = QDir::toNativeSeparators(fileBackup.absoluteFilePath());
      SetFileAttributes((LPCTSTR)backupNativePath.toLocal8Bit(), FILE_ATTRIBUTE_HIDDEN);
#endif
      //
      // step 4
      // rename temp name into file name
      //
      if (!QFile::rename(tempName, name)) {
            MScore::lastError = tr("Renaming temp. file <%1> to <%2> failed:\n%3").arg(tempName).arg(name).arg(QString(strerror(errno)));
            return false;
            }
      // make file readable by all
      QFile::setPermissions(name, QFile::ReadOwner | QFile::WriteOwner | QFile::ReadUser
         | QFile::ReadGroup | QFile::ReadOther);

      undo()->setClean();
      setSaved(true);
      info.refresh();
      update();
      return true;
      }

//---------------------------------------------------------
//   saveCompressedFile
//---------------------------------------------------------

void Score::saveCompressedFile(QFileInfo& info, bool onlySelection)
      {
      QFile fp(info.filePath());
      if (!fp.open(QIODevice::WriteOnly)) {
            QString s = tr("Open File\n%1\nfailed: ")
               + QString(strerror(errno));
            throw(s.arg(info.filePath()));
            }
      saveCompressedFile(&fp, info, onlySelection);
      fp.close();
      }

//---------------------------------------------------------
//   createThumbnail
//---------------------------------------------------------

QImage Score::createThumbnail()
      {
      LayoutMode layoutMode = _layoutMode;
      if (layoutMode != LayoutMode::PAGE) {
            startCmd();
<<<<<<< HEAD
            undo(new ChangeLayoutMode(this, LayoutMode::PAGE));
=======
            ScoreElement::undoChangeProperty(P_ID::LAYOUT_MODE, QVariant(int(LayoutMode::PAGE)));
>>>>>>> dd4530ea
            doLayout();
            }
      Page* page = pages().at(0);
      QRectF fr  = page->abbox();
      qreal mag  = 256.0 / qMax(fr.width(), fr.height());
      int w      = int(fr.width() * mag);
      int h      = int(fr.height() * mag);

      QImage pm(w, h, QImage::Format_ARGB32_Premultiplied);
      pm.setDotsPerMeterX(lrint((mag * 1000) / INCH));
      pm.setDotsPerMeterY(lrint((mag * 1000) / INCH));
      pm.fill(0xffffffff);
      QPainter p(&pm);
      p.setRenderHint(QPainter::Antialiasing, true);
      p.setRenderHint(QPainter::TextAntialiasing, true);
      p.scale(mag, mag);
      print(&p, 0);
      p.end();
      if (layoutMode != _layoutMode)
            endCmd(true);       // rollback
      return pm;
      }

//---------------------------------------------------------
//   saveCompressedFile
//    file is already opened
//---------------------------------------------------------

void Score::saveCompressedFile(QIODevice* f, QFileInfo& info, bool onlySelection)
      {
      MQZipWriter uz(f);

      QString fn = info.completeBaseName() + ".mscx";
      QBuffer cbuf;
      cbuf.open(QIODevice::ReadWrite);
      Xml xml(&cbuf);
      xml << "<?xml version=\"1.0\" encoding=\"UTF-8\"?>\n";
      xml.stag("container");
      xml.stag("rootfiles");
      xml.stag(QString("rootfile full-path=\"%1\"").arg(Xml::xmlString(fn)));
      xml.etag();
      foreach(ImageStoreItem* ip, imageStore) {
            if (!ip->isUsed(this))
                  continue;
            QString path = QString("Pictures/") + ip->hashName();
            xml.tag("file", path);
            }

      xml.etag();
      xml.etag();
      cbuf.seek(0);
      //uz.addDirectory("META-INF");
      uz.addFile("META-INF/container.xml", cbuf.data());

      // save images
      //uz.addDirectory("Pictures");
      foreach (ImageStoreItem* ip, imageStore) {
            if (!ip->isUsed(this))
                  continue;
            QString path = QString("Pictures/") + ip->hashName();
            uz.addFile(path, ip->buffer());
            }

      // create thumbnail
      QImage pm = createThumbnail();

      QByteArray ba;
      QBuffer b(&ba);
      if (!b.open(QIODevice::WriteOnly))
            qDebug("open buffer failed");
      if (!pm.save(&b, "PNG"))
            qDebug("save failed");
      uz.addFile("Thumbnails/thumbnail.png", ba);

#ifdef OMR
      //
      // save OMR page images
      //
      if (_omr) {
            int n = _omr->numPages();
            for (int i = 0; i < n; ++i) {
                  QString path = QString("OmrPages/page%1.png").arg(i+1);
                  QBuffer cbuf;
                  OmrPage* page = _omr->page(i);
                  const QImage& image = page->image();
                  if (!image.save(&cbuf, "PNG"))
                        throw(QString("save file: cannot save image (%1x%2)").arg(image.width()).arg(image.height()));
                  uz.addFile(path, cbuf.data());
                  cbuf.close();
                  }
            }
#endif
      //
      // save audio
      //
      if (_audio)
            uz.addFile("audio.ogg", _audio->data());

      QBuffer dbuf;
      dbuf.open(QIODevice::ReadWrite);
      saveFile(&dbuf, true, onlySelection);
      dbuf.seek(0);
      uz.addFile(fn, dbuf.data());
      uz.close();
      }

//---------------------------------------------------------
//   saveFile
//    return true on success
//---------------------------------------------------------

bool Score::saveFile(QFileInfo& info)
      {
      if (info.suffix().isEmpty())
            info.setFile(info.filePath() + ".mscx");
      QFile fp(info.filePath());
      if (!fp.open(QIODevice::WriteOnly)) {
            MScore::lastError = tr("Open File\n%1\nfailed: %2").arg(info.filePath()).arg(QString(strerror(errno)));
            return false;
            }
      saveFile(&fp, false);
      fp.close();
      return true;
      }

//---------------------------------------------------------
//   loadStyle
//---------------------------------------------------------

bool Score::loadStyle(const QString& fn)
      {
      QFile f(fn);
      if (f.open(QIODevice::ReadOnly)) {
            MStyle st = _style;
            if (st.load(&f)) {
                  undo(new ChangeStyle(this, st));
                  return true;
                  }
             else {
                  MScore::lastError = tr("The style file is not compatible with this version of MuseScore.");
                  return false;
                  }
            }
      MScore::lastError = strerror(errno);
      return false;
      }

//---------------------------------------------------------
//   saveStyle
//---------------------------------------------------------

bool Score::saveStyle(const QString& name)
      {
      QString ext(".mss");
      QFileInfo info(name);

      if (info.suffix().isEmpty())
            info.setFile(info.filePath() + ext);
      QFile f(info.filePath());
      if (!f.open(QIODevice::WriteOnly)) {
            MScore::lastError = tr("Open Style File\n%1\nfailed: %2").arg(f.fileName().arg(QString(strerror(errno))));
            return false;
            }

      Xml xml(&f);
      xml.header();
      xml.stag("museScore version=\"" MSC_VERSION "\"");
      _style.save(xml, false);     // save complete style
      xml.etag();
      if (f.error() != QFile::NoError) {
            MScore::lastError = tr("Write Style failed: %1").arg(f.errorString());
            return false;
            }
      return true;
      }

//---------------------------------------------------------
//   saveFile
//    return true on success
//---------------------------------------------------------

extern QString revision;
extern bool enableTestMode;

void Score::saveFile(QIODevice* f, bool msczFormat, bool onlySelection)
      {
      if(!MScore::testMode)
            MScore::testMode = enableTestMode;
      Xml xml(f);
      xml.writeOmr = msczFormat;
      xml.header();
      if (!MScore::testMode) {
            xml.stag("museScore version=\"" MSC_VERSION "\"");
            xml.tag("programVersion", VERSION);
            xml.tag("programRevision", revision);
            }
      else {
            xml.stag("museScore version=\"2.00\"");
            }
      write(xml, onlySelection);
      xml.etag();
      if (!parentScore())
            _revisions->write(xml);
      if (!onlySelection) {
            //update version values for i.e. plugin access
            _mscoreVersion = VERSION;
            _mscoreRevision = revision.toInt();
            _mscVersion = MSCVERSION;
            }
      }

//---------------------------------------------------------
//   readRootFile
//---------------------------------------------------------

QString readRootFile(MQZipReader* uz, QList<QString>& images)
      {
      QString rootfile;

      QByteArray cbuf = uz->fileData("META-INF/container.xml");
      if (cbuf.isEmpty()) {
            qDebug("can't find container.xml");
            return rootfile;
            }

      XmlReader e(cbuf);

      while (e.readNextStartElement()) {
            if (e.name() != "container") {
                  e.unknown();
                  continue;
                  }
            while (e.readNextStartElement()) {
                  if (e.name() != "rootfiles") {
                        e.unknown();
                        continue;
                        }
                  while (e.readNextStartElement()) {
                        const QStringRef& tag(e.name());

                        if (tag == "rootfile") {
                              if (rootfile.isEmpty()) {
                                    rootfile = e.attribute("full-path");
                                    e.skipCurrentElement();
                                    }
                              }
                        else if (tag == "file")
                              images.append(e.readElementText());
                        else
                              e.unknown();
                        }
                  }
            }
      return rootfile;
      }

//---------------------------------------------------------
//   loadCompressedMsc
//    return false on error
//---------------------------------------------------------

Score::FileError Score::loadCompressedMsc(QIODevice* io, bool ignoreVersionError)
      {
      MQZipReader uz(io);

      QList<QString> sl;
      QString rootfile = readRootFile(&uz, sl);
      if (rootfile.isEmpty())
            return FileError::FILE_NO_ROOTFILE;

      //
      // load images
      //
      if (!MScore::noImages) {
            foreach(const QString& s, sl) {
                  QByteArray dbuf = uz.fileData(s);
                  imageStore.add(s, dbuf);
                  }
            }

      QByteArray dbuf = uz.fileData(rootfile);
      if (dbuf.isEmpty()) {
//            qDebug("root file <%s> is empty", qPrintable(rootfile));
            QList<MQZipReader::FileInfo> fil = uz.fileInfoList();
            foreach(const MQZipReader::FileInfo& fi, fil) {
                  if (fi.filePath.endsWith(".mscx")) {
                        dbuf = uz.fileData(fi.filePath);
                        break;
                        }
                  }
            }
      XmlReader e(dbuf);
      e.setDocName(info.completeBaseName());

      FileError retval = read1(e, ignoreVersionError);

#ifdef OMR
      //
      // load OMR page images
      //
      if (_omr) {
            int n = _omr->numPages();
            for (int i = 0; i < n; ++i) {
                  QString path = QString("OmrPages/page%1.png").arg(i+1);
                  QByteArray dbuf = uz.fileData(path);
                  OmrPage* page = _omr->page(i);
                  QImage image;
                  if (image.loadFromData(dbuf, "PNG")) {
                        page->setImage(image);
                        }
                  else
                        qDebug("load image failed");
                  }
            }
#endif
      //
      //  read audio
      //
      if (_audio) {
            QByteArray dbuf = uz.fileData("audio.ogg");
            _audio->setData(dbuf);
            }
      return retval;
      }

//---------------------------------------------------------
//   loadMsc
//    return true on success
//---------------------------------------------------------

Score::FileError Score::loadMsc(QString name, bool ignoreVersionError)
      {
      info.setFile(name);

      QFile f(name);
      if (!f.open(QIODevice::ReadOnly)) {
            MScore::lastError = f.errorString();
            return FileError::FILE_OPEN_ERROR;
            }

      if (name.endsWith(".mscz"))
            return loadCompressedMsc(&f, ignoreVersionError);
      else {
            XmlReader r(&f);
            return read1(r, ignoreVersionError);
            }
      }

Score::FileError Score::loadMsc(QString name, QIODevice* io, bool ignoreVersionError)
      {
      info.setFile(name);

      if (name.endsWith(".mscz"))
            return loadCompressedMsc(io, ignoreVersionError);
      else {
            XmlReader r(io);
            return read1(r, ignoreVersionError);
            }
      }

//---------------------------------------------------------
//   parseVersion
//---------------------------------------------------------

void Score::parseVersion(const QString& val)
      {
      QRegExp re("(\\d+)\\.(\\d+)\\.(\\d+)");
      int v1, v2, v3, rv1, rv2, rv3;
      if (re.indexIn(VERSION) != -1) {
            QStringList sl = re.capturedTexts();
            if (sl.size() == 4) {
                  v1 = sl[1].toInt();
                  v2 = sl[2].toInt();
                  v3 = sl[3].toInt();
                  if (re.indexIn(val) != -1) {
                        sl = re.capturedTexts();
                        if (sl.size() == 4) {
                              rv1 = sl[1].toInt();
                              rv2 = sl[2].toInt();
                              rv3 = sl[3].toInt();

                              int currentVersion = v1 * 10000 + v2 * 100 + v3;
                              int readVersion = rv1 * 10000 + rv2 * 100 + rv3;
                              if (readVersion > currentVersion) {
                                    qDebug("read future version");
                                    }
                              }
                        }
                  else {
                        QRegExp re1("(\\d+)\\.(\\d+)");
                        if (re1.indexIn(val) != -1) {
                              sl = re.capturedTexts();
                              if (sl.size() == 3) {
                                    rv1 = sl[1].toInt();
                                    rv2 = sl[2].toInt();

                                    int currentVersion = v1 * 10000 + v2 * 100 + v3;
                                    int readVersion = rv1 * 10000 + rv2 * 100;
                                    if (readVersion > currentVersion) {
                                          qDebug("read future version");
                                          }
                                    }
                              }
                        else
                              qDebug("1cannot parse <%s>", qPrintable(val));
                        }
                  }
            }
      else
            qDebug("2cannot parse <%s>", VERSION);
      }

//---------------------------------------------------------
//   read1
//    return true on success
//---------------------------------------------------------

Score::FileError Score::read1(XmlReader& e, bool ignoreVersionError)
      {
      _elinks.clear();

      while (e.readNextStartElement()) {
            if (e.name() == "museScore") {
                  const QString& version = e.attribute("version");
                  QStringList sl = version.split('.');
                  _mscVersion = sl[0].toInt() * 100 + sl[1].toInt();

                  if (!ignoreVersionError) {
                        QString message;
                        if (_mscVersion > MSCVERSION)
                              return FileError::FILE_TOO_NEW;
                        if (_mscVersion < 114)
                              return FileError::FILE_TOO_OLD;
                        }

                  if (_mscVersion <= 114)
                        return read114(e);
                  while (e.readNextStartElement()) {
                        const QStringRef& tag(e.name());
                        if (tag == "programVersion") {
                              _mscoreVersion = e.readElementText();
                              parseVersion(_mscoreVersion);
                              }
                        else if (tag == "programRevision")
                              _mscoreRevision = e.readInt();
                        else if (tag == "Score") {
                              if (!read(e))
                                    return FileError::FILE_BAD_FORMAT;
                              }
                        else if (tag == "Revision") {
                              Revision* revision = new Revision;
                              revision->read(e);
                              _revisions->add(revision);
                              }
                        else
                              e.unknown();
                        }
                  }
            else
                  e.unknown();
            }

      int id = 1;
      foreach (LinkedElements* le, _elinks)
            le->setLid(this, id++);
      _elinks.clear();
#if 0
      // check all spanners for missing end
      QList<Spanner*> sl;
      for (auto i = _spanner.cbegin(); i != _spanner.cend(); ++i) {
            if (i->second->ticks() == 0)
                  sl.append(i->second);
            }
      int lastTick = lastMeasure()->endTick();
      for (Spanner* s : sl) {
            s->setTick2(lastTick);
            _spanner.removeSpanner(s);
            _spanner.addSpanner(s);
            }
#endif
      for (Staff* s : _staves)
            s->updateOttava();

      setCreated(false);
      return FileError::FILE_NO_ERROR;
      }

//---------------------------------------------------------
//   read
//    return false on error
//---------------------------------------------------------

bool Score::read(XmlReader& e)
      {
      if (parentScore())
            setMscVersion(parentScore()->mscVersion());

      while (e.readNextStartElement()) {
            e.setTrack(-1);
            const QStringRef& tag(e.name());
            if (tag == "Staff")
                  readStaff(e);
            else if (tag == "KeySig")           // obsolete
                  e.skipCurrentElement();
            else if (tag == "StaffType") {      // obsolete
#if 0
                  int idx           = e.intAttribute("idx");
                  QString groupName = e.attribute("group", "pitched");

                  int group;
                  // staff type numbering did change!
                  // attempt to keep some compatibility with existing 2.0 scores
                  if (groupName == "percussion")
                        group = StaffGroup::PERCUSSION;
                  else if (groupName == "tablature")
                        group = StaffGroup::TAB;
                  else
                        group = StaffGroup::STANDARD;

                  StaffType* ost = staffType(idx);
                  StaffType* st;
                  if (ost && ost->group() == group)
                        st = new StaffType(*ost);
                  else {
                        idx = -1;
                        st = new StaffType;
                        }
#endif
                  StaffType st;
                  st.read(e);
                  e.staffType().append(st);
                  }
            else if (tag == "siglist")
                  _sigmap->read(e, _fileDivision);
            else if (tag == "programVersion") {
                  _mscoreVersion = e.readElementText();
                  parseVersion(_mscoreVersion);
                  }
            else if (tag == "programRevision")
                  _mscoreRevision = e.readInt();
            else if (tag == "Omr") {
#ifdef OMR
                  _omr = new Omr(this);
                  _omr->read(e);
#else
                  e.skipCurrentElement();
#endif
                  }
            else if (tag == "Audio") {
                  _audio = new Audio;
                  _audio->read(e);
                  }
            else if (tag == "showOmr")
                  _showOmr = e.readInt();
            else if (tag == "playMode")
                  _playMode = PlayMode(e.readInt());
            else if (tag == "LayerTag") {
                  int id = e.intAttribute("id");
                  const QString& tag = e.attribute("tag");
                  QString val(e.readElementText());
                  if (id >= 0 && id < 32) {
                        _layerTags[id] = tag;
                        _layerTagComments[id] = val;
                        }
                  }
            else if (tag == "Layer") {
                  Layer layer;
                  layer.name = e.attribute("name");
                  layer.tags = e.attribute("mask").toUInt();
                  _layer.append(layer);
                  e.readNext();
                  }
            else if (tag == "currentLayer")
                  _currentLayer = e.readInt();
            else if (tag == "SyntiSettings")    // obsolete
                  _synthesizerState.read(e);
            else if (tag == "Synthesizer")
                  _synthesizerState.read(e);
            else if (tag == "Spatium")
                  _style.setSpatium (e.readDouble() * MScore::DPMM); // obsolete, moved to Style
            else if (tag == "page-offset")            // obsolete, moved to Score
                  setPageNumberOffset(e.readInt());
            else if (tag == "Division")
                  _fileDivision = e.readInt();
            else if (tag == "showInvisible")
                  _showInvisible = e.readInt();
            else if (tag == "showUnprintable")
                  _showUnprintable = e.readInt();
            else if (tag == "showFrames")
                  _showFrames = e.readInt();
            else if (tag == "showMargins")
                  _showPageborders = e.readInt();
            else if (tag == "Style") {
                  qreal sp = _style.spatium();
                  _style.load(e);
                  // if (_layoutMode == LayoutMode::FLOAT || _layoutMode == LayoutMode::SYSTEM) {
                  if (_layoutMode == LayoutMode::FLOAT) {
                        // style should not change spatium in
                        // float mode
                        _style.setSpatium(sp);
                        }
                  _scoreFont = ScoreFont::fontFactory(_style.value(StyleIdx::MusicalSymbolFont).toString());
                  }
            else if (tag == "copyright" || tag == "rights") {
                  Text* text = new Text(this);
                  text->read(e);
                  setMetaTag("copyright", text->xmlText());
                  delete text;
                  }
            else if (tag == "movement-number")
                  setMetaTag("movementNumber", e.readElementText());
            else if (tag == "movement-title")
                  setMetaTag("movementTitle", e.readElementText());
            else if (tag == "work-number")
                  setMetaTag("workNumber", e.readElementText());
            else if (tag == "work-title")
                  setMetaTag("workTitle", e.readElementText());
            else if (tag == "source")
                  setMetaTag("source", e.readElementText());
            else if (tag == "metaTag") {
                  QString name = e.attribute("name");
                  setMetaTag(name, e.readElementText());
                  }
            else if (tag == "Part") {
                  Part* part = new Part(this);
                  part->read(e);
                  _parts.push_back(part);
                  }
            else if ((tag == "HairPin")
                || (tag == "Ottava")
                || (tag == "TextLine")
                || (tag == "Volta")
                || (tag == "Trill")
                || (tag == "Slur")
                || (tag == "Pedal")) {
                  Spanner* s = static_cast<Spanner*>(Element::name2Element(tag, this));
                  s->read(e);
                  addSpanner(s);
                  }
            else if (tag == "Excerpt") {
                  if (MScore::noExcerpts)
                        e.skipCurrentElement();
                  else {
                        Excerpt* ex = new Excerpt(this);
                        ex->read(e);
                        _excerpts.append(ex);
                        }
                  }
            else if (tag == "Beam") {
                  Beam* beam = new Beam(this);
                  beam->read(e);
                  beam->setParent(0);
                  // _beams.append(beam);
                  }
            else if (tag == "Score") {          // recursion
                   if (MScore::noExcerpts)
                        e.skipCurrentElement();
                  else {
                        Score* s = new Score(this, MScore::baseStyle());
                        s->read(e);
                        addExcerpt(s);
                        }
                  }
            else if (tag == "PageList") {
                  while (e.readNextStartElement()) {
                        if (e.name() == "Page") {
                              Page* page = new Page(this);
                              _pages.append(page);
                              page->read(e);
                              }
                        else
                              e.unknown();
                        }
                  }
            else if (tag == "name") {
                  QString n = e.readElementText();
                  if (parentScore()) //ignore the name if it's not a child score
                        setName(n);
                  }
            else if (tag == "page-layout") {    // obsolete
                  if (_layoutMode != LayoutMode::FLOAT && _layoutMode != LayoutMode::SYSTEM) {
                        PageFormat pf;
                        pf.copy(*pageFormat());
                        pf.read(e);
                        setPageFormat(pf);
                        }
                  else
                        e.skipCurrentElement();
                  }
            else if (tag == "cursorTrack")
                  e.skipCurrentElement();
            else if (tag == "layoutMode") {
                  QString s = e.readElementText();
                  if (s == "line")
                        _layoutMode = LayoutMode::LINE;
                  else
                        qDebug("layoutMode: %s", qPrintable(s));
                  }
            else
                  e.unknown();
            }
      if (e.error() != XmlStreamReader::NoError) {
            qDebug("%s: xml read error at line %lld col %lld: %s",
               qPrintable(e.getDocName()), e.lineNumber(), e.columnNumber(),
               e.name().toUtf8().data());
            MScore::lastError = tr("XML read error at line %1 column %2: %3").arg(e.lineNumber()).arg(e.columnNumber()).arg(e.name().toString());
            return false;
            }

      connectTies();

      _fileDivision = MScore::division;

      //
      //    sanity check for barLineSpan
      //
      foreach(Staff* st, _staves) {
            int barLineSpan = st->barLineSpan();
            int idx = staffIdx(st);
            int n = nstaves();
            if (idx + barLineSpan > n) {
                  qDebug("bad span: idx %d  span %d staves %d", idx, barLineSpan, n);
                  // span until last staff
                  barLineSpan = n - idx;
                  st->setBarLineSpan(barLineSpan);
                  }
            else if (idx == 0 && barLineSpan == 0) {
                  qDebug("bad span: idx %d  span %d staves %d", idx, barLineSpan, n);
                  // span from the first staff until the start of the next span
                  barLineSpan = 1;
                  for (int i = 1; i < n; ++i) {
                        if (staff(i)->barLineSpan() == 0)
                              ++barLineSpan;
                        else
                              break;
                        }
                  st->setBarLineSpan(barLineSpan);
                  }
            // check spanFrom
            int minBarLineFrom = st->lines() == 1 ? BARLINE_SPAN_1LINESTAFF_FROM : MIN_BARLINE_SPAN_FROMTO;
            if (st->barLineFrom() < minBarLineFrom)
                  st->setBarLineFrom(minBarLineFrom);
            if (st->barLineFrom() > st->lines() * 2)
                  st->setBarLineFrom(st->lines() * 2);
            // check spanTo
            Staff* stTo = st->barLineSpan() <= 1 ? st : staff(idx + st->barLineSpan() - 1);
            // 1-line staves have special bar line spans
            int maxBarLineTo        = stTo->lines() == 1 ? BARLINE_SPAN_1LINESTAFF_TO : stTo->lines()*2;
            int defaultBarLineTo    = stTo->lines() == 1 ? BARLINE_SPAN_1LINESTAFF_TO : (stTo->lines() - 1) * 2;
            if (st->barLineTo() == UNKNOWN_BARLINE_TO)
                  st->setBarLineTo(defaultBarLineTo);
            if (st->barLineTo() < MIN_BARLINE_SPAN_FROMTO)
                  st->setBarLineTo(MIN_BARLINE_SPAN_FROMTO);
            if (st->barLineTo() > maxBarLineTo)
                  st->setBarLineTo(maxBarLineTo);
            // on single staff span, check spanFrom and spanTo are distant enough
            if (st->barLineSpan() == 1) {
                  if (st->barLineTo() - st->barLineFrom() < MIN_BARLINE_FROMTO_DIST) {
                        st->setBarLineFrom(0);
                        st->setBarLineTo(defaultBarLineTo);
                        }
                  }
            }

      if (_omr == 0)
            _showOmr = false;

      fixTicks();
      rebuildMidiMapping();
      updateChannel();
      createPlayEvents();
      setExcerptsChanged(false);
      return true;
      }

//---------------------------------------------------------
//   print
//---------------------------------------------------------

void Score::print(QPainter* painter, int pageNo)
      {
      _printing  = true;
      MScore::pdfPrinting = true;
      Page* page = pages().at(pageNo);
      QRectF fr  = page->abbox();

      QList<Element*> ell = page->items(fr);
      qStableSort(ell.begin(), ell.end(), elementLessThan);
      foreach(const Element* e, ell) {
            if (!e->visible())
                  continue;
            painter->save();
            painter->translate(e->pagePos());
            e->draw(painter);
            painter->restore();
            }
      MScore::pdfPrinting = false;
      _printing = false;
      }

//---------------------------------------------------------
//   readCompressedToBuffer
//---------------------------------------------------------

QByteArray Score::readCompressedToBuffer()
      {
      MQZipReader uz(info.filePath());
      if (!uz.exists()) {
            qDebug("Score::readCompressedToBuffer: cannot read zip file");
            return QByteArray();
            }
      QList<QString> images;
      QString rootfile = readRootFile(&uz, images);

      //
      // load images
      //
      foreach(const QString& s, images) {
            QByteArray dbuf = uz.fileData(s);
            imageStore.add(s, dbuf);
            }

      if (rootfile.isEmpty()) {
            qDebug("=can't find rootfile in: %s", qPrintable(info.filePath()));
            return QByteArray();
            }
      return uz.fileData(rootfile);
      }

//---------------------------------------------------------
//   readToBuffer
//---------------------------------------------------------

QByteArray Score::readToBuffer()
      {
      QByteArray ba;
      QString cs  = info.suffix();

      if (cs == "mscz") {
            ba = readCompressedToBuffer();
            }
      if (cs.toLower() == "msc" || cs.toLower() == "mscx") {
            QFile f(info.filePath());
            if (f.open(QIODevice::ReadOnly)) {
                  ba = f.readAll();
                  f.close();
                  }
            }
      return ba;
      }

//---------------------------------------------------------
//   createRevision
//---------------------------------------------------------

void Score::createRevision()
      {
#if 0
qDebug("createRevision");
      QBuffer dbuf;
      dbuf.open(QIODevice::ReadWrite);
      saveFile(&dbuf, false, false);
      dbuf.close();

      QByteArray ba1 = readToBuffer();

      QString os = QString::fromUtf8(ba1.data(), ba1.size());
      QString ns = QString::fromUtf8(dbuf.buffer().data(), dbuf.buffer().size());

      diff_match_patch dmp;
      Revision* r = new Revision();
      r->setDiff(dmp.patch_toText(dmp.patch_make(ns, os)));
      r->setId("1");
      _revisions->add(r);

//      qDebug("patch:\n%s\n==========", qPrintable(patch));
      //
#endif
      }

//---------------------------------------------------------
//   writeSegments
//    ls  - write upto this segment (excluding)
//          can be zero
//---------------------------------------------------------

void Score::writeSegments(Xml& xml, int strack, int etrack,
   Segment* fs, Segment* ls, bool writeSystemElements, bool clip, bool needFirstTick)
      {
      int endTick = ls == 0 ? lastMeasure()->endTick() : ls->tick();
      for (int track = strack; track < etrack; ++track) {
            if (!xml.canWriteVoice(track))
                  continue;
            for (Segment* segment = fs; segment && segment != ls; segment = segment->next1()) {
                  if (track == 0)
                        segment->setWritten(false);
                  Element* e = segment->element(track);
                  //
                  // special case: - barline span > 1
                  //               - part (excerpt) staff starts after
                  //                 barline element
                  bool needTick = (needFirstTick && segment == fs) || (segment->tick() != xml.curTick);
                  if ((segment->segmentType() == Segment::Type::EndBarLine)
                     && (e == 0)
                     && writeSystemElements
                     && ((track % VOICES) == 0)) {
                        // search barline:
                        for (int idx = track - VOICES; idx >= 0; idx -= VOICES) {
                              if (segment->element(idx)) {
                                    int oDiff = xml.trackDiff;
                                    xml.trackDiff = idx;          // staffIdx should be zero
                                    segment->element(idx)->write(xml);
                                    xml.trackDiff = oDiff;
                                    break;
                                    }
                              }
                        }
                  foreach (Element* e, segment->annotations()) {
                        if (e->track() != track || e->generated()
                           || (e->systemFlag() && !writeSystemElements)) {
                              continue;
                              }
                        if (needTick) {
                              xml.tag("tick", segment->tick() - xml.tickDiff);
                              xml.curTick = segment->tick();
                              needTick = false;
                              }
                        e->write(xml);
                        }
                  Measure* m = segment->measure();
                  // don't write spanners for multi measure rests
                  if ((!(m && m->isMMRest())) && (segment->segmentType() & Segment::Type::ChordRest)) {
                        auto endIt = spanner().upper_bound(endTick);
                        for (auto i = spanner().begin(); i != endIt; ++i) {
                              Spanner* s = i->second;
                              if (s->generated() || !xml.canWrite(s))
                                    continue;

                              // don't write voltas to clipboard
                              if (clip && s->type() == Element::Type::VOLTA)
                                    continue;

                              if (s->track() == track) {
                                    bool end = false;
                                    if (s->anchor() == Spanner::Anchor::CHORD || s->anchor() == Spanner::Anchor::NOTE)
                                          end = s->tick2() < endTick;
                                    else
                                          end = s->tick2() <= endTick;
                                    if (s->tick() == segment->tick() && (!clip || end)) {
                                          if (needTick) {
                                                xml.tag("tick", segment->tick() - xml.tickDiff);
                                                xml.curTick = segment->tick();
                                                needTick = false;
                                                }
                                          s->write(xml);
                                          }
                                    }
                              if ((s->tick2() == segment->tick())
                                 && s->type() != Element::Type::SLUR
                                 && (s->track2() == track || (s->track2() == -1 && s->track() == track))
                                 && (!clip || s->tick() >= fs->tick())
                                 ) {
                                    if (needTick) {
                                          xml.tag("tick", segment->tick() - xml.tickDiff);
                                          xml.curTick = segment->tick();
                                          needTick = false;
                                          }
                                    xml.tagE(QString("endSpanner id=\"%1\"").arg(xml.spannerId(s)));
                                    }
                              }
                        }

                  if (!e || !xml.canWrite(e))
                        continue;

                  if (e->generated()) {
#if 0
                        if ((xml.curTick - xml.tickDiff) == 0) {
                              if (e->type() == Element::Type::CLEF) {
                                    if (needTick) {
                                          xml.tag("tick", segment->tick() - xml.tickDiff);
                                          xml.curTick = segment->tick();
                                          needTick = false;
                                          }
                                    e->write(xml);
                                    }
                              }
#endif
                        continue;
                        }
                  if (needTick) {
                        xml.tag("tick", segment->tick() - xml.tickDiff);
                        xml.curTick = segment->tick();
                        needTick = false;
                        }
                  if (e->isChordRest()) {
                        ChordRest* cr = static_cast<ChordRest*>(e);
                        cr->writeBeam(xml);
                        cr->writeTuplet(xml);
                        }
                  if ((segment->segmentType() == Segment::Type::EndBarLine) && (m->mmRestCount() < 0 || m->mmRest())) {
                        BarLine* bl = static_cast<BarLine*>(e);
                        bl->setBarLineType(m->endBarLineType());
                        bl->setVisible(m->endBarLineVisible());
                        }
                  e->write(xml);
                  segment->write(xml);    // write only once
                  }
            //write spanner ending after the last segment, on the last tick
            if (clip || ls == 0) {
                  auto endIt = spanner().upper_bound(endTick);
                  for (auto i = spanner().begin(); i != endIt; ++i) {
                        Spanner* s = i->second;
                        if (s->generated() || !xml.canWrite(s))
                              continue;
                        if ((s->tick2() == endTick)
                          && s->type() != Element::Type::SLUR
                          && (s->track2() == track || (s->track2() == -1 && s->track() == track))
                          && (!clip || s->tick() >= fs->tick())
                          ) {
                              xml.tagE(QString("endSpanner id=\"%1\"").arg(xml.spannerId(s)));
                              }
                        }
                  }
            }
      }

//---------------------------------------------------------
//   searchTuplet
//    search complete Dom for tuplet id
//    last resort in case of error
//---------------------------------------------------------

Tuplet* Score::searchTuplet(XmlReader& /*e*/, int /*id*/)
      {
#if 0 // TODOx
      QDomElement e = de;
      QDomDocument doc = e.ownerDocument();

      QString tag;
      for (e = doc.documentElement(); !e.isNull(); e = e.nextSiblingElement()) {
            tag = e.tagName();
            if (tag == "museScore")
                  break;
            }
      if (tag != "museScore") {
            qDebug("Score::searchTuplet():  no museScore found");
            return 0;
            }

      for (e = e.firstChildElement(); !e.isNull(); e = e.nextSiblingElement()) {
            tag = e.tagName();
            if (tag == "Score" || tag == "Part")
                  break;
            }
      if (tag != "Score" && tag != "Part") {
            qDebug("Score::searchTuplet():  no Score/Part found");
            return 0;
            }
      if (tag == "Score")
            e = e.firstChildElement();
      else
            e = e.nextSiblingElement();
      for (; !e.isNull(); e = e.nextSiblingElement()) {
            if (e.tagName() == "Staff") {
                  for (QDomElement ee = e.firstChildElement(); !ee.isNull(); ee = ee.nextSiblingElement()) {
                        if (ee.tagName() == "Measure") {
                              for (QDomElement eee = ee.firstChildElement(); !eee.isNull(); eee = eee.nextSiblingElement()) {
                                    if (eee.tagName() == "Tuplet") {
                                          Tuplet* tuplet = new Tuplet(this);
                                          QList<Spanner*> spannerList;
                                          QList<Tuplet*> tuplets;
                                          tuplet->read(eee);
                                          if (tuplet->id() == id)
                                                return tuplet;
                                          delete tuplet;
                                          }
                                    }
                              }
                        }
                  }
            }
#endif
      return 0;
      }

}
<|MERGE_RESOLUTION|>--- conflicted
+++ resolved
@@ -478,11 +478,7 @@
       LayoutMode layoutMode = _layoutMode;
       if (layoutMode != LayoutMode::PAGE) {
             startCmd();
-<<<<<<< HEAD
-            undo(new ChangeLayoutMode(this, LayoutMode::PAGE));
-=======
             ScoreElement::undoChangeProperty(P_ID::LAYOUT_MODE, QVariant(int(LayoutMode::PAGE)));
->>>>>>> dd4530ea
             doLayout();
             }
       Page* page = pages().at(0);
