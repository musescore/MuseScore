--- conflicted
+++ resolved
@@ -532,11 +532,6 @@
       }
 
 //---------------------------------------------------------
-<<<<<<< HEAD
-//   createPlayEvents
-//---------------------------------------------------------
-
-=======
 //   renderChord
 //---------------------------------------------------------
 
@@ -699,17 +694,12 @@
             }
       }
 
->>>>>>> ddbf7f57
 void Score::createPlayEvents(Measure* m)
       {
       Segment::SegmentTypes st = Segment::SegGrace | Segment::SegChordRest;
       int etrack = nstaves() * VOICES;
 
       for (Segment* seg = m->first(st); seg; seg = seg->next(st)) {
-<<<<<<< HEAD
-            int tick = seg->tick();
-=======
->>>>>>> ddbf7f57
             for (int track = 0; track < etrack; ++track) {
                   // skip linked staves, except primary
                   if (!m->score()->staff(track / VOICES)->primaryStaff()) {
@@ -719,40 +709,7 @@
                   Element* cr = seg->element(track);
                   if (cr == 0 || cr->type() != Element::CHORD)
                         continue;
-<<<<<<< HEAD
-
-                  Chord* chord = static_cast<Chord*>(cr);
-                  Staff* staff = chord->staff();
-                  int velocity = staff->velocities().velo(seg->tick());
-                  Instrument* instr = chord->staff()->part()->instr(tick);
-                  //
-                  // adjust velocity for instrument, channel and
-                  // depending on articulation marks
-                  //
-                  int channel = 0;  // note->subchannel();
-                  instr->updateVelocity(&velocity, channel, "");
-                  int gateTime = 100;
-                  instr->updateGateTime(&gateTime, channel, "");
-                  foreach (Articulation* a, *chord->getArticulations()) {
-                        instr->updateVelocity(&velocity, channel, a->subtypeName());
-                        instr->updateGateTime(&gateTime, channel, a->subtypeName());
-                        }
-
-                  Tremolo* tremolo = chord->tremolo();
-                  if (tremolo)
-                        chord->renderTremolo();
-                  if (chord->userPlayEvents())
-                        continue;
-                  foreach(Note* note, chord->notes()) {
-                        int n = note->playEvents().size();
-                        for (int i = 0; i < n; ++i) {
-                              NoteEvent* e = note->noteEvent(i);
-                              e->setLen(1000 * gateTime / 100);
-                              }
-                        }
-=======
                   createPlayEvents(static_cast<Chord*>(cr));
->>>>>>> ddbf7f57
                   }
             }
       }
