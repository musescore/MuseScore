--- conflicted
+++ resolved
@@ -229,12 +229,9 @@
       { P_ID::TRACK,               false, 0,                       P_TYPE::INT },
 
       { P_ID::GLISSANDO_STYLE,     false, "glissandoStyle",        P_TYPE::GLISSANDO_STYLE},
-<<<<<<< HEAD
-=======
 
       { P_ID::LAYOUT_MODE,         false, 0,                       P_TYPE::INT },
 
->>>>>>> dd4530ea
       { P_ID::END,                 false, "",                      P_TYPE::INT }
       };
 
@@ -314,11 +311,8 @@
                       QString value(e.readElementText());
                       if ( value == "baroque")
                           return QVariant(int(MScore::OrnamentStyle::BAROQUE));
-<<<<<<< HEAD
-                      
-=======
-
->>>>>>> dd4530ea
+
+
                       return QVariant(int(MScore::OrnamentStyle::DEFAULT));
                   }
                   break; // break is really not necessary because of the default return
