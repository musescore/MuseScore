//=============================================================================
//  MuseScore
//  Music Composition & Notation
//
//  Copyright (C) 2002-2011 Werner Schweer
//
//  This program is free software; you can redistribute it and/or modify
//  it under the terms of the GNU General Public License version 2
//  as published by the Free Software Foundation and appearing in
//  the file LICENCE.GPL
//=============================================================================

#include "accidental.h"
#include "barline.h"
#include "beam.h"
#include "box.h"
#include "chord.h"
#include "clef.h"
#include "element.h"
#include "fingering.h"
#include "glissando.h"
#include "harmony.h"
#include "key.h"
#include "keysig.h"
#include "layoutbreak.h"
#include "layout.h"
#include "lyrics.h"
#include "marker.h"
#include "measure.h"
#include "mscore.h"
#include "notedot.h"
#include "note.h"
#include "ottava.h"
#include "page.h"
#include "part.h"
#include "repeat.h"
#include "score.h"
#include "segment.h"
#include "sig.h"
#include "slur.h"
#include "staff.h"
#include "stem.h"
#include "style.h"
#include "sym.h"
#include "system.h"
#include "text.h"
#include "tie.h"
#include "timesig.h"
#include "tremolo.h"
#include "tuplet.h"
#include "undo.h"
#include "utils.h"
#include "volta.h"

namespace Ms {

// #define PAGE_DEBUG

#ifdef PAGE_DEBUG
#define PAGEDBG(...)  qDebug(__VA_ARGS__)
#else
#define PAGEDBG(...)  ;
#endif

//---------------------------------------------------------
//   rebuildBspTree
//---------------------------------------------------------

void Score::rebuildBspTree()
      {
      for (Page* page : _pages)
            page->rebuildBspTree();
      }

//---------------------------------------------------------
//   searchNote
//    search for note or rest before or at tick position tick
//    in staff
//---------------------------------------------------------

ChordRest* Score::searchNote(int tick, int track) const
      {
      ChordRest* ipe = 0;
      Segment::Type st = Segment::Type::ChordRest;
      for (Segment* segment = firstSegment(st); segment; segment = segment->next1(st)) {
            ChordRest* cr = static_cast<ChordRest*>(segment->element(track));
            if (!cr)
                  continue;
            if (cr->tick() == tick)
                  return cr;
            if (cr->tick() >  tick)
                  return ipe ? ipe : cr;
            ipe = cr;
            }
      return 0;
      }

//---------------------------------------------------------
//   layoutChords1
//    - layout upstem and downstem chords
//    - offset as necessary to avoid conflict
//---------------------------------------------------------

void Score::layoutChords1(Segment* segment, int staffIdx)
      {
      Staff* staff = Score::staff(staffIdx);

      // if (staff->isDrumStaff() || staff->isTabStaff())
      if (staff->isTabStaff())
            return;

      int upVoices = 0, downVoices = 0;
      int startTrack = staffIdx * VOICES;
      int endTrack   = startTrack + VOICES;
      QList<Note*> upStemNotes, downStemNotes;
      qreal nominalWidth = noteHeadWidth() * staff->mag();
      qreal maxUpWidth = 0.0;
      qreal maxDownWidth = 0.0;
      qreal maxUpMag = 0.0;
      qreal maxDownMag = 0.0;

      // dots and hooks can affect layout of notes as well as vice versa
      int upDots = 0;
      int downDots = 0;
      bool upHooks = false;
      bool downHooks = false;
      // also check for grace notes
      bool upGrace = false;
      bool downGrace = false;

      for (int track = startTrack; track < endTrack; ++track) {
            Element* e = segment->element(track);
            if (e && (e->type() == Element::Type::CHORD)) {
                  Chord* chord = static_cast<Chord*>(e);
                  bool hasGraceBefore = false;
                  for (Chord* c : chord->graceNotes()) {
                        if (c->isGraceBefore())
                              hasGraceBefore = true;
                        // layout grace note noteheads
                        layoutChords2(c->notes(), c->up());
                        // layout grace note chords
                        layoutChords3(c->notes(), staff, 0);
                        }
                  if (chord->up()) {
                        ++upVoices;
                        upStemNotes.append(chord->notes());
                        upDots = qMax(upDots, chord->dots());
                        maxUpMag = qMax(maxUpMag, chord->mag());
                        if (!upHooks)
                              upHooks = chord->hook();
                        if (hasGraceBefore)
                              upGrace = true;
                        }
                  else {
                        ++downVoices;
                        downStemNotes.append(chord->notes());
                        downDots = qMax(downDots, chord->dots());
                        maxDownMag = qMax(maxDownMag, chord->mag());
                        if (!downHooks)
                              downHooks = chord->hook();
                        if (hasGraceBefore)
                              downGrace = true;
                        }
                  }
            }

      if (upVoices + downVoices == 0)
            return;

      // TODO: use track as secondary sort criteria?
      // otherwise there might be issues with unisons between voices
      // in some corner cases

      maxUpWidth = nominalWidth * maxUpMag;
      maxDownWidth = nominalWidth * maxDownMag;

      // layout upstem noteheads
      if (upVoices > 1) {
            qSort(upStemNotes.begin(), upStemNotes.end(),
               [](Note* n1, const Note* n2) ->bool {return n1->line() > n2->line(); } );
            }
      if (upVoices) {
            qreal hw = layoutChords2(upStemNotes, true);
            maxUpWidth = qMax(maxUpWidth, hw);
            }

      // layout downstem noteheads
      if (downVoices > 1) {
            qSort(downStemNotes.begin(), downStemNotes.end(),
               [](Note* n1, const Note* n2) ->bool {return n1->line() > n2->line(); } );
            }
      if (downVoices) {
            qreal hw = layoutChords2(downStemNotes, false);
            maxDownWidth = qMax(maxDownWidth, hw);
            }

      qreal sp                      = staff->spatium();
      qreal upOffset                = 0.0;      // offset to apply to upstem chords
      qreal downOffset              = 0.0;      // offset to apply to downstem chords
      qreal dotAdjust               = 0.0;      // additional chord offset to account for dots
      qreal dotAdjustThreshold      = 0.0;      // if it exceeds this amount

      // centering adjustments for whole note, breve, and small chords
      qreal centerUp          = 0.0;      // offset to apply in order to center upstem chords
      qreal oversizeUp        = 0.0;      // adjustment to oversized upstem chord needed if laid out to the right
      qreal centerDown        = 0.0;      // offset to apply in order to center downstem chords
      qreal centerAdjustUp    = 0.0;      // adjustment to upstem chord needed after centering donwstem chord
      qreal centerAdjustDown  = 0.0;      // adjustment to downstem chord needed after centering upstem chord

      // only center chords if they differ from nominal by at least this amount
      // this avoids unnecessary centering on differences due only to floating point roundoff
      // it also allows for the possibility of disabling centering
      // for notes only "slightly" larger than nominal, like half notes
      // but this will result in them not being aligned with each other between voices
      // unless you change to left alignment as described in the comments below
      qreal centerThreshold   = 0.01 * sp;

      // amount by which actual width exceeds nominal, adjusted for staff mag() only
      qreal headDiff = maxUpWidth - nominalWidth;
      // amount by which actual width exceeds nominal, adjusted for staff & chord/note mag()
      qreal headDiff2 = maxUpWidth - nominalWidth * (maxUpMag / staff->mag());
      if (headDiff > centerThreshold) {
            // larger than nominal
            centerUp = headDiff * -0.5;
            // maxUpWidth is true width, but we no longer will care about that
            // instead, we care only about portion to right of origin
            maxUpWidth += centerUp;
            // to left align rather than center, delete both of the above
            if (headDiff2 > centerThreshold) {
                  // if max notehead is wider than nominal with chord/note mag() applied
                  // then noteheads extend to left of origin
                  // because stemPosX() is based on nominal width
                  // so we need to correct for that too
                  centerUp += headDiff2;
                  oversizeUp = headDiff2;
                  }
            }
      else if (-headDiff > centerThreshold) {
            // smaller than nominal
            centerUp = -headDiff * 0.5;
            if (headDiff2 > centerThreshold) {
                  // max notehead is wider than nominal with chord/note mag() applied
                  // perform same adjustment as above
                  centerUp += headDiff2;
                  oversizeUp = headDiff2;
                  }
            centerAdjustDown = centerUp;
            }

      headDiff = maxDownWidth - nominalWidth;
      if (headDiff > centerThreshold) {
            // larger than nominal
            centerDown = headDiff * -0.5;
            // to left align rather than center, change the above to
            //centerAdjustUp = headDiff;
            maxDownWidth = nominalWidth - centerDown;
            }
      else if (-headDiff > centerThreshold) {
            // smaller than nominal
            centerDown = -headDiff * 0.5;
            centerAdjustUp = centerDown;
            }

      // handle conflict between upstem and downstem chords

      if (upVoices && downVoices) {

            Note* bottomUpNote = upStemNotes.first();
            Note* topDownNote = downStemNotes.last();
            int separation;
            if (bottomUpNote->chord()->staffMove() == topDownNote->chord()->staffMove())
                  separation = topDownNote->line() - bottomUpNote->line();
            else
                  separation = 2;   // no conflict
            QList<Note*> overlapNotes;

            if (separation == 1) {
                  // second
                  downOffset = maxUpWidth;
                  // align stems if present, leave extra room if not
                  if (topDownNote->chord()->stem() && bottomUpNote->chord()->stem())
                        downOffset -= topDownNote->chord()->stem()->lineWidth();
                  else
                        downOffset += 0.1 * sp;
                  }

            else if (separation < 1) {

                  // overlap (possibly unison)

                  // build list of overlapping notes
                  for (int i = 0, n = upStemNotes.size(); i < n; ++i) {
                        if (upStemNotes[i]->line() >= topDownNote->line() - 1)
                              overlapNotes.append(upStemNotes[i]);
                        else
                              break;
                        }
                  for (int i = downStemNotes.size() - 1; i >= 0; --i) {
                        if (downStemNotes[i]->line() <= bottomUpNote->line() + 1)
                              overlapNotes.append(downStemNotes[i]);
                        else
                              break;
                        }
                  qSort(overlapNotes.begin(), overlapNotes.end(),
                     [](Note* n1, const Note* n2) ->bool {return n1->line() > n2->line(); } );

                  // determine nature of overlap
                  bool shareHeads = true;       // can all overlapping notes share heads?
                  bool matchPending = false;    // looking for a unison match
                  bool conflictUnison = false;  // unison found
                  bool conflictSecondUpHigher = false;      // second found
                  bool conflictSecondDownHigher = false;    // second found
                  int lastLine = 1000;
                  Note* p = overlapNotes[0];
                  for (int i = 0, count = overlapNotes.size(); i < count; ++i) {
                        Note* n = overlapNotes[i];
                        NoteHead::Type nHeadType;
                        NoteHead::Type pHeadType;
                        Chord* nchord = n->chord();
                        Chord* pchord = p->chord();
                        if (n->mirror()) {
                              if (separation < 0) {
                                    // don't try to share heads if there is any mirroring
                                    shareHeads = false;
                                    // don't worry about conflicts involving mirrored notes
                                    continue;
                                    }
                              }
                        int line = n->line();
                        int d = lastLine - line;
                        switch (d) {
                              case 0:
                                    // unison
                                    conflictUnison = true;
                                    matchPending = false;
                                    nHeadType = (n->headType() == NoteHead::Type::HEAD_AUTO) ? n->chord()->durationType().headType() : n->headType();
                                    pHeadType = (p->headType() == NoteHead::Type::HEAD_AUTO) ? p->chord()->durationType().headType() : p->headType();
                                    // the most important rules for sharing noteheads on unisons between voices are
                                    // that notes must be one same line with same tpc
                                    // noteheads must be unmirrored and of same group
                                    // and chords must be same size (or else sharing code won't work)
                                    if (n->headGroup() != p->headGroup() || n->tpc() != p->tpc() || n->mirror() || p->mirror() || nchord->small() != pchord->small()) {
                                          shareHeads = false;
                                          }
                                    else {
                                          // noteheads are potentially shareable
                                          // it is more subjective at this point
                                          // current default is to require *either* of the following:
                                          //    1) both chords have same number of dots, both have stems, and both noteheads are same type and are full size (automatic match)
                                          // or 2) one or more of the noteheads is not of type AUTO, but is explicitly set to match the other (user-forced match)
                                          // or 3) exactly one of the noteheads is invisible (user-forced match)
                                          // thus user can force notes to be shared despite differing number of dots or either being stemless
                                          // by setting one of the notehead types to match the other or by making one notehead invisible
                                          // TODO: consider adding a style option, staff properties, or note property to control sharing
                                          if ((nchord->dots() != pchord->dots() || !nchord->stem() || !pchord->stem() || nHeadType != pHeadType || n->small() || p->small()) &&
                                              ((n->headType() == NoteHead::Type::HEAD_AUTO && p->headType() == NoteHead::Type::HEAD_AUTO) || nHeadType != pHeadType) &&
                                              (n->visible() == p->visible())) {
                                                shareHeads = false;
                                                }
                                          }
                                    break;
                              case 1:
                                    // second
                                    // trust that this won't be a problem for single unison
                                    if (separation < 0) {
                                          if (n->chord()->up())
                                                conflictSecondUpHigher = true;
                                          else
                                                conflictSecondDownHigher = true;
                                          shareHeads = false;
                                          }
                                    break;
                              default:
                                    // no conflict
                                    if (matchPending)
                                          shareHeads = false;
                                    matchPending = true;
                              }
                        p = n;
                        lastLine = line;
                        }
                  if (matchPending)
                        shareHeads = false;

                  // calculate offsets
                  if (shareHeads) {
                        for (int i = overlapNotes.size() - 1; i >= 1; i -= 2) {
                              Note* p = overlapNotes[i-1];
                              Note* n = overlapNotes[i];
                              if (!(p->chord()->isNudged() || n->chord()->isNudged())) {
                                    if (p->chord()->dots() == n->chord()->dots()) {
                                          // hide one set dots
                                          bool onLine = !(p->line() & 1);
                                          if (onLine) {
                                                // hide dots for lower voice
                                                if (p->voice() & 1)
                                                      p->setDotsHidden(true);
                                                else
                                                      n->setDotsHidden(true);
                                                }
                                          else {
                                                // hide dots for upper voice
                                                if (!(p->voice() & 1))
                                                      p->setDotsHidden(true);
                                                else
                                                      n->setDotsHidden(true);
                                                }
                                          }
                                    // formerly we hid noteheads in an effort to fix playback
                                    // but this doesn't work for cases where noteheads cannot be shared
                                    // so better to solve the problem elsewhere
                                    }
                              }
                        }
                  else if (conflictUnison && separation == 0 && (!downGrace || upGrace))
                        downOffset = maxUpWidth + 0.3 * sp;
                  else if (conflictUnison)
                        upOffset = maxDownWidth + 0.3 * sp;
                  else if (conflictSecondUpHigher)
                        upOffset = maxDownWidth + 0.2 * sp;
                  else if ((downHooks && !upHooks) && !(upDots && !downDots))
                        downOffset = maxUpWidth + 0.3 * sp;
                  else if (conflictSecondDownHigher) {
                        if (downDots && !upDots)
                              downOffset = maxUpWidth + 0.3 * sp;
                        else {
                              upOffset = maxDownWidth - 0.2 * sp;
                              if (downHooks)
                                    upOffset += 0.3 * sp;
                              }
                        }
                  else {
                        // no direct conflict, so parts can overlap (downstem on left)
                        // just be sure that stems clear opposing noteheads
                        qreal clearLeft = 0.0, clearRight = 0.0;
                        if (topDownNote->chord()->stem())
                              clearLeft = topDownNote->chord()->stem()->lineWidth() + 0.3 * sp;
                        if (bottomUpNote->chord()->stem())
                              clearRight = bottomUpNote->chord()->stem()->lineWidth() + qMax(maxDownWidth - maxUpWidth, 0.0) + 0.3 * sp;
                        else
                              downDots = 0; // no need to adjust for dots in this case
                        upOffset = qMax(clearLeft, clearRight);
                        if (downHooks) {
                              // we will need more space to avoid collision with hook
                              // but we won't need as much dot adjustment
                              upOffset = qMax(upOffset, maxDownWidth + 0.1 * sp);
                              dotAdjustThreshold = maxUpWidth - 0.3 * sp;
                              }
                        // if downstem chord is small, don't center
                        // and we might not need as much dot adjustment either
                        if (centerDown > 0.0) {
                              centerDown = 0.0;
                              centerAdjustUp = 0.0;
                              dotAdjustThreshold = (upOffset - maxDownWidth) + maxUpWidth - 0.3 * sp;
                              }
                        }

                  }

            // adjust for dots
            if ((upDots && !downDots) || (downDots && !upDots)) {
                  // only one sets of dots
                  // place between chords
                  int dots;
                  qreal mag;
                  if (upDots) {
                        dots = upDots;
                        mag = maxUpMag;
                        }
                  else {
                        dots = downDots;
                        mag = maxDownMag;
                        }
                  qreal dotWidth = segment->symWidth(SymId::augmentationDot);
                  // first dot
                  dotAdjust = point(styleS(StyleIdx::dotNoteDistance)) + dotWidth;
                  // additional dots
                  if (dots > 1)
                        dotAdjust += point(styleS(StyleIdx::dotDotDistance)) * (dots - 1);
                  dotAdjust *= mag;
                  // only by amount over threshold
                  dotAdjust = qMax(dotAdjust - dotAdjustThreshold, 0.0);
                  }
            if (separation == 1)
                  dotAdjust += 0.1 * sp;

            }

      // apply chord offsets
      for (int track = startTrack; track < endTrack; ++track) {
            Element* e = segment->element(track);
            if (e && (e->type() == Element::Type::CHORD)) {
                  Chord* chord = static_cast<Chord*>(e);
                  if (chord->up()) {
                        if (upOffset != 0.0) {
                              chord->rxpos() += upOffset + centerAdjustUp + oversizeUp;
                              if (downDots && !upDots)
                                    chord->rxpos() += dotAdjust;
                              }
                        else
                              chord->rxpos() += centerUp;
                        }
                  else {
                        if (downOffset != 0.0) {
                              chord->rxpos() += downOffset + centerAdjustDown;
                              if (upDots && !downDots)
                                    chord->rxpos() += dotAdjust;
                              }
                        else
                              chord->rxpos() += centerDown;
                        }
                  }
            }

      // layout chords
      QList<Note*> notes;
      if (upVoices)
            notes.append(upStemNotes);
      if (downVoices)
            notes.append(downStemNotes);
      if (upVoices + downVoices > 1)
            qSort(notes.begin(), notes.end(),
               [](Note* n1, const Note* n2) ->bool {return n1->line() > n2->line(); } );
      layoutChords3(notes, staff, segment);

      }

//---------------------------------------------------------
//   layoutChords2
//    - determine which notes need mirroring
//    - this is called once for each stem direction
//      eg, once for voices 1&3, once for 2&4
//      with all notes combined and sorted to resemble one chord
//    - return maximum non-mirrored notehead width
//---------------------------------------------------------

qreal Score::layoutChords2(QList<Note*>& notes, bool up)
      {
      int startIdx, endIdx, incIdx;
      qreal maxWidth = 0.0;

      // loop in correct direction so that first encountered notehead wins conflict
      if (up) {
            // loop bottom up
            startIdx = 0;
            endIdx = notes.size();
            incIdx = 1;
            }
      else {
            // loop top down
            startIdx = notes.size() - 1;
            endIdx = -1;
            incIdx = -1;
            }

      int ll        = 1000;         // line of previous note head
                                    // hack: start high so first note won't show as conflict
      bool lvisible = false;        // was last note visible?
      bool mirror   = false;        // should current note head be mirrored?
                                    // value is retained and may be used on next iteration
                                    // to track mirror status of previous note
      bool isLeft   = notes[startIdx]->chord()->up();             // is note head on left?
      int lmove     = notes[startIdx]->chord()->staffMove();      // staff offset of last note (for cross-staff beaming)

      for (int idx = startIdx; idx != endIdx; idx += incIdx) {

            Note* note    = notes[idx];                     // current note
            int line      = note->line();                   // line of current note
            Chord* chord  = note->chord();
            int move      = chord->staffMove();             // staff offset of current note

            // there is a conflict
            // if this is same or adjacent line as previous note (and chords are on same staff!)
            // but no need to do anything about it if either note is invisible
            bool conflict = (qAbs(ll - line) < 2) && (lmove == move) && note->visible() && lvisible;

            // this note is on opposite side of stem as previous note
            // if there is a conflict
            // or if this the first note *after* a conflict
            if (conflict || (chord->up() != isLeft))
                  isLeft = !isLeft;

            // determine if we would need to mirror current note
            // to get it to the correct side
            // this would be needed to get a note to left or downstem or right of upstem
            // whether or not we actually do this is determined later (based on user mirror property)
            bool nmirror = (chord->up() != isLeft);

            // by default, notes and dots are not hidden
            // this may be changed later to allow unisons to share note heads
            note->setHidden(false);
            note->setDotsHidden(false);

            // be sure chord position is initialized
            // chord may be moved to the right later
            // if there are conflicts between voices
            chord->rxpos() = 0.0;

            // let user mirror property override the default we calculated
            if (note->userMirror() == MScore::DirectionH::AUTO) {
                  mirror = nmirror;
                  }
            else {
                  mirror = note->chord()->up();
                  if (note->userMirror() == MScore::DirectionH::LEFT)
                        mirror = !mirror;
                  }
            note->setMirror(mirror);

            // accumulate return value
            if (!mirror)
                  maxWidth = qMax(maxWidth, note->headWidth());

            // prepare for next iteration
            lvisible      = note->visible();
            lmove         = move;
            ll            = line;

            }

      return maxWidth;
      }

//---------------------------------------------------------
//   AcEl
//---------------------------------------------------------

struct AcEl {
      Note* note;
      qreal x;          // actual x position of this accidental relative to origin
      qreal top;        // top of accidental bbox relative to staff
      qreal bottom;     // bottom of accidental bbox relative to staff
      int line;         // line of note
      int next;         // index of next accidental of same pitch class (ascending list)
      qreal width;      // width of accidental
      qreal ascent;     // amount (in sp) vertical strokes extend above body
      qreal descent;    // amount (in sp) vertical strokes extend below body
      qreal rightClear; // amount (in sp) to right of last vertical stroke above body
      qreal leftClear;  // amount (in sp) to left of last vertical stroke below body
      };

//---------------------------------------------------------
//   resolveAccidentals
//    lx = calculated position of rightmost edge of left accidental relative to origin
//---------------------------------------------------------

static bool resolveAccidentals(AcEl* left, AcEl* right, qreal& lx, qreal pd, qreal sp)
      {
      AcEl* upper;
      AcEl* lower;
      if (left->line >= right->line) {
            upper = right;
            lower = left;
            }
      else {
            upper = left;
            lower = right;
            }

      qreal gap = lower->top - upper->bottom;

      // no conflict at all if there is sufficient vertical gap between accidentals
      // the arrangement of accidentals into columns assumes accidentals an octave apart *do* clear
      if (gap >= pd || lower->line - upper->line >= 7)
            return false;

      qreal allowableOverlap = qMax(upper->descent, lower->ascent) - pd;

      // accidentals that are "close" (small gap or even slight overlap)
      if (qAbs(gap) <= 0.33 * sp) {
            // acceptable with slight offset
            // if one of the accidentals can subsume the overlap
            // and both accidentals allow it
            if (-gap <= allowableOverlap && qMin(upper->descent, lower->ascent) > 0.0) {
                  qreal align = qMin(left->width, right->width);
                  lx = qMin(lx, right->x + align - pd);
                  return true;
                  }
            }

      // amount by which overlapping accidentals will be separated
      // for example, the vertical stems of two flat signs
      // these need more space than we would need between non-overlapping accidentals
      qreal overlapShift = pd * 1.41;

      // accidentals with more significant overlap
      // acceptable if one accidental can subsume overlap
      if (left == lower && -gap <= allowableOverlap) {
            qreal offset = qMax(left->rightClear, right->leftClear);
            offset = qMin(offset, left->width) - overlapShift;
            lx = qMin(lx, right->x + offset);
            return true;
            }

      // accidentals with even more overlap
      // can work if both accidentals can subsume overlap
      if (left == lower && -gap <= upper->descent + lower->ascent - pd) {
            qreal offset = qMin(left->rightClear, right->leftClear) - overlapShift;
            if (offset > 0.0) {
                  lx = qMin(lx, right->x + offset);
                  return true;
                  }
            }

      // otherwise, there is real conflict
      lx = qMin(lx, right->x - pd);
      return true;
      }

//---------------------------------------------------------
//   layoutAccidental
//---------------------------------------------------------

static qreal layoutAccidental(AcEl* me, AcEl* above, AcEl* below, qreal colOffset, QList<Note*>& leftNotes, qreal pnd, qreal pd, qreal sp)
      {
      qreal lx = colOffset;
      Accidental* acc = me->note->accidental();
      qreal mag = acc->mag();
      pnd *= mag;
      pd *= mag;

      // extra space for ledger lines
      if (me->line <= -2 || me->line >= me->note->staff()->lines() * 2)
            lx = qMin(lx, -0.2 * sp);

      // clear left notes
      int lns = leftNotes.size();
      for (int i = 0; i < lns; ++i) {
            Note* ln = leftNotes[i];
            int lnLine = ln->line();
            qreal lnTop = (lnLine - 1) * 0.5 * sp;
            qreal lnBottom = lnTop + sp;
            if (me->top - lnBottom <= pnd && lnTop - me->bottom <= pnd) {
                  // undercut note above if possible
                  if (lnBottom - me->top <= me->ascent - pnd)
                        lx = qMin(lx, ln->x() + ln->chord()->x() + me->rightClear);
                  else
                        lx = qMin(lx, ln->x() + ln->chord()->x());
                  }
            else if (lnTop > me->bottom)
                  break;
            }

      // clear other accidentals
      bool conflictAbove = false;
      bool conflictBelow = false;

      if (above)
            conflictAbove = resolveAccidentals(me, above, lx, pd, sp);
      if (below)
            conflictBelow = resolveAccidentals(me, below, lx, pd, sp);
      if (conflictAbove || conflictBelow)
            me->x = lx - acc->width() - acc->bbox().x();
      else if (colOffset != 0.0)
            me->x = lx - pd - acc->width() - acc->bbox().x();
      else
            me->x = lx - pnd - acc->width() - acc->bbox().x();

      return me->x;

      }

//---------------------------------------------------------
//   layoutChords3
//    - calculate positions of notes, accidentals, dots
//---------------------------------------------------------

void Score::layoutChords3(QList<Note*>& notes, Staff* staff, Segment* segment)
      {
      //---------------------------------------------------
      //    layout accidentals
      //    find column for dots
      //---------------------------------------------------

      QList<Note*> leftNotes; // notes to left of origin
      QList<AcEl> aclist;     // accidentals
      // track columns of octave-separated accidentals
      int columnBottom[7] = { -1, -1, -1, -1, -1, -1, -1 };

      qreal sp           = staff->spatium();
      qreal stepDistance = sp * .5;
      int stepOffset     = staff->staffType()->stepOffset();

      qreal lx                = 10000.0;  // leftmost note head position
      qreal upDotPosX         = 0.0;
      qreal downDotPosX       = 0.0;

      int nNotes = notes.size();
      int nAcc = 0;
      for (int i = nNotes-1; i >= 0; --i) {
            Note* note     = notes[i];
            Accidental* ac = note->accidental();
            if (ac && !note->fixed()) {
                  ac->layout();
                  AcEl acel;
                  acel.note   = note;
                  int line    = note->line();
                  acel.line   = line;
                  acel.x      = 0.0;
                  acel.top    = line * 0.5 * sp + ac->bbox().top();
                  acel.bottom = line * 0.5 * sp + ac->bbox().bottom();
                  acel.width  = ac->width();
                  QPointF bboxNE = ac->symBbox(ac->symbol()).topRight();
                  QPointF bboxSW = ac->symBbox(ac->symbol()).bottomLeft();
                  QPointF cutOutNE = ac->symCutOutNE(ac->symbol());
                  QPointF cutOutSW = ac->symCutOutSW(ac->symbol());
                  if (!cutOutNE.isNull()) {
                        acel.ascent     = cutOutNE.y() - bboxNE.y();
                        acel.rightClear = bboxNE.x() - cutOutNE.x();
                        }
                  else {
                        acel.ascent     = 0.0;
                        acel.rightClear = 0.0;
                        }
                  if (!cutOutSW.isNull()) {
                        acel.descent   = bboxSW.y() - cutOutSW.y();
                        acel.leftClear = cutOutSW.x() - bboxSW.x();
                        }
                  else {
                        acel.descent   = 0.0;
                        acel.leftClear = 0.0;
                        }
                  int pitchClass = (line + 700) % 7;
                  acel.next = columnBottom[pitchClass];
                  columnBottom[pitchClass] = nAcc;
                  aclist.append(acel);
                  ++nAcc;
                  }

            qreal hw     = note->headWidth();   // actual head width, including note & chord mag
            Chord* chord = note->chord();
            bool _up     = chord->up();
            qreal stemX  = chord->stemPosX();   // stem position for nominal notehead, but allowing for mag

            qreal overlapMirror;
            if (chord->stem()) {
                  qreal stemWidth = chord->stem()->lineWidth();
                  qreal stemWidth5 = stemWidth * 0.5;
                  chord->stem()->rxpos() = _up ? stemX - stemWidth5 : stemWidth5;
                  overlapMirror = stemWidth;
                  }
            else if (chord->durationType().headType() == NoteHead::Type::HEAD_WHOLE)
                  overlapMirror = styleD(StyleIdx::stemWidth) * chord->mag() * sp;
            else
                  overlapMirror = 0.0;

            qreal x;
            if (note->mirror()) {
                  if (_up)
                        x = stemX - overlapMirror;
                  else
                        x = stemX - hw + overlapMirror;
                  }
            else {
                  if (_up)
                        x = stemX - hw;
                  else
                        x = 0.0;
                  }

            note->rypos()  = (note->line() + stepOffset) * stepDistance;
            note->rxpos()  = x;
            // we need to do this now
            // or else note pos / readPos / userOff will be out of sync
            // and we rely on note->x() throughout the layout process
            note->adjustReadPos();

            // find leftmost non-mirrored note to set as X origin for accidental layout
            // a mirrored note that extends to left of segment X origin
            // will displace accidentals only if there is conflict
            qreal sx = x + chord->x(); // segment-relative X position of note
            if (note->mirror() && !chord->up() && sx < 0.0)
                  leftNotes.append(note);
            else if (sx < lx)
                  lx = sx;

            //if (chord->stem())
            //      chord->stem()->rxpos() = _up ? x + hw - stemWidth5 : x + stemWidth5;

            qreal xx = x + hw + chord->pos().x();

            if (chord->dots()) {
                  if (chord->up())
                        upDotPosX = qMax(upDotPosX, xx);
                  else
                        downDotPosX = qMax(downDotPosX, xx);
                  MScore::Direction dotPosition = note->userDotPosition();

                  if (dotPosition == MScore::Direction::AUTO && nNotes > 1 && note->visible() && !note->dotsHidden()) {
                        // resolve dot conflicts
                        int line = note->line();
                        Note* above = (i < nNotes - 1) ? notes[i+1] : 0;
                        if (above && (!above->visible() || above->dotsHidden()))
                              above = 0;
                        int intervalAbove = above ? line - above->line() : 1000;
                        Note* below = (i > 0) ? notes[i-1] : 0;
                        if (below && (!below->visible() || below->dotsHidden()))
                              below = 0;
                        int intervalBelow = below ? below->line() - line : 1000;
                        if ((line & 1) == 0) {
                              // line
                              if (intervalAbove == 1 && intervalBelow != 1)
                                    dotPosition = MScore::Direction::DOWN;
                              else if (intervalBelow == 1 && intervalAbove != 1)
                                    dotPosition = MScore::Direction::UP;
                              else if (intervalAbove == 0 && above->chord()->dots()) {
                                    // unison
                                    if (((above->voice() & 1) == (note->voice() & 1))) {
                                          above->setDotY(MScore::Direction::UP);
                                          dotPosition = MScore::Direction::DOWN;
                                          }
                                    }
                              }
                        else {
                              // space
                              if (intervalAbove == 0 && above->chord()->dots()) {
                                    // unison
                                    if (!(note->voice() & 1))
                                          dotPosition = MScore::Direction::UP;
                                    else {
                                          if (!(above->voice() & 1))
                                                above->setDotY(MScore::Direction::UP);
                                          else
                                                dotPosition = MScore::Direction::DOWN;
                                          }
                                    }
                              }
                        }
                  note->setDotY(dotPosition);
                  }
            }

      if (segment) {
            // align all dots for segment/staff
            // it would be possible to dots for up & down chords separately
            // this would require space to have been allocated previously
            // when calculating chord offsets
            segment->setDotPosX(staff->idx(), qMax(upDotPosX, downDotPosX));
            }

      if (nAcc == 0)
            return;

      QList<int> umi;
      qreal pd  = point(styleS(StyleIdx::accidentalDistance));
      qreal pnd = point(styleS(StyleIdx::accidentalNoteDistance));
      qreal colOffset = 0.0;

      if (nAcc >= 2 && aclist[nAcc-1].line - aclist[0].line >= 7) {

            // accidentals spread over an octave or more
            // set up columns for accidentals with octave matches
            // these will start at right and work to the left
            // unmatched accidentals will use zig zag approach (see below)
            // starting to the left of the octave columns

            qreal minX = 0.0;
            int columnTop[7] = { -1, -1, -1, -1, -1, -1, -1 };

            // find columns of octaves
            for (int pc = 0; pc < 7; ++pc) {
                  if (columnBottom[pc] == -1)
                        continue;
                  // calculate column height
                  for (int j = columnBottom[pc]; j != -1; j = aclist[j].next)
                        columnTop[pc] = j;
                  }

            // compute reasonable column order
            // use zig zag
            QList<int> column;
            QList<int> unmatched;
            int n = nAcc - 1;
            for (int i = 0; i <= n; ++i, --n) {
                  int pc = (aclist[i].line + 700) % 7;
                  if (aclist[columnTop[pc]].line != aclist[columnBottom[pc]].line) {
                        if (!column.contains(pc))
                              column.append(pc);
                        }
                  else
                        unmatched.append(i);
                  if (i == n)
                        break;
                  pc = (aclist[n].line + 700) % 7;
                  if (aclist[columnTop[pc]].line != aclist[columnBottom[pc]].line) {
                        if (!column.contains(pc))
                              column.append(pc);
                        }
                  else
                        unmatched.append(n);
                  }
            int nColumns = column.size();
            int nUnmatched = unmatched.size();

            // handle unmatched accidentals
            for (int i = 0; i < nUnmatched; ++i) {
                  // first try to slot it into an existing column
                  AcEl* me = &aclist[unmatched[i]];
                  // find column
                  bool found = false;
                  for (int j = 0; j < nColumns; ++j) {
                        int pc = column[j];
                        int above = -1;
                        int below = -1;
                        // find slot within column
                        for (int k = columnBottom[pc]; k != -1; k = aclist[k].next) {
                              if (aclist[k].line < me->line) {
                                    above = k;
                                    break;
                                    }
                              below = k;
                              }
                        // check to see if accidental can fit in slot
                        qreal myPd = pd * me->note->accidental()->mag();
                        bool conflict = false;
                        if (above != -1 && me->top - aclist[above].bottom < myPd)
                              conflict = true;
                        else if (below != -1 && aclist[below].top - me->bottom < myPd)
                              conflict = true;
                        if (!conflict) {
                              // insert into column
                              found = true;
                              me->next = above;
                              if (above == -1)
                                    columnTop[pc] = unmatched[i];
                              if (below != -1)
                                    aclist[below].next = unmatched[i];
                              else
                                    columnBottom[pc] = unmatched[i];
                              break;
                              }
                        }
                  // if no slot found, then add to list of unmatched accidental indices
                  if (!found)
                        umi.append(unmatched[i]);
                  }
            nAcc = umi.size();
            if (nAcc > 1)
                  qSort(umi);

            // lay out columns
            for (int i = 0; i < nColumns; ++i) {
                  int pc = column[i];
                  AcEl* below = 0;
                  // lay out accidentals
                  for (int j = columnBottom[pc]; j != -1; j = aclist[j].next) {
                        qreal x = layoutAccidental(&aclist[j], 0, below, colOffset, leftNotes, pnd, pd, sp);
                        minX = qMin(minX, x);
                        below = &aclist[j];
                        }
                  // align within column
                  int next = -1;
                  for (int j = columnBottom[pc]; j != -1; j = next) {
                        next = aclist[j].next;
                        if (next != -1 && aclist[j].line == aclist[next].line)
                              continue;
                        aclist[j].x = minX;
                        }
                  // move to next column
                  colOffset = minX;
                  }

            }

      else {
            for (int i = 0; i < nAcc; ++i)
                  umi.append(i);
            }

      if (nAcc) {

            // for accidentals with no octave matches, use zig zag approach
            // layout right to left in pairs, (next) highest then lowest

            AcEl* me = &aclist[umi[0]];
            AcEl* above = 0;
            AcEl* below = 0;

            // layout top accidental
            layoutAccidental(me, above, below, colOffset, leftNotes, pnd, pd, sp);

            // layout bottom accidental
            int n = nAcc - 1;
            if (n > 0) {
                  above = me;
                  me = &aclist[umi[n]];
                  layoutAccidental(me, above, below, colOffset, leftNotes, pnd, pd, sp);
                  }

            // layout middle accidentals
            if (n > 1) {
                  for (int i = 1; i < n; ++i, --n) {
                        // next highest
                        below = me;
                        me = &aclist[umi[i]];
                        layoutAccidental(me, above, below, colOffset, leftNotes, pnd, pd, sp);
                        if (i == n - 1)
                              break;
                        // next lowest
                        above = me;
                        me = &aclist[umi[n-1]];
                        layoutAccidental(me, above, below, colOffset, leftNotes, pnd, pd, sp);
                        }
                  }

            }

      for (const AcEl& e : aclist) {
            // even though we initially calculate accidental position relative to segment
            // we must record pos for accidental relative to note,
            // since pos is always interpreted relative to parent
            Note* note = e.note;
            qreal x    = e.x + lx - (note->x() + note->chord()->x());
            note->accidental()->setPos(x, 0);
            note->accidental()->adjustReadPos();
            }

      }

#define beamModeMid(a) (a == Beam::Mode::MID || a == Beam::Mode::BEGIN32 || a == Beam::Mode::BEGIN64)


//---------------------------------------------------------
//   beamGraceNotes
//---------------------------------------------------------

void Score::beamGraceNotes(Chord* mainNote, bool after)
      {
      ChordRest* a1    = 0;      // start of (potential) beam
      Beam* beam       = 0;      // current beam
      Beam::Mode bm = Beam::Mode::AUTO;
      QList<Chord*> graceNotes = after ? mainNote->graceNotesAfter() : mainNote->graceNotesBefore();

      foreach (ChordRest* cr, graceNotes) {
            bm = Groups::endBeam(cr);
            if ((cr->durationType().type() <= TDuration::DurationType::V_QUARTER) || (bm == Beam::Mode::NONE)) {
                  if (beam) {
                        beam->layoutGraceNotes();
                        beam = 0;
                        }
                  if (a1) {
                        a1->removeDeleteBeam();
                        a1 = 0;
                        }
                  cr->removeDeleteBeam();
                  continue;
                  }
            if (beam) {
                  bool beamEnd = bm == Beam::Mode::BEGIN;
                  if (!beamEnd) {
                        cr->removeDeleteBeam(true);
                        beam->add(cr);
                        cr = 0;
                        beamEnd = (bm == Beam::Mode::END);
                        }
                  if (beamEnd) {
                        beam->layoutGraceNotes();
                        beam = 0;
                        }
                  }
            if (!cr)
                  continue;
            if (a1 == 0)
                  a1 = cr;
            else {
                  if (!beamModeMid(bm) && (bm == Beam::Mode::BEGIN)) {
                        a1->removeDeleteBeam();
                        a1 = cr;
                        }
                  else {
                        beam = a1->beam();
                        if (beam == 0 || beam->elements().front() != a1) {
                              beam = new Beam(this);
                              beam->setGenerated(true);
                              beam->setTrack(mainNote->track());
                              a1->removeDeleteBeam(true);
                              beam->add(a1);
                              }
                        cr->removeDeleteBeam(true);
                        beam->add(cr);
                        a1 = 0;
                        }
                  }
            }
      if (beam)
            beam->layoutGraceNotes();
      else if (a1)
            a1->removeDeleteBeam();
      }

//---------------------------------------------------------
//   layoutStage2
//    auto - beamer
//---------------------------------------------------------

void Score::layoutStage2()
      {
      int tracks = nstaves() * VOICES;
      bool crossMeasure = styleB(StyleIdx::crossMeasureValues);

      for (int track = 0; track < tracks; ++track) {
            Staff* stf = staff(track2staff(track));

            // dont compute beams for invisible staffs and tablature without stems
            if (!stf->show() || (stf->isTabStaff() && stf->staffType()->slashStyle()))
                  continue;

            ChordRest* a1    = 0;      // start of (potential) beam
            Beam* beam       = 0;      // current beam
            Measure* measure = 0;

            Beam::Mode bm    = Beam::Mode::AUTO;
            Segment::Type st = Segment::Type::ChordRest;
            ChordRest* prev  = 0;
            bool checkBeats  = false;
            Fraction stretch = 1;
            QHash<int, TDuration> beatSubdivision;

            for (Segment* segment = firstSegment(st); segment; segment = segment->next1(st)) {
                  ChordRest* cr = static_cast<ChordRest*>(segment->element(track));
                  if (cr == 0)
                        continue;

                  // handle grace notes and cross-measure beaming
                  if (cr->type() == Element::Type::CHORD) {
                        Chord* chord = static_cast<Chord*>(cr);
                        beamGraceNotes(chord, false); // grace before
                        beamGraceNotes(chord, true);  // grace after
                        // set up for cross-measure values as soon as possible
                        // to have all computations (stems, hooks, ...) consistent with it
                        if (!chord->isGrace())
                              chord->crossMeasureSetup(crossMeasure);
                        }

                  // if this is a new measure, and it's simple meter (actually X/4),
                  // then perform a prepass to determine the subdivision of each beat
                  if (segment->measure() != measure) {
                        Measure* m = segment->measure();
                        TimeSig* ts = cr->staff()->timeSig(m->tick());
                        beatSubdivision.clear();
                        checkBeats = false;
                        stretch = ts ? ts->stretch() : 1;
                        if (ts && ts->denominator() == 4) {
                              checkBeats = true;
                              for (Segment* s = m->first(st); s; s = s->next(st)) {
                                    ChordRest* mcr = static_cast<ChordRest*>(s->element(track));
                                    if (mcr == 0)
                                          continue;
                                    int beat = ((mcr->rtick() * stretch.numerator()) / stretch.denominator()) / MScore::division;
                                    if (beatSubdivision.contains(beat))
                                          beatSubdivision[beat] = qMin(beatSubdivision[beat], mcr->durationType());
                                    else
                                          beatSubdivision[beat] = mcr->durationType();
                                    }
                              }
                        }

                  // get defaults from time signature properties
                  bm = Groups::endBeam(cr, prev);

                  // perform additional context-dependent checks
                  if (bm == Beam::Mode::AUTO) {
                        // check if we need to break beams according to minimum duration in current / previous beat
                        if (checkBeats && cr->rtick()) {
                              int tick = (cr->rtick() * stretch.numerator()) / stretch.denominator();
                              // check if on the beat
                              if (tick % MScore::division == 0) {
                                    int beat = tick / MScore::division;
                                    // get minimum duration for this & previous beat
                                    TDuration minDuration = qMin(beatSubdivision[beat], beatSubdivision[beat - 1]);
                                    // re-calculate beam as if this were the duration of current chordrest
                                    TDuration saveDuration        = cr->actualDurationType();
                                    TDuration saveCMDuration      = cr->crossMeasureDurationType();
                                    CrossMeasure saveCrossMeasVal = cr->crossMeasure();
                                    cr->setDurationType(minDuration);
                                    bm = Groups::endBeam(cr, prev);
                                    cr->setDurationType(saveDuration);
                                    cr->setCrossMeasure(saveCrossMeasVal);
                                    cr->setCrossMeasureDurationType(saveCMDuration);
                                    }
                              }
                        }

                  prev = cr;

                  // if chord has hooks and is 2nd element of a cross-measure value
                  // set beam mode to NONE (do not combine with following chord beam/hook, if any)
                  if (cr->durationType().hooks() > 0 && cr->crossMeasure() == CrossMeasure::SECOND)
                        bm = Beam::Mode::NONE;

                  if (cr->measure() != measure) {
                        if (measure && !beamModeMid(bm)) {
                              if (beam) {
                                    beam->layout1();
                                    beam = 0;
                                    }
                              else if (a1) {
                                    a1->removeDeleteBeam();
                                    a1 = 0;
                                    }
                              }
                        measure = cr->measure();
                        if (!beamModeMid(bm)) {
                              a1      = 0;
                              beam    = 0;
                              }
                        }
                  if ((cr->durationType().type() <= TDuration::DurationType::V_QUARTER) || (bm == Beam::Mode::NONE)) {
                        if (beam) {
                              beam->layout1();
                              beam = 0;
                              }
                        if (a1) {
                              a1->removeDeleteBeam();
                              a1 = 0;
                              }
                        cr->removeDeleteBeam();
                        continue;
                        }

                  if (beam) {
                        bool beamEnd = (bm == Beam::Mode::BEGIN);
                        if (!beamEnd) {
                              cr->removeDeleteBeam(true);
                              beam->add(cr);
                              cr = 0;
                              beamEnd = (bm == Beam::Mode::END);
                              }
                        if (beamEnd) {
                              beam->layout1();
                              beam = 0;
                              }
                        }
                  if (!cr)
                        continue;

                  if (a1 == 0)
                        a1 = cr;
                  else {
                        if (!beamModeMid(bm)
                             &&
                             (bm == Beam::Mode::BEGIN
                             || (a1->segment()->segmentType() != cr->segment()->segmentType())
                             || (a1->tick() + a1->actualTicks() < cr->tick())
                             )
                           ) {
                              a1->removeDeleteBeam();
                              a1 = cr;
                              }
                        else {
                              beam = a1->beam();
                              if (beam == 0 || beam->elements().front() != a1) {
                                    beam = new Beam(this);
                                    beam->setGenerated(true);
                                    beam->setTrack(track);
                                    a1->removeDeleteBeam(true);
                                    beam->add(a1);
                                    }
                              cr->removeDeleteBeam(true);
                              beam->add(cr);
                              a1 = 0;
                              }
                        }
                  }
            if (beam)
                  beam->layout1();
            else if (a1)
                  a1->removeDeleteBeam();
            }
      }

//---------------------------------------------------------
//   layoutStage3
//---------------------------------------------------------

void Score::layoutStage3()
      {
      Segment::Type st = Segment::Type::ChordRest;
      for (int staffIdx = 0; staffIdx < nstaves(); ++staffIdx) {
            if (!staff(staffIdx)->show())
                  continue;
            for (Segment* segment = firstSegment(st); segment; segment = segment->next1(st))
                  layoutChords1(segment, staffIdx);
            }
      }

//---------------------------------------------------------
//   layout
//    - measures are akkumulated into systems
//    - systems are akkumulated into pages
//   already existent systems and pages are reused
//---------------------------------------------------------

void Score::doLayout()
      {
// printf("doLayout %p cmd %d undo empty %d\n", this, undo()->active(), undo()->isEmpty());

      if (!undo()->active() && !undo()->isEmpty() && !undoRedo()) {
            qDebug("layout outside cmd and dirty undo");
            // _layoutAll = false;
            // abort();
            // return;
            }
      if (_staves.isEmpty() || first() == 0) {
            // score is empty
            // qDeleteAll(_pages);
            _pages.clear();

            Page* page = addPage();
            page->layout();
            page->setNo(0);
            page->setPos(0.0, 0.0);
            page->rebuildBspTree();
            qDebug("layout: empty score");
            _layoutAll = false;
            return;
            }

      _scoreFont = ScoreFont::fontFactory(_style.value(StyleIdx::MusicalSymbolFont).toString());
      _noteHeadWidth = _scoreFont->width(SymId::noteheadBlack, spatium() / (MScore::DPI * SPATIUM20));

      if (layoutFlags & LayoutFlag::FIX_TICKS)
            fixTicks();
      if (layoutFlags & LayoutFlag::FIX_PITCH_VELO)
            updateVelo();
      if (layoutFlags & LayoutFlag::PLAY_EVENTS)
            createPlayEvents();
      layoutFlags = 0;

      int measureNo = 0;
      int nstaves = _staves.size();
      for (MeasureBase* m = first(); m; m = m->next()) {      // set layout break
            m->setPageBreak(false);
            m->setLineBreak(false);
            m->setSectionBreak(0);

            for (Element* e : m->el()) {
                  if (!tagIsValid(e->tag()) || (e->type() != Element::Type::LAYOUT_BREAK))
                        continue;
                  LayoutBreak* lb = static_cast<LayoutBreak*>(e);
                  switch (lb->layoutBreakType()) {
                        case LayoutBreak::Type::PAGE:
                              m->setPageBreak(true);
                              break;
                        case LayoutBreak::Type::LINE:
                              m->setLineBreak(true);
                              break;
                        case LayoutBreak::Type::SECTION:
                              m->setSectionBreak(lb);
                              break;
                        }
                  }
            if (m->type() == Element::Type::MEASURE) {
                  Measure* measure = static_cast<Measure*>(m);
                  measureNo += measure->noOffset();
                  measure->setNo(measureNo);
                  if (!measure->irregular())      // dont count measure
                        ++measureNo;
                  measure->layoutStage1();
                  }
            if (m->sectionBreak() && m->sectionBreak()->startWithMeasureOne())
                  measureNo = 0;
            }

      if (styleB(StyleIdx::createMultiMeasureRests))
            createMMRests();

      layoutStage2();   // beam notes, finally decide if chord is up/down
      layoutStage3();   // compute note head horizontal positions

      if (layoutMode() == LayoutMode::LINE)
            layoutLinear();
      else
            layoutSystems();  // create list of systems

      //---------------------------------------------------
      //   place Spanner & beams
      //---------------------------------------------------

      int tracks = nstaves * VOICES;
      for (int track = 0; track < tracks; ++track) {
            for (Segment* segment = firstSegmentMM(); segment; segment = segment->next1MM()) {
                  if (track == tracks-1) {
                        for (Element* e : segment->annotations())
                              e->layout();
                        }
                  Element* e = segment->element(track);
                  if (!e)
                        continue;
                  if (e->isChordRest()) {
                        if (!staff(track2staff(track))->show())
                              continue;
                        ChordRest* cr = static_cast<ChordRest*>(e);
                        if (cr->beam() && cr->beam()->elements().front() == cr)
                              cr->beam()->layout();

                        if (cr->type() == Element::Type::CHORD) {
                              Chord* c = static_cast<Chord*>(cr);
                              for (Chord* cc : c->graceNotes()) {
                                    if (cc->beam() && cc->beam()->elements().front() == cc)
                                          cc->beam()->layout();
                                    for (Note* n : cc->notes()) {
                                          Tie* tie = n->tieFor();
                                          if (tie)
                                                tie->layout();
                                          for (Spanner* sp : n->spannerFor())
                                                sp->layout();
                                          }
                                    for (Element* e : cc->el()) {
                                          if (e->type() == Element::Type::SLUR)
                                                e->layout();
                                          }
                                    cc->layoutArticulations();
                                    }
                              c->layoutStem();
                              c->layoutArpeggio2();
                              for (Note* n : c->notes()) {
                                    Tie* tie = n->tieFor();
                                    if (tie)
                                          tie->layout();
                                    for (Spanner* sp : n->spannerFor())
                                          sp->layout();
                                    }
                              }
                        cr->layoutArticulations();
                        }
                  else if (e->type() == Element::Type::BAR_LINE)
                        e->layout();
                  }
            }

      if (lastSegment())
            checkSpanner(0, lastSegment()->tick());

      for (auto s : _spanner.map()) {
            Spanner* sp = s.second;
            if (sp->type() == Element::Type::OTTAVA && sp->ticks() == 0) {
                  sp->setTick2(lastMeasure()->endTick());
                  sp->staff()->updateOttava();
                  }
            // 1.3 scores can have ties in this list (ws: should not happen anymore)
            if (sp->type() != Element::Type::TIE) {
                  if (sp->tick() == -1) {
                        qDebug("bad spanner %s %d - %d", sp->name(), sp->tick(), sp->tick2());
                        }
                  else
                        sp->layout();
                  }
            }
      for (Spanner* s : _unmanagedSpanner)
            s->layout();

      if (layoutMode() != LayoutMode::LINE) {
            layoutSystems2();
            layoutPages();    // create list of pages
            }
      for (Measure* m = firstMeasureMM(); m; m = m->nextMeasureMM())
            m->layout2();

      for (auto s : _spanner.map()) {           // DEBUG
            Spanner* sp = s.second;
            if (sp->type() == Element::Type::SLUR) {
                  sp->layout();
                  }
            }

      rebuildBspTree();

      for (MuseScoreView* v : viewer)
            v->layoutChanged();

      _layoutAll = false;

      // _mscVersion is used during read and first layout
      // but then it's used for drag and drop and should be set to new version
      if (_mscVersion <= 114)
            _mscVersion = MSCVERSION;     // for later drag & drop usage
      }

//---------------------------------------------------------
//   layoutSpanner
//    called after dragging a staff
//---------------------------------------------------------

void Score::layoutSpanner()
      {
      int tracks = ntracks();
      for (int track = 0; track < tracks; ++track) {
            for (Segment* segment = firstSegment(); segment; segment = segment->next1()) {
                  if (track == tracks-1) {
                        int n = segment->annotations().size();
                        for (int i = 0; i < n; ++i)
                              segment->annotations().at(i)->layout();
                        }
                  Chord* c = static_cast<Chord*>(segment->element(track));
                  if (c && c->type() == Element::Type::CHORD) {
                        c->layoutStem();
                        for (Note* n : c->notes()) {
                              Tie* tie = n->tieFor();
                              if (tie)
                                    tie->layout();
                              for (Spanner* sp : n->spannerFor())
                                    sp->layout();
                              }
                        }
                  }
            }
      rebuildBspTree();
      }

//-------------------------------------------------------------------
//   addSystemHeader
///   Add elements to make this measure suitable as the first measure
///   of a system.
//    The system header can contain a Clef, a KeySig and a
//    RepeatBarLine.
//-------------------------------------------------------------------

void Score::addSystemHeader(Measure* m, bool isFirstSystem)
      {
      if (undoRedo())   // no change possible in this state
            return;

      int tick = m->tick();
      int i    = 0;
      foreach (Staff* staff, _staves) {
            // At this time we don't know which staff is visible or not...
            // but let's not create the key/clef if there were no visible before this layout
            // sometimes we will be right, other time it will take another layout to be right...
            if (!m->system()->staff(i)->show()) {
                  ++i;
                  continue;
                  }

            KeySig* keysig = 0;
            Clef*   clef   = 0;
            int strack     = i * VOICES;

            // we assume that keysigs and clefs are only in the first
            // track (voice 0) of a staff

            KeySigEvent keyIdx = staff->keySigEvent(tick);

            for (Segment* seg = m->first(); seg; seg = seg->next()) {
                  // search only up to the first ChordRest/StartRepeatBarLine
                  if (seg->segmentType() & (Segment::Type::ChordRest | Segment::Type::StartRepeatBarLine))
                        break;
                  Element* el = seg->element(strack);
                  if (!el)
                        continue;
                  switch (el->type()) {
                        case Element::Type::KEYSIG:
                              keysig = static_cast<KeySig*>(el);
                              break;
                        case Element::Type::CLEF:
                              clef = static_cast<Clef*>(el);
                              clef->setSmall(false);
                              break;
                        default:
                              break;
                        }
                  }
            bool needKeysig =        // keep key sigs in TABs: TABs themselves should hide them
               isFirstSystem || styleB(StyleIdx::genKeysig);

            if (needKeysig && !keysig && ((keyIdx.key() != Key::C) || keyIdx.custom() || keyIdx.isAtonal())) {
                  //
                  // create missing key signature
                  //
                  keysig = new KeySig(this);
                  keysig->setKeySigEvent(keyIdx);
                  keysig->setTrack(i * VOICES);
                  keysig->setGenerated(true);
                  Segment* seg = m->undoGetSegment(Segment::Type::KeySig, tick);
                  keysig->setParent(seg);
                  keysig->layout();
                  undo(new AddElement(keysig));
                  }
            else if (!needKeysig && keysig && keysig->generated())
                  undoRemoveElement(keysig);
            else if (keysig && !(keysig->keySigEvent() == keyIdx))
                  undo(new ChangeKeySig(keysig, keyIdx, keysig->showCourtesy()));

            bool needClef = isFirstSystem
               || styleB(StyleIdx::genClef)
                  // real clef change?:
               || staff->clef(m->tick()) != staff->clef(m->tick()-1);

            if (needClef) {
                  if (!clef) {
                        //
                        // create missing clef
                        //
                        clef = new Clef(this);
                        clef->setTrack(i * VOICES);
                        clef->setSmall(false);
                        clef->setGenerated(true);

                        Segment* ns = m->findSegment(Segment::Type::Clef, tick);
                        Segment* s;
                        if (ns && !ns->element(clef->track())) {
                              s = ns;
                              ns = 0;
                              }
                        else {
                              s  = new Segment(m, Segment::Type::Clef, tick);
                              undoAddElement(s);
                              }
                        clef->setParent(s);

                        // if there is already a clef at the same tick position,
                        // then this is the real clef change and we have to
                        // show the previous clef type at tick-1

                        ClefTypeList clefType = staff->clefType(ns ? tick - 1 : tick);
                        clef->layout();
                        clef->setClefType(clefType);  // set before add !
                        undo(new AddElement(clef));
                        }
                  else if (clef->generated()) {
                        ClefTypeList cl = staff->clefType(tick);
                        if (cl != clef->clefTypeList())
                              undo(new ChangeClefType(clef, cl._concertClef, cl._transposingClef));
                        }
                  }
            else {
                  if (clef && clef->generated())
                        undo(new RemoveElement(clef));
                  }
            ++i;
            }
      m->setStartRepeatBarLine(m->repeatFlags() & Repeat::START);
      }

//---------------------------------------------------------
//   getNextSystem
//---------------------------------------------------------

System* Score::getNextSystem(bool isFirstSystem, bool isVbox)
      {
      System* system;
      if (curSystem >= _systems.size()) {
            system = new System(this);
            _systems.append(system);
            }
      else {
            system = _systems[curSystem];
            system->clear();   // remove measures from system
            }
      system->setFirstSystem(isFirstSystem);
      system->setVbox(isVbox);
      if (!isVbox) {
            int nstaves = Score::nstaves();
            for (int i = system->staves()->size(); i < nstaves; ++i)
                  system->insertStaff(i);
            int dn = system->staves()->size() - nstaves;
            for (int i = 0; i < dn; ++i)
                  system->removeStaff(system->staves()->size()-1);
            }
      return system;
      }

//---------------------------------------------------------
// validMMRestMeasure
//    return true if this might be a measure in a
//    multi measure rest
//---------------------------------------------------------

static bool validMMRestMeasure(Measure* m)
      {
      if (!m->isEmpty())
            return false;

#if 0
      auto l = m->score()->spannerMap().findOverlapping(m->tick(), m->endTick());
      for (::Interval<Spanner*> isp : l) {
            Spanner* s = isp.value;
            if (s->type() == Element::Type::VOLTA && (s->tick() == m->tick() || s->tick2() == m->endTick()))
                  return false;
            }
#endif

      for (Segment* s = m->first(); s; s = s->next()) {
            for (Element* e : s->annotations()) {
                  if (e->type() != Element::Type::REHEARSAL_MARK &&
                      e->type() != Element::Type::TEMPO_TEXT &&
                      e->type() != Element::Type::HARMONY &&
                      e->type() != Element::Type::STAFF_TEXT)
                        return false;
                  }
            }
      return true;
      }

//---------------------------------------------------------
//  breakMultiMeasureRest
//    return true if this measure should start a new
//    multi measure rest
//---------------------------------------------------------

static bool breakMultiMeasureRest(Measure* m)
      {
      if (m->breakMultiMeasureRest())
            return true;
      auto sl = m->score()->spannerMap().findOverlapping(m->tick(), m->endTick());
      foreach (auto i, sl) {
            Spanner* s = i.value;
            if (s->type() == Element::Type::VOLTA && (s->tick() == m->tick() || s->tick2() == m->tick()))
                  return true;
            }

      // break for marker in this measure
      for (Element* e : m->el()) {
            if (e->type() == Element::Type::MARKER) {
                  Marker* mark = static_cast<Marker*>(e);
                  if (!(mark->textStyle().align() & AlignmentFlags::RIGHT))
                        return true;
                  }
            }

      // break for marker & jump in previous measure
      Measure* pm = m->prevMeasure();
      if (pm) {
            for (Element* e : pm->el()) {
                  if (e->type() == Element::Type::JUMP) {
                        return true;
                        }
                  else if (e->type() == Element::Type::MARKER) {
                        Marker* mark = static_cast<Marker*>(e);
                        if (mark->textStyle().align() & AlignmentFlags::RIGHT)
                              return true;
                        }
                  }
            }

      // break for end of volta
      auto l = m->score()->spannerMap().findOverlapping(m->tick(), m->endTick());
      for (::Interval<Spanner*> isp : l) {
            Spanner* s = isp.value;
            if (s->type() == Element::Type::VOLTA && (s->tick2() == m->endTick()))
                  return false;
            }

      for (Segment* s = m->first(); s; s = s->next()) {
            for (Element* e : s->annotations()) {
                  if (e->type() == Element::Type::REHEARSAL_MARK ||
                      e->type() == Element::Type::TEMPO_TEXT ||
                      ((e->type() == Element::Type::HARMONY || e->type() == Element::Type::STAFF_TEXT) && (e->systemFlag() || m->score()->staff(e->staffIdx())->show())))
                        return true;
                  }
            }
      return false;
      }

//---------------------------------------------------------
//   createMMRests
//---------------------------------------------------------

void Score::createMMRests()
      {
      //
      //  create mm rest measures
      //
      for (Measure* m = firstMeasure(); m; m = m->nextMeasure()) {
            Measure* nm = m;
            Measure* lm = nm;
            int n = 0;
            Fraction len;
            while (validMMRestMeasure(nm)) {
                  m->setMMRestCount(0);
                  MeasureBase* mb = _showVBox ? nm->next() : nm->nextMeasure();
                  if (breakMultiMeasureRest(nm) && n)
                        break;
                  ++n;
                  len += nm->len();
                  lm = nm;
                  nm = static_cast<Measure*>(mb);
                  if (!nm || (nm->type() != Element::Type::MEASURE))
                        break;
                  }

            if (n >= styleI(StyleIdx::minEmptyMeasures)) {
                  //
                  // create a multi measure rest from m to lm (inclusive)
                  // attach the measure to m
                  //

                  for (Measure* mm = m->nextMeasure(); mm; mm = mm->nextMeasure()) {
                        mm->setMMRestCount(-1);
                        if (mm->mmRest())
                              undo(new ChangeMMRest(mm, 0));
                        if (mm == lm)
                              break;
                        }

                  Measure* mmr = m->mmRest();
                  if (mmr) {
                        if (mmr->len() != len) {
                              Segment* s = mmr->findSegment(Segment::Type::EndBarLine, mmr->endTick());
                              mmr->setLen(len);
                              if (s)
                                    s->setTick(mmr->endTick());
                              }
                        }
                  else {
                        mmr = new Measure(this);
                        mmr->setLen(len);
                        mmr->setTick(m->tick());
                        undo(new ChangeMMRest(m, mmr));
                        }

                  mmr->setMMRestCount(n);
                  mmr->setNo(m->no());
                  mmr->setPageBreak(lm->pageBreak());
                  mmr->setLineBreak(lm->lineBreak());

                  BarLineType t;
                  // End repeats do not set endBarLineGenerated to false because
                  // they can be generated from the repeatFlags. So we need to test it separately.
                  if (lm->endBarLineGenerated() && !(lm->repeatFlags() & Repeat::END))
                        t = BarLineType::NORMAL;
                  else
                        t = lm->endBarLineType();
                  mmr->setEndBarLineType(t, false, lm->endBarLineVisible(), lm->endBarLineColor());
                  mmr->setRepeatFlags(m->repeatFlags() | lm->repeatFlags());

                  ElementList oldList = mmr->takeElements();
                  ElementList newList = lm->el();

                  for (Element* e : m->el()) {
                        if (e->type() == Element::Type::MARKER)
                              newList.append(e);
                        }
                  for (Element* e : newList) {
                        bool found = false;
                        for (Element* ee : oldList) {
                              if (ee->type() == e->type()) {
                                    mmr->add(ee);
                                    oldList.removeOne(ee);
                                    found = true;
                                    break;
                                    }
                              }
                        if (!found)
                              mmr->add(e->clone());
                        }
                  for (Element* e : oldList)
                        delete e;
                  Segment* s = mmr->undoGetSegment(Segment::Type::ChordRest, mmr->tick());
                  for (int staffIdx = 0; staffIdx < _staves.size(); ++staffIdx) {
                        int track = staffIdx * VOICES;
                        if (s->element(track) == 0) {
                              Rest* r = new Rest(this);
                              r->setDurationType(TDuration::DurationType::V_MEASURE);
                              r->setDuration(mmr->len());
                              r->setTrack(track);
                              r->setParent(s);
                              undo(new AddElement(r));
                              }
                        }

                  //
                  // check for clefs
                  //
                  Segment* cs = lm->findSegment(Segment::Type::Clef, lm->endTick());
                  Segment* ns = mmr->findSegment(Segment::Type::Clef, lm->endTick());
                  if (cs) {
                        if (ns == 0)
                              ns = mmr->undoGetSegment(Segment::Type::Clef, lm->endTick());
                        for (int staffIdx = 0; staffIdx < _staves.size(); ++staffIdx) {
                              int track = staffIdx * VOICES;
                              Clef* clef = static_cast<Clef*>(cs->element(track));
                              if (clef) {
                                    if (ns->element(track) == 0)
                                          ns->add(clef->clone());
                                    else {
                                          //TODO: check if same clef
                                          }
                                    }
                              }
                        }
                  else if (ns)
                        undo(new RemoveElement(ns));
                  //
                  // check for time signature
                  //
                  cs = m->findSegment(Segment::Type::TimeSig, m->tick());
                  ns = mmr->findSegment(Segment::Type::TimeSig, m->tick());
                  if (cs) {
                        if (ns == 0)
                              ns = mmr->undoGetSegment(Segment::Type::TimeSig, m->tick());
                        for (int staffIdx = 0; staffIdx < _staves.size(); ++staffIdx) {
                              int track = staffIdx * VOICES;
                              TimeSig* ts = static_cast<TimeSig*>(cs->element(track));
                              if (ts) {
                                    TimeSig* nts = static_cast<TimeSig*>(ns->element(track));
                                    if (!nts) {
                                          nts = ts->clone();
                                          nts->setParent(ns);
                                          undo(new AddElement(nts));
                                          }
                                    else {
                                          nts->setSig(ts->sig(), ts->timeSigType());
                                          nts->layout();
                                          }
                                    }
                              }
                        }
                  else if (ns)
                        undo(new RemoveElement(ns));

                  //
                  // check for key signature
                  //
                  cs = m->findSegment(Segment::Type::KeySig, m->tick());
                  ns = mmr->findSegment(Segment::Type::KeySig, m->tick());
                  if (cs) {
                        if (ns == 0)
                              ns = mmr->undoGetSegment(Segment::Type::KeySig, m->tick());
                        for (int staffIdx = 0; staffIdx < _staves.size(); ++staffIdx) {
                              int track = staffIdx * VOICES;
                              KeySig* ts  = static_cast<KeySig*>(cs->element(track));
                              KeySig* nts = static_cast<KeySig*>(ns->element(track));
                              if (ts) {
                                    if (!nts) {
                                          KeySig* nks = ts->clone();
                                          nks->setParent(ns);
                                          undo(new AddElement(nks));
                                          }
                                    else {
                                          if (!(nts->keySigEvent() == ts->keySigEvent())) {
                                                undo(new ChangeKeySig(nts, ts->keySigEvent(), nts->showCourtesy()));
                                                }
                                          }
                                    }
                              }
                        }
                  else if (ns && ns->isEmpty())
                        undo(new RemoveElement(ns));

                  //
                  // check for rehearsal mark etc.
                  //
                  cs = m->findSegment(Segment::Type::ChordRest, m->tick());
                  if (cs) {
                        for (Element* e : cs->annotations()) {
                              if (e->type() != Element::Type::REHEARSAL_MARK &&
                                  e->type() != Element::Type::TEMPO_TEXT &&
                                  e->type() != Element::Type::HARMONY &&
                                  e->type() != Element::Type::STAFF_TEXT)
                                    continue;

                              bool found = false;
                              for (Element* ee : s->annotations()) {
                                    if (ee->type() == e->type() && ee->track() == e->track()) {
                                          found = true;
                                          break;
                                          }
                                    }
                              if (!found) {
                                    Element* ne = e->linkedClone();
                                    ne->setParent(s);
                                    undo(new AddElement(ne));
                                    }
                              }
                        }
                  for (Element* e : s->annotations()) {
                        if (e->type() != Element::Type::REHEARSAL_MARK &&
                            e->type() != Element::Type::TEMPO_TEXT &&
                            e->type() != Element::Type::HARMONY &&
                            e->type() != Element::Type::STAFF_TEXT)
                              continue;
                        bool found = false;
                        for (Element* ee : cs->annotations()) {
                              if (ee->type() == e->type() && ee->track() == e->track()) {
                                    found = true;
                                    break;
                                    }
                              }
                        if (!found)
                              undo(new RemoveElement(e));
                        }

                  mmr->setNext(nm);
                  mmr->setPrev(m->prev());
                  m = lm;
                  }
            else {
                  if (m->mmRest())
                        undo(new ChangeMMRest(m, 0));
                  m->setMMRestCount(0);
                  }
            }
      }

//---------------------------------------------------------
//   cautionaryWidth
//    Compute the width of required courtesy of time signature
//    and key signature elements if m were the last measure
//    in a staff.
//    Return hasCourtesy == true if courtesy elements are
//    already present. The value is undefined if no
//    courtesy elements are required.
//---------------------------------------------------------

qreal Score::cautionaryWidth(Measure* m, bool& hasCourtesy)
      {
      hasCourtesy = false;
      if (m == 0)
            return 0.0;
      Measure* nm = m->nextMeasure();
      if (nm == 0 || (m->sectionBreak() && _layoutMode != LayoutMode::FLOAT))
            return 0.0;

      int tick = m->endTick();

      // locate a time sig. in the next measure and, if found,
      // check if it has caut. sig. turned off

      Segment* ns       = nm->findSegment(Segment::Type::TimeSig, tick);
      bool showCourtesy = styleB(StyleIdx::genCourtesyTimesig);

      qreal w = 0.0;
      if (showCourtesy && ns) {
            TimeSig* ts = static_cast<TimeSig*>(ns->element(0));
            if (ts && ts->showCourtesySig()) {
                  qreal leftMargin  = point(styleS(StyleIdx::timesigLeftMargin));
                  Segment* s = m->findSegment(Segment::Type::TimeSigAnnounce, tick);
                  if (s && s->element(0)) {
                        w = static_cast<TimeSig*>(s->element(0))->width() + leftMargin;
                        hasCourtesy = true;
                        }
                  else {
                        ts->layout();
                        w = ts->width() + leftMargin;
                        hasCourtesy = false;
                        }
                  }
            }

      // courtesy key signatures

      showCourtesy = styleB(StyleIdx::genCourtesyKeysig);
      ns           = nm->findSegment(Segment::Type::KeySig, tick);

      qreal wwMax  = 0.0;
      if (showCourtesy && ns) {
            qreal leftMargin = point(styleS(StyleIdx::keysigLeftMargin));
            for (int staffIdx = 0; staffIdx < _staves.size(); ++staffIdx) {
                  int track = staffIdx * VOICES;

                  KeySig* nks = static_cast<KeySig*>(ns->element(track));

                  if (nks && nks->showCourtesy() && !nks->generated()) {
                        Segment* s  = m->findSegment(Segment::Type::KeySigAnnounce, tick);

                        if (s && s->element(track)) {
                              wwMax = qMax(wwMax, s->element(track)->width()) + leftMargin;
                              hasCourtesy = true;
                              }
                        else {
                              nks->layout();
                              wwMax = qMax(wwMax, nks->width()) + leftMargin;
                              //hasCourtesy = false;
                              }
                        }
                  }
            }
      w += wwMax;

      return w;   //* 1.5
      }

//---------------------------------------------------------
//   layoutSystem
//    return true if line continues
//---------------------------------------------------------

bool Score::layoutSystem(qreal& minWidth, qreal systemWidth, bool isFirstSystem, bool longName)
      {
      if (undoRedo())   // no change possible in this state
            return layoutSystem1(minWidth, isFirstSystem, longName);
      System* system = getNextSystem(isFirstSystem, false);

      qreal xo = 0;
      if (curMeasure->type() == Element::Type::HBOX)
            xo = point(static_cast<Box*>(curMeasure)->boxWidth());

      system->setInstrumentNames(longName);
      system->layoutSystem(xo);

      qreal minMeasureWidth = point(styleS(StyleIdx::minMeasureWidth));
      minWidth              = system->leftMargin();
      bool continueFlag     = false;
      bool isFirstMeasure   = true;
      Measure* firstMeasure = 0;
      Measure* lastMeasure  = 0;

      qreal measureSpacing = styleD(StyleIdx::measureSpacing);

      for (; curMeasure;) {
            MeasureBase* nextMeasure;
            if (curMeasure->type() == Element::Type::MEASURE && !_showVBox)
                  nextMeasure = curMeasure->nextMeasureMM();
            else
                  nextMeasure = curMeasure->nextMM();

            Q_ASSERT(nextMeasure != curMeasure);

            System* oldSystem = curMeasure->system();
            curMeasure->setSystem(system);

            bool hasCourtesy;
            qreal cautionaryW = 0.0;
            qreal ww          = 0.0;

            if (curMeasure->type() == Element::Type::HBOX) {
                  ww = point(static_cast<Box*>(curMeasure)->boxWidth());
                  if (!isFirstMeasure) {
                        // try to put another system on current row
                        // if not a line break
                        switch(_layoutMode) {
                              case LayoutMode::FLOAT:
                                    break;
                              case LayoutMode::LINE:
                              case LayoutMode::PAGE:
                              case LayoutMode::SYSTEM:
                                    continueFlag = !(curMeasure->lineBreak()
                                                     || curMeasure->sectionBreak()
                                                     || curMeasure->pageBreak());
                                    break;
                              }
                        }
                  }
            else if (curMeasure->type() == Element::Type::MEASURE) {
                  Measure* m = static_cast<Measure*>(curMeasure);
                  m->createEndBarLines();       // TODO: type not set right here
                  if (isFirstMeasure) {
                        firstMeasure = m;
                        addSystemHeader(m, isFirstSystem);
                        ww = m->minWidth2();
                        }
                  else
                        ww = m->minWidth1();

                  Segment* s = m->last();
                  if ((s->segmentType() == Segment::Type::EndBarLine) && s->element(0)) {
                        BarLine*    bl = static_cast<BarLine*>(s->element(0));
                        BarLineType ot = bl->barLineType();
                        BarLineType nt = m->endBarLineType();

                        if (m->repeatFlags() & Repeat::END)
                              nt = BarLineType::END_REPEAT;
                        else {
                              Measure* nm = m->nextMeasureMM();
                              if (nm && (nm->repeatFlags() & Repeat::START))
                                    nt = BarLineType::START_REPEAT;
                              }
                        if (ot != nt) {
                              qreal mag = bl->magS();
                              ww += BarLine::layoutWidth(this, nt, mag)
                                    - BarLine::layoutWidth(this, ot, mag);
                              }
                        }
                  qreal stretch = m->userStretch() * measureSpacing;
                  if (stretch < 1.0)
                        stretch = 1.0;
                  ww            *= stretch;
                  cautionaryW   = cautionaryWidth(m, hasCourtesy) * stretch;

                  // if measure does not already have courtesy elements,
                  // add in the amount of space that courtesy elements would take if needed
                  // (if measure *does* already have courtesy elements, these are included in width already)
                  if (!hasCourtesy)
                        ww += cautionaryW;

                  if (ww < minMeasureWidth)
                        ww = minMeasureWidth;
                  isFirstMeasure = false;
                  }

            // collect at least one measure
            bool empty = system->measures().isEmpty();

            if (!empty && (minWidth + ww > systemWidth)) {
                  curMeasure->setSystem(oldSystem);
                  continueFlag = false;
                  break;
                  }
            if (curMeasure->type() == Element::Type::MEASURE)
                  lastMeasure = static_cast<Measure*>(curMeasure);

            system->measures().append(curMeasure);

            Element::Type nt;
            if (_showVBox)
                  nt = curMeasure->nextMM() ? curMeasure->nextMM()->type() : Element::Type::INVALID;
            else
                  nt = curMeasure->nextMeasureMM() ? curMeasure->nextMeasureMM()->type() : Element::Type::INVALID;

            bool pbreak;
            switch (_layoutMode) {
                  case LayoutMode::PAGE:
                  case LayoutMode::SYSTEM:
                        pbreak = curMeasure->pageBreak() || curMeasure->lineBreak() || curMeasure->sectionBreak();
                        break;
                  case LayoutMode::FLOAT:
                  case LayoutMode::LINE:
                        pbreak = false;
                        break;
                  }
            if (continueFlag
               || pbreak
               || (nt == Element::Type::VBOX || nt == Element::Type::TBOX || nt == Element::Type::FBOX)
               ) {
                  if (_layoutMode != LayoutMode::SYSTEM)
                        system->setPageBreak(curMeasure->pageBreak());
                  minWidth += ww;
                  curMeasure = nextMeasure;
                  break;
                  }
            curMeasure = nextMeasure;
            if (minWidth + minMeasureWidth > systemWidth)   // small optimization
                  break;      // next measure will not fit

            minWidth += ww;
            // whether the measure actually has courtesy elements or whether we added space for hypothetical ones,
            // we should remove the width of courtesy elements for this measure from the accumulated total
            // since at this point we are assuming we may be able to fit another measure
            minWidth -= cautionaryW;
            }

      //
      // remember line breaks in list of measures
      //
      int n = system->measures().size() - 1;
      if (n >= 0) {
            for (int i = 0; i < n; ++i)
                  undoChangeProperty(system->measure(i), P_ID::BREAK_HINT, false);
            undoChangeProperty(system->measures().last(), P_ID::BREAK_HINT, true);
            }

      if (firstMeasure && lastMeasure && firstMeasure != lastMeasure)
            removeGeneratedElements(firstMeasure, lastMeasure);

      hideEmptyStaves(system, isFirstSystem);

      return continueFlag && curMeasure;
      }

//---------------------------------------------------------
//   hideEmptyStaves
//---------------------------------------------------------

void Score::hideEmptyStaves(System* system, bool isFirstSystem)
      {
       //
      //    hide empty staves
      //
      int staves = _staves.size();
      int staffIdx = 0;
      bool systemIsEmpty = true;

      foreach (Staff* staff, _staves) {
            SysStaff* s  = system->staff(staffIdx);
            bool oldShow = s->show();
            if (styleB(StyleIdx::hideEmptyStaves)
               && (staves > 1)
               && !(isFirstSystem && styleB(StyleIdx::dontHideStavesInFirstSystem))
               && !staff->neverHide()
               ) {
                  bool hideStaff = true;
                  foreach(MeasureBase* m, system->measures()) {
                        if (m->type() != Element::Type::MEASURE)
                              continue;
                        Measure* measure = static_cast<Measure*>(m);
                        if (!measure->isMeasureRest(staffIdx)) {
                              hideStaff = false;
                              break;
                              }
                        }
                  // check if notes moved into this staff
                  Part* part = staff->part();
                  int n = part->nstaves();
                  if (hideStaff && (n > 1)) {
                        int idx = part->staves()->front()->idx();
                        for (int i = 0; i < part->nstaves(); ++i) {
                              int st = idx + i;

                              foreach(MeasureBase* mb, system->measures()) {
                                    if (mb->type() != Element::Type::MEASURE)
                                          continue;
                                    Measure* m = static_cast<Measure*>(mb);
                                    for (Segment* s = m->first(Segment::Type::ChordRest); s; s = s->next(Segment::Type::ChordRest)) {
                                          for (int voice = 0; voice < VOICES; ++voice) {
                                                ChordRest* cr = static_cast<ChordRest*>(s->element(st * VOICES + voice));
                                                if (cr == 0 || cr->type() == Element::Type::REST)
                                                      continue;
                                                int staffMove = cr->staffMove();
                                                if (staffIdx == st + staffMove) {
                                                      hideStaff = false;
                                                      break;
                                                      }
                                                }
                                          }
                                    if (!hideStaff)
                                          break;
                                    }
                              if (!hideStaff)
                                    break;
                              }
                        }
                  s->setShow(hideStaff ? false : staff->show());
                  if (s->show()) {
                        systemIsEmpty = false;
                        }
                  }
            else {
                  systemIsEmpty = false;
                  s->setShow(true);
                  }

            if (oldShow != s->show()) {
                  foreach (MeasureBase* mb, system->measures()) {
                        if (mb->type() != Element::Type::MEASURE)
                              continue;
                        static_cast<Measure*>(mb)->createEndBarLines();
                        }
                  }
            ++staffIdx;
            }
      if (systemIsEmpty) {
            foreach (Staff* staff, _staves) {
                  SysStaff* s  = system->staff(staff->idx());
                  if (staff->showIfEmpty() && !s->show()) {
                        s->setShow(true);
                        }
                  }
            }
      }

//---------------------------------------------------------
//   layoutSystem1
//    used in undoRedo state
//    return true if line continues
//---------------------------------------------------------

bool Score::layoutSystem1(qreal& minWidth, bool isFirstSystem, bool longName)
      {
      System* system = getNextSystem(isFirstSystem, false);

      qreal xo = 0;
      if (curMeasure->type() == Element::Type::HBOX)
            xo = point(static_cast<Box*>(curMeasure)->boxWidth());

      system->setInstrumentNames(longName);
      system->layoutSystem(xo);

      qreal minMeasureWidth = point(styleS(StyleIdx::minMeasureWidth));
      minWidth              = system->leftMargin();
      bool continueFlag     = false;
      bool isFirstMeasure   = true;

      for (; curMeasure;) {
            MeasureBase* nextMeasure;
            if (curMeasure->type() == Element::Type::MEASURE && !_showVBox)
                  nextMeasure = curMeasure->nextMeasureMM();
            else
                  nextMeasure = curMeasure->nextMM();

            // System* oldSystem = curMeasure->system();
            curMeasure->setSystem(system);
            qreal ww = 0.0;

            if (curMeasure->type() == Element::Type::HBOX) {
                  ww = point(static_cast<Box*>(curMeasure)->boxWidth());
                  if (!isFirstMeasure) {
                        // try to put another system on current row
                        // if not a line break
                        switch(_layoutMode) {
                              case LayoutMode::FLOAT:
                                    break;
                              case LayoutMode::LINE:
                              case LayoutMode::PAGE:
                              case LayoutMode::SYSTEM:
                                    continueFlag = !(curMeasure->lineBreak()
                                                    || curMeasure->sectionBreak()
                                                    || curMeasure->pageBreak());
                                    break;
                              }
                        }
                  }
            else if (curMeasure->type() == Element::Type::MEASURE) {
                  Measure* m = static_cast<Measure*>(curMeasure);
                  m->createEndBarLines();       // TODO: type not set right here
                  if (isFirstMeasure) {
                        addSystemHeader(m, isFirstSystem);
                        ww = m->minWidth2();
                        }
                  else
                        ww = m->minWidth1();

                  qreal stretch = m->userStretch() * styleD(StyleIdx::measureSpacing);
                  if (stretch < 1.0)
                        stretch = 1.0;
                  ww *= stretch;
                  if (ww < minMeasureWidth)
                        ww = minMeasureWidth;
                  isFirstMeasure = false;
                  }

            minWidth += ww;

            system->measures().append(curMeasure);
            Element::Type nt = curMeasure->next() ? curMeasure->next()->type() : Element::Type::INVALID;
            bool pbreak;
            switch (_layoutMode) {
                  case LayoutMode::PAGE:
                  case LayoutMode::SYSTEM:
                        pbreak = curMeasure->pageBreak() || curMeasure->lineBreak() || curMeasure->sectionBreak();
                        break;
                  case LayoutMode::FLOAT:
                  case LayoutMode::LINE:
                        pbreak = false;
                        break;
                  }
            if (continueFlag || pbreak || (nt == Element::Type::VBOX || nt == Element::Type::TBOX || nt == Element::Type::FBOX)) {
                  if (_layoutMode != LayoutMode::SYSTEM)
                        system->setPageBreak(curMeasure->pageBreak());
                  curMeasure = nextMeasure;
                  break;
                  }
            // do not change line break
            if (curMeasure->breakHint()) {
                  curMeasure = nextMeasure;
                  break;
                  }
            curMeasure = nextMeasure;
            }

      hideEmptyStaves(system,isFirstSystem);

      return continueFlag && curMeasure;
      }

//---------------------------------------------------------
//   removeGeneratedElements (System Header + TimeSig Announce)
//    helper function
//---------------------------------------------------------

void Score::removeGeneratedElements(Measure* sm, Measure* em)
      {
      Measure* sectionStart = sm;
      for (Measure* m = sm; m; m = m->nextMeasureMM()) {
            //
            // remove generated elements from all measures in [sm;em]
            //    assume: generated elements are only living in voice 0
            //    - do not remove end bar lines
            //    - set size of clefs to small
            //
            if (m->sectionBreak() && m->nextMeasureMM())
                  sectionStart = m->nextMeasureMM();
            for (Segment* seg = m->first(); seg; seg = seg->next()) {
                  Segment::Type st = seg->segmentType();
                  if (st == Segment::Type::EndBarLine)
                        continue;
                  if (st == Segment::Type::StartRepeatBarLine && m != sm) {
                        if (!undoRedo())
                              undoRemoveElement(seg);
                        else
                              qDebug("remove repeat segment in undo/redo");
                        continue;
                        }
                  for (int staffIdx = 0;  staffIdx < nstaves(); ++staffIdx) {
                        Element* el = seg->element(staffIdx * VOICES);
                        if (el == 0)
                              continue;

                        // courtesy time sigs and key sigs: remove if not in last measure (generated or not!)
                        // clefs & keysig: remove if generated and not at beginning of first measure of a section
                        if ( ((st == Segment::Type::TimeSigAnnounce || st == Segment::Type::KeySigAnnounce) && m != em)
                              || ((el->type() == Element::Type::CLEF || el->type() == Element::Type::KEYSIG) && el->generated() && seg->tick() != sectionStart->tick())
                        )
                              {
                              undoRemoveElement(el);
                              }
                        else if (el->type() == Element::Type::CLEF) {
                              Clef* clef = static_cast<Clef*>(el);
                              System* s = m->system();
                              bool small = seg != m->first() || s->firstMeasure() != m;
                              if (clef->small() != small) {
                                    clef->setSmall(small);
                                    m->setDirty();
                                    }
                              }
                        }
                  }
            if (m == em)
                  break;
            }
      }

//---------------------------------------------------------
//   addPage
//---------------------------------------------------------

Page* Score::addPage()
      {
      Page* page = new Page(this);
      page->setNo(_pages.size());
      _pages.push_back(page);
      return page;
      }

//---------------------------------------------------------
//   connectTies
///   Rebuild tie connections.
//---------------------------------------------------------

void Score::connectTies(bool silent)
      {
      int tracks = nstaves() * VOICES;
      Measure* m = firstMeasure();
      if (!m)
            return;
      Segment::Type st = Segment::Type::ChordRest;
      for (Segment* s = m->first(st); s; s = s->next1(st)) {
            for (int i = 0; i < tracks; ++i) {
                  Chord* c = static_cast<Chord*>(s->element(i));
                  if (c == 0 || c->type() != Element::Type::CHORD)
                        continue;
                  // connect grace note tie to main note in 1.3 scores
                  if (_mscVersion <= 114) {
                        for (Chord* gc : c->graceNotes()) {
                              for (Note* gn : gc->notes()) {
                                    Tie* tie = gn->tieFor();
                                    if (tie && !tie->endNote()) {
                                          for (Note* n : c->notes()) {
                                                if (n->pitch() == gn->pitch()) {
                                                      tie->setEndNote(n);
                                                       n->setTieBack(tie);
                                                      }
                                                }
                                          }
                                    }
                              }
                        }
                  for (Note* n : c->notes()) {
                        // connect a tie without end note
                        Tie* tie = n->tieFor();
                        if (tie && !tie->endNote()) {
                              Note* nnote;
                              if (_mscVersion <= 114)
                                    nnote = searchTieNote114(n);
                              else
                                    nnote = searchTieNote(n);
                              if (nnote == 0) {
                                    if (!silent) {
                                          qDebug("next note at %d track %d for tie not found (version %d)", s->tick(), i, _mscVersion);
                                          delete tie;
                                          n->setTieFor(0);
                                          }
                                    }
                              else {
                                    tie->setEndNote(nnote);
                                    nnote->setTieBack(tie);
                                    }
                              }
                        // connect a glissando without initial note (old glissando format)
                        for (Spanner* spanner : n->spannerBack()) {
                              if (spanner->type() == Element::Type::GLISSANDO && spanner->startElement() == nullptr) {
                                    Note* initialNote = Glissando::guessInitialNote(n->chord());
                                    n->removeSpannerBack(spanner);
                                    if (initialNote != nullptr) {
                                          spanner->setStartElement(initialNote);
                                          spanner->setEndElement(n);
                                          spanner->setTick(initialNote->chord()->tick());
                                          spanner->setTick2(n->chord()->tick());
                                          spanner->setTrack(n->track());
                                          spanner->setTrack2(n->track());
                                          spanner->setParent(initialNote);
                                          initialNote->add(spanner);
                                          }
                                    else {
                                          delete spanner;
                                          }
                                    }
                              }
                        // spanner with no end element can happen during copy/paste
                        for (Spanner* spanner : n->spannerFor()) {
                              if (spanner->endElement() == nullptr) {
                                    n->removeSpannerFor(spanner);
                                    delete spanner;
                                    }
                              }
                        }
                  // connect two note tremolos
                  Tremolo* tremolo = c->tremolo();
                  if (tremolo && tremolo->twoNotes() && !tremolo->chord2()) {
                        for (Segment* ls = s->next1(st); ls; ls = ls->next1(st)) {
                              Chord* nc = static_cast<Chord*>(ls->element(i));
                              if (nc == 0)
                                    continue;
                              if (nc->type() != Element::Type::CHORD)
                                    qDebug("cannot connect tremolo");
                              else {
                                    nc->setTremolo(tremolo);
                                    tremolo->setChords(c, nc);
                                    // cross-measure tremolos are not supported
                                    // but can accidentally result from copy & paste
                                    // remove them now
                                    if (c->measure() != nc->measure())
                                          c->remove(tremolo);
                                    }
                              break;
                              }
                        }
                  }
            }
      }

//---------------------------------------------------------
//   layoutFingering
//    - place numbers above a note execpt for the last
//      staff in a multi stave part (piano)
//    - does not handle chords
//---------------------------------------------------------

void Score::layoutFingering(Fingering* f)
      {
      if (f == 0)
            return;
      TextStyleType tst = f->textStyleType();
      if (tst != TextStyleType::FINGERING && tst != TextStyleType::RH_GUITAR_FINGERING && tst != TextStyleType::STRING_NUMBER)
            return;

      Note* note   = f->note();
      Chord* chord = note->chord();
      Staff* staff = chord->staff();
      Part* part   = staff->part();
      int n        = part->nstaves();
      bool voices  = chord->measure()->hasVoices(staff->idx());
      bool below   = voices ? !chord->up() : (n > 1) && (staff->rstaff() == n-1);
      bool tight   = voices && !chord->beam();

      f->layout();
      qreal x = 0.0;
      qreal y = 0.0;
      qreal headWidth = note->headWidth();
      qreal headHeight = note->headHeight();
      qreal fh = headHeight;        // TODO: fingering number height

      if (chord->notes().size() == 1) {
            x = headWidth * .5;
            if (below) {
                  // place fingering below note
                  y = fh + spatium() * .4;
                  if (tight) {
                        y += 0.5 * spatium();
                        if (chord->stem())
                              x += 0.5 * spatium();
                        }
                  else if (chord->stem() && !chord->up()) {
                        // on stem side
                        y += chord->stem()->height();
                        x -= spatium() * .4;
                        }
                  }
            else {
                  // place fingering above note
                  y = -headHeight - spatium() * .4;
                  if (tight) {
                        y -= 0.5 * spatium();
                        if (chord->stem())
                              x -= 0.5 * spatium();
                        }
                  else if (chord->stem() && chord->up()) {
                        // on stem side
                        y -= chord->stem()->height();
                        x += spatium() * .4;
                        }
                  }
            }
      else {
            x -= spatium();
            }
      f->setUserOff(QPointF(x, y));
      }

//---------------------------------------------------------
//   layoutSystemRow
//    return height in h
//---------------------------------------------------------

QList<System*> Score::layoutSystemRow(qreal rowWidth, bool isFirstSystem, bool useLongName)
      {
      bool raggedRight = MScore::layoutDebug;

      QList<System*> sl;

      qreal ww = rowWidth;
      qreal minWidth;
      bool firstInRow = true;
      for (bool a = true; a;) {
            a = layoutSystem(minWidth, ww, isFirstSystem, useLongName);
            if ((0.0 < minWidth && minWidth <= ww) || firstInRow) {
                  // system fits on this row, or we need to take it anyhow
                  sl.append(_systems[curSystem]);
                  ++curSystem;
                  ww -= minWidth;
                  }
            else {
                  // system does not fit on this row, and we don't need it to
                  // reset to add to next row
                  if (curMeasure)
                        curMeasure = curMeasure->prev();
                  else
<<<<<<< HEAD
                        curMeasure = lastMeasure();
=======
                        curMeasure = last();
>>>>>>> dd4530ea
                  }
            firstInRow = false;
            }
      //
      // dont stretch last system row, if accumulated minWidth is <= lastSystemFillLimit
      //
      if (curMeasure == 0 && (((rowWidth - ww) / rowWidth) <= styleD(StyleIdx::lastSystemFillLimit)))
            raggedRight = true;

      //-------------------------------------------------------
      //    Round II
      //    stretch measures
      //    "nm" measures fit on this line of score
      //-------------------------------------------------------

      bool needRelayout = false;

      foreach (System* system, sl) {
            // set system initial bar line type here, as in System::layout...() methods
            // it is either too early (in System::layout() measures are not added to the system yet)
            // or too late (in System::layout2(), horizontal spacing has already been done
            //    and bar line width will be ignored).
            // We only set bar line type here; track and bar line span values are set in System::layout2()
            if (system->barLine() && system->firstMeasure())
                  system->barLine()->setBarLineType(system->firstMeasure()->systemInitialBarLineType());

            //
            //    add cautionary time/key signatures if needed
            //

            if (system->measures().isEmpty()) {
                  qFatal("System %p is empty", system);
                  }
            Measure* m = system->lastMeasure();
            bool hasCourtesyKeysig = false;
            Measure* nm = m ? m->nextMeasure() : 0;
            Segment* s;

            if (m && nm) {
                  int tick = m->tick() + m->ticks();

                  // locate a time sig. in the next measure and, if found,
                  // check if it has cout. sig. turned off
                  TimeSig* ts;
                  Segment* tss         = nm->findSegment(Segment::Type::TimeSig, tick);
                  bool showCourtesySig = tss && styleB(StyleIdx::genCourtesyTimesig) && !(m->sectionBreak() && _layoutMode != LayoutMode::FLOAT);
                  if (showCourtesySig) {
                        ts = static_cast<TimeSig*>(tss->element(0));
                        if (ts && !ts->showCourtesySig())
                              showCourtesySig = false;     // this key change has court. sig turned off
                        }
                  if (showCourtesySig) {
                        // if due, create a new courtesy time signature for each staff
                        s  = m->undoGetSegment(Segment::Type::TimeSigAnnounce, tick);
                        int nstaves = Score::nstaves();
                        for (int track = 0; track < nstaves * VOICES; track += VOICES) {
                              TimeSig* nts = static_cast<TimeSig*>(tss->element(track));
                              if (!nts)
                                    continue;
                              ts = static_cast<TimeSig*>(s->element(track));
                              if (ts == 0) {
                                    ts = new TimeSig(this);
                                    ts->setTrack(track);
                                    ts->setGenerated(true);
                                    ts->setParent(s);
                                    undoAddElement(ts);
                                    }
                              ts->setFrom(nts);
                              m->setDirty();
                              }
                        }
                  else {
                        // remove any existing time signatures
                        Segment* tss = m->findSegment(Segment::Type::TimeSigAnnounce, tick);
                        if (tss) {
                              undoRemoveElement(tss);
                              }
                        }

                  // courtesy key signatures
                  int n = _staves.size();
                  for (int staffIdx = 0; staffIdx < n; ++staffIdx) {
                        int track = staffIdx * VOICES;
                        Staff* staff = _staves[staffIdx];
                        showCourtesySig = styleB(StyleIdx::genCourtesyKeysig) && !(m->sectionBreak() && _layoutMode != LayoutMode::FLOAT);

                        KeySigEvent key1 = staff->keySigEvent(tick - 1);
                        KeySigEvent key2 = staff->keySigEvent(tick);
                        if (showCourtesySig && !(key1 == key2)) {
                              // locate a key sig. in next measure and, if found,
                              // check if it has court. sig turned off
                              s = nm->findSegment(Segment::Type::KeySig, tick);
                              showCourtesySig = true; // assume this key change has court. sig turned on
                              if (s) {
                                    KeySig* ks = static_cast<KeySig*>(s->element(track));
                                    if (ks && !ks->showCourtesy())
                                          showCourtesySig = false;     // this key change has court. sig turned off
                                    }

                              if (showCourtesySig) {
                                    hasCourtesyKeysig = true;
                                    s  = m->undoGetSegment(Segment::Type::KeySigAnnounce, tick);
                                    KeySig* ks = static_cast<KeySig*>(s->element(track));

                                    if (!ks) {
                                          ks = new KeySig(this);
                                          ks->setKeySigEvent(key2);
                                          ks->setTrack(track);
                                          ks->setGenerated(true);
                                          ks->setParent(s);
                                          undoAddElement(ks);
                                          }
                                    else if (!(ks->keySigEvent() == key2)) {
                                          undo(new ChangeKeySig(ks, key2, ks->showCourtesy()));
                                          }
                                    // change bar line to qreal bar line
                                    // m->setEndBarLineType(BarLineType::DOUBLE, true); // this caused issue #12918
                                    }
                              }
                        if (!showCourtesySig) {
                              // remove any existent courtesy key signature
                              Segment* s = m->findSegment(Segment::Type::KeySigAnnounce, tick);
                              if (s && s->element(track))
                                    undoRemoveElement(s->element(track));
                              }
                        }

                  // courtesy clefs: show/hide of courtesy clefs moved to Clef::layout()
                  }

            //
            //    compute repeat bar lines
            //
            bool firstMeasure = true;
            const QList<MeasureBase*>& ml = system->measures();
            MeasureBase* lmb = ml.back();

            for (MeasureBase* mb : ml) {
                  if (mb->type() != Element::Type::MEASURE)
                        continue;
                  Measure* m = static_cast<Measure*>(mb);
                  // first measure repeat?
                  bool fmr = firstMeasure && (m->repeatFlags() & Repeat::START);

                  if (mb == lmb) {       // last measure in system?
                        //
                        // if last bar has a courtesy key signature,
                        // create a double bar line as end bar line
                        //
                        BarLineType bl = hasCourtesyKeysig ? BarLineType::DOUBLE : BarLineType::NORMAL;
                        if (m->repeatFlags() & Repeat::END)
                              m->setEndBarLineType(BarLineType::END_REPEAT, m->endBarLineGenerated());
                        else if (m->endBarLineGenerated())
                              m->setEndBarLineType(bl, true);
                        if (m->setStartRepeatBarLine(fmr))
                              m->setDirty();
                        }
                  else {
                        MeasureBase* mb = m->next();
                        while (mb && mb->type() != Element::Type::MEASURE && (mb != lmb))
                              mb = mb->next();

                        Measure* nm = 0;
                        if (mb && mb->type() == Element::Type::MEASURE)
                              nm = static_cast<Measure*>(mb);

                        needRelayout |= m->setStartRepeatBarLine(fmr);
                        if (m->repeatFlags() & Repeat::END) {
                              if (nm && (nm->repeatFlags() & Repeat::START))
                                    m->setEndBarLineType(BarLineType::END_START_REPEAT, m->endBarLineGenerated());
                              else
                                    m->setEndBarLineType(BarLineType::END_REPEAT, m->endBarLineGenerated());
                              }
                        else if (nm && (nm->repeatFlags() & Repeat::START))
                              m->setEndBarLineType(BarLineType::START_REPEAT, m->endBarLineGenerated());
                        else if (m->endBarLineGenerated())
                              m->setEndBarLineType(BarLineType::NORMAL, m->endBarLineGenerated());
                        }
                  if (m->createEndBarLines())
                        m->setDirty();
                  firstMeasure = false;
                  }
            }

      minWidth          = 0.0;
      qreal totalWeight = 0.0;

      foreach(System* system, sl) {
            foreach (MeasureBase* mb, system->measures()) {
                  if (mb->type() == Element::Type::HBOX)
                        minWidth += point(((Box*)mb)->boxWidth());
                  else if (mb->type() == Element::Type::MEASURE) {
                        Measure* m = static_cast<Measure*>(mb);
                        if (needRelayout)
                              m->setDirty();
                        minWidth    += m->minWidth2();
                        totalWeight += m->ticks() * m->userStretch();
                        }
                  }
            minWidth += system->leftMargin();
            }
      bool zeroStretch;
      if (totalWeight < 0.01) {
            zeroStretch = true;
            foreach(System* system, sl) {
                  foreach (MeasureBase* mb, system->measures()) {
                        if (mb->type() == Element::Type::MEASURE) {
                              Measure* m = static_cast<Measure*>(mb);
                              totalWeight += m->ticks();
                              }
                        }
                  }
            }
      else
            zeroStretch = false;

      // stretch incomplete row
      qreal rest;
      if (MScore::layoutDebug)
            rest = 0;
      else {
            rest = rowWidth - minWidth;
            if (raggedRight) {
                  if (minWidth > rest)
                        rest = rest * .5;
                  else
                        rest = minWidth;
                  }
            rest /= totalWeight;
            }
      qreal xx   = 0.0;
      qreal y    = 0.0;

      foreach(System* system, sl) {
            QPointF pos;

            bool firstMeasure = true;
            foreach(MeasureBase* mb, system->measures()) {
                  qreal ww = 0.0;
                  if (mb->type() == Element::Type::MEASURE) {
                        if (firstMeasure) {
                              pos.rx() += system->leftMargin();
                              firstMeasure = false;
                              }
                        mb->setPos(pos);
                        Measure* m    = static_cast<Measure*>(mb);
                        qreal weight = m->ticks() * (zeroStretch ? 1.0 : m->userStretch());
                        ww           = m->minWidth2() + rest * weight;
                        m->layoutWidth(ww);
                        }
                  else if (mb->type() == Element::Type::HBOX) {
                        mb->setPos(pos);
                        ww = point(static_cast<Box*>(mb)->boxWidth());
                        mb->layout();
                        }
                  pos.rx() += ww;
                  }
            system->setPos(xx, y);
            qreal w = pos.x();
            system->setWidth(w);
            system->layout2();
            foreach(MeasureBase* mb, system->measures()) {
                  if (mb->type() == Element::Type::HBOX) {
                        mb->setHeight(system->height());
                        }
                  }
            xx += w;
            }
      return sl;
      }

//---------------------------------------------------------
//   layoutSystems
//   create list of systems
//---------------------------------------------------------

void Score::layoutSystems()
      {
      curMeasure              = _showVBox ? firstMM() : firstMeasureMM();
      curSystem               = 0;
      bool firstSystem        = true;
      bool startWithLongNames = true;

      qreal w  = pageFormat()->printableWidth() * MScore::DPI;

      while (curMeasure) {
            Element::Type t = curMeasure->type();
            if (t == Element::Type::VBOX || t == Element::Type::TBOX || t == Element::Type::FBOX) {
                  System* system = getNextSystem(false, true);
                  system->setSameLine(false);
                  foreach(SysStaff* ss, *system->staves())
                        delete ss;
                  system->staves()->clear();

                  system->setWidth(w);
                  VBox* vbox = static_cast<VBox*>(curMeasure);
                  vbox->setParent(system);
                  vbox->layout();
                  system->setHeight(vbox->height());
                  system->rxpos() = 0.0;
                  system->setPageBreak(vbox->pageBreak());
                  system->measures().push_back(vbox);
                  curMeasure = curMeasure->nextMM();
                  ++curSystem;
                  }
            else {
                  QList<System*> sl  = layoutSystemRow(w, firstSystem, startWithLongNames);
                  for (int i = 0; i < sl.size(); ++i)
                        sl[i]->setSameLine(i != 0);
                  firstSystem = false;
                  startWithLongNames = false;
                  if (!sl.isEmpty()) {
                        Measure* lm = sl.back()->lastMeasure();
                        firstSystem = lm && lm->sectionBreak() && _layoutMode != LayoutMode::FLOAT;
                        startWithLongNames = firstSystem && lm->sectionBreak()->startWithLongNames();
                        }
                  else
                        qDebug("empty system!");
                  }
            }
      // TODO: make undoable:
      while (_systems.size() > curSystem)
            _systems.takeLast();
      }

//---------------------------------------------------------
//   layoutSystems2
//    update distanceUp, distanceDown
//---------------------------------------------------------

void Score::layoutSystems2()
      {
      int n = _systems.size();
      for (int i = 0; i < n; ++i) {
            System* system = _systems.at(i);
            if (!system->isVbox()) {
                  system->layout2();
                  }
            }
      }

//---------------------------------------------------------
//   layoutLinear
//---------------------------------------------------------

void Score::layoutLinear()
      {
      curMeasure     = first();
      curSystem      = 0;
      System* system = getNextSystem(true, false);
      system->setInstrumentNames(true);
      qreal xo = 0;

      Measure* fm = firstMeasure();
      for (MeasureBase* m = first(); m != fm ; m = m->next()) {
            if (m->type() == Element::Type::HBOX)
                  xo += point(static_cast<Box*>(m)->boxWidth());
            }

      system->layoutSystem(xo);
      system->setPos(0.0, spatium() * 10.0);
      curPage = 0;
      Page* page = getEmptyPage();
      page->appendSystem(system);

      for (MeasureBase* mb = first(); mb; mb = mb->next()) {
            Element::Type t = mb->type();
            if (t == Element::Type::VBOX || t == Element::Type::TBOX || t == Element::Type::FBOX) {
                  continue;
                  }
            if (styleB(StyleIdx::createMultiMeasureRests) && mb->type() == Element::Type::MEASURE) {
                  Measure* m = static_cast<Measure*>(mb);
                  if (m->hasMMRest())
                        mb = m->mmRest();
                  }
            mb->setSystem(system);
            system->measures().append(mb);
            }
      if (system->measures().isEmpty())
            return;
      addSystemHeader(firstMeasureMM(), true);
      // also add a system header after a section break
      for (Measure* m = firstMeasureMM(); m; m = m->nextMeasureMM()) {
            if (m->sectionBreak() && m->nextMeasureMM())
                  addSystemHeader(m->nextMeasureMM(), true);
            }
      removeGeneratedElements(firstMeasureMM(), lastMeasureMM());

      QPointF pos(0.0, 0.0);
      bool isFirstMeasure = true;
      foreach (MeasureBase* mb, system->measures()) {
            qreal w = 0.0;
            if (mb->type() == Element::Type::MEASURE) {
                  if (isFirstMeasure)
                        pos.rx() += system->leftMargin();
                  Measure* m = static_cast<Measure*>(mb);
                  Measure* nm = m->nextMeasure();
                  if (m->repeatFlags() & Repeat::END) {
                        if (nm && (nm->repeatFlags() & Repeat::START))
                              m->setEndBarLineType(BarLineType::END_START_REPEAT, m->endBarLineGenerated());
                        else
                              m->setEndBarLineType(BarLineType::END_REPEAT, m->endBarLineGenerated());
                        }
                  else if (nm && (nm->repeatFlags() & Repeat::START))
                        m->setEndBarLineType(BarLineType::START_REPEAT, m->endBarLineGenerated());
                  m->createEndBarLines();
                  if (isFirstMeasure) {
                        // width with header
                        qreal w2 = m->minWidth2();
                        // width *completely* excluding header
                        // minWidth1() includes the initial key / time signatures since they are considered non-generated
                        Segment* s = m->first();
                        while (s && s->segmentType() != Segment::Type::ChordRest)
                              s = s->next();
                        qreal w1 = s ? computeMinWidth(s, true) : m->minWidth1();
                        w = (w2 - w1) + w1 * styleD(StyleIdx::linearStretch);
                        }
                  else {
                        w = m->minWidth1() * styleD(StyleIdx::linearStretch);
                        }
                  qreal minMeasureWidth = point(styleS(StyleIdx::minMeasureWidth));
                  if (w < minMeasureWidth)
                        w = minMeasureWidth;
                  m->layoutWidth(w);
                  isFirstMeasure = false;
                  }
            else {
                  mb->layout();
                  w = mb->width();
                 }

            mb->setPos(pos);
            pos.rx() += w;
            }
      system->setWidth(pos.x());
      page->setWidth(pos.x());
      system->layout2();
      page->setHeight(system->height() + 20 * spatium());

      while (_pages.size() > 1)
            _pages.takeLast();
      }

//---------------------------------------------------------
//   getEmptyPage
//---------------------------------------------------------

Page* Score::getEmptyPage()
      {
      Page* page = curPage >= _pages.size() ? addPage() : _pages[curPage];
      page->setNo(curPage);
      page->layout();
      qreal x, y;
      if (MScore::verticalOrientation()) {
            x = 0.0;
            y = (curPage == 0) ? 0.0 : _pages[curPage - 1]->pos().y() + page->height() + 5;
            }
      else {
            y = 0.0;
            x = (curPage == 0) ? 0.0 : _pages[curPage - 1]->pos().x()
               + page->width() + (((curPage+_pageNumberOffset) & 1) ? 50.0 : 1.0);
            }
      ++curPage;
      page->setPos(x, y);
      page->systems()->clear();
      return page;
      }

//---------------------------------------------------------
//   SystemRow
//---------------------------------------------------------

struct SystemRow {
      QList<System*> systems;

      qreal height() const {
            qreal h = 0.0;
            foreach(System* s, systems) {
                  if (s->height() > h)
                        h = s->height();
                  }
            return h;
            }
      bool isVbox() const {
            return (systems.size() > 0) ? systems.back()->isVbox() : false;
            }
      VBox* vbox() const {
            return (systems.size() > 0) ? systems.back()->vbox() : 0;
            }
      bool pageBreak() const {
            return (systems.size() > 0) ? systems.back()->pageBreak() : false;
            }
      qreal tm() const {
            qreal v = 0.0;
            foreach(System* s, systems) {
                  if (!s->staves()->isEmpty())
                        v = qMax(s->distanceUp(0), v);
                  }
            return v;
            }
      qreal bm() const {
            qreal v = 0.0;
            foreach(System* s, systems) {
                  int staffIdx = s->staves()->size() - 1;
                  if (staffIdx >= 0)
                        v = qMax(s->distanceDown(staffIdx), v);
                  }
            return v;
            }
      qreal extraDistance(int i) const {
            qreal v = 0.0;
            foreach(System* s, systems) {
                  foreach(MeasureBase* mb, s->measures())
                        v = qMax(mb->distanceDown(i), v);
                  }
            return v;
            }
      void clear() {
            systems.clear();
            }
      };

//---------------------------------------------------------
//   PageContext
//---------------------------------------------------------

struct PageContext {
      qreal _spatium;
      qreal slb;
      Score* score;
      Page* page;
      qreal ey;
      qreal y;
      int gaps;
      SystemRow sr;
      SystemRow prevSR;

      System* lastSystem;
      qreal prevDist;

      PageContext(Score* s) : score(s) {
            _spatium = score->spatium();
            slb      = score->styleS(StyleIdx::staffLowerBorder).val() * _spatium;
            }
      void newPage() {
            page       = score->getEmptyPage();
            ey         = page->height() - page->bm();
            y          = page->tm();
            gaps       = 0;
            lastSystem = 0;
            prevDist   = 0.0;
            }
      void layoutPage() {
            qreal d = sr.isVbox() ? sr.vbox()->bottomGap() : slb;
            score->layoutPage(*this, d);
            }
      qreal bm() const { return sr.bm(); }
      qreal tm() const { return sr.tm(); }
      };


//---------------------------------------------------------
//   layoutPages
//    create list of pages
//---------------------------------------------------------

void Score::layoutPages()
      {
      const qreal _spatium            = spatium();
      const qreal slb                 = styleS(StyleIdx::staffLowerBorder).val()    * _spatium;
      const qreal sub                 = styleS(StyleIdx::staffUpperBorder).val()    * _spatium;
      const qreal systemDist          = styleS(StyleIdx::minSystemDistance).val()   * _spatium;
      const qreal systemFrameDistance = styleS(StyleIdx::systemFrameDistance).val() * _spatium;
      const qreal frameSystemDistance = styleS(StyleIdx::frameSystemDistance).val() * _spatium;

      curPage = 0;

      PageContext pC(this);
      pC.newPage();

      int nSystems = _systems.size();

PAGEDBG("layoutPages");
      for (int i = 0; i < nSystems; ++i) {
PAGEDBG("  system %d", i);
            //
            // collect system row
            //
            pC.prevSR = pC.sr;
            pC.sr.clear();
            for (;;) {
                  System* system = _systems[i];
                  pC.sr.systems.append(system);
                  if (i+1 == nSystems)
                        break;
                  if (!_systems[i+1]->sameLine())
                        break;
                  ++i;
                  }
            qreal tmargin;    // top system margin
            qreal bmargin;    // bottom system margin

            if (pC.sr.isVbox()) {
                  VBox* vbox = pC.sr.vbox();
                  bmargin  = vbox->bottomGap();
                  tmargin  = vbox->topGap();
                  if (pC.lastSystem) {
                        if (pC.lastSystem->isVbox())
                              tmargin += pC.lastSystem->vbox()->bottomGap();
                        else
                              tmargin += systemFrameDistance;
                        }
                  }
            else {
                  if (pC.lastSystem) {
                        if (pC.lastSystem->isVbox())
                              tmargin = pC.lastSystem->vbox()->bottomGap() + frameSystemDistance;
                        else
                              tmargin = qMax(pC.tm(), systemDist);
                        }
                  else
                        tmargin = qMax(pC.tm(), sub);
                  bmargin = pC.bm();
                  }

            tmargin = qMax(tmargin, pC.prevDist);
            qreal h = pC.sr.height();

PAGEDBG("   y:%f + h:%f + tm:%f + qMax(bm:%f,%f)[=%f] > %f",
    pC.y    / MScore::DPMM,
    h       / MScore::DPMM,
    tmargin / MScore::DPMM,
    bmargin / MScore::DPMM,
    slb     / MScore::DPMM,
    (pC.y + h + tmargin + qMax(bmargin, slb)) / MScore::DPMM,
    pC.ey   / MScore::DPMM
    );

            if (pC.lastSystem && (pC.y + h + tmargin + qMax(bmargin, slb) > pC.ey)) {
PAGEDBG("      == page break");
                  //
                  // prepare next page
                  //
                  qreal d;
                  if (pC.lastSystem->isVbox())
                        d = pC.lastSystem->vbox()->bottomGap();
                  else
                        d = slb;
                  layoutPage(pC, d);
                  pC.newPage();
                  if (pC.sr.isVbox())
                        tmargin = pC.sr.vbox()->topGap();
                  else
                        tmargin = qMax(pC.sr.tm(), sub);
                  }

            qreal x = pC.page->lm();
            pC.y   += tmargin;
            pC.prevDist = bmargin;

            for (System* system : pC.sr.systems) {
                  system->setPos(x, pC.y);
                  x += system->width();
                  pC.page->appendSystem(system);
                  system->setAddStretch(false);
                  }

            if (pC.lastSystem) {
                  bool addStretch = !pC.lastSystem->isVbox() && !pC.sr.isVbox();
                  pC.lastSystem->setAddStretch(addStretch);
                  if (addStretch)
                        ++pC.gaps;
                  }

            pC.y += h;
            if (pC.sr.pageBreak() && (_layoutMode == LayoutMode::PAGE)) {
                  if ((i + 1) == nSystems)
                        break;
                  pC.layoutPage();
                  pC.newPage();
                  }
            else
                  pC.lastSystem = pC.sr.systems.back();
            }
      if (pC.page)
            pC.layoutPage();

      // Remove not needed pages. TODO: make undoable:
      while (_pages.size() > curPage)
            _pages.takeLast();
      }

//---------------------------------------------------------
//   systemDistCompare
//---------------------------------------------------------

static bool systemDistCompare(System* s1, System* s2)
      {
      return s1->distance() < s2->distance();
      }

//---------------------------------------------------------
//   layoutPage
//    increase system distance upto maxSystemDistance
//    to fill page
//---------------------------------------------------------

void Score::layoutPage(const PageContext& pC, qreal d)
      {
      Page* page       = pC.page;
      int gaps         = pC.gaps;
      qreal restHeight = pC.ey - pC.y - d;

      if (!gaps || MScore::layoutDebug) {
            if (_layoutMode == LayoutMode::FLOAT) {
                  qreal y = restHeight * .5;
                  int n = page->systems()->size();
                  for (int i = 0; i < n; ++i) {
                        System* system = page->systems()->at(i);
                        system->move(QPointF(0.0, y));
<<<<<<< HEAD
=======
                        }
                  }
            // remove system dividers
            for (System* s : *page->systems()) {
                  for (MeasureBase* mb : s->measures()) {
                        if (!mb->isMeasure())
                              continue;
                        for (Element* e : mb->el()) {
                              if (e->type() == Element::Type::SYSTEM_DIVIDER)
                                    mb->remove(e);
                              }
>>>>>>> dd4530ea
                        }
                  }
            return;
            }

      // allow room for lyrics (and/or spacer) on last visible staff of last system
      // these are not included in system height or in previous margin calculations
      // TODO: why *not* include this space in system height?
      System* lastSystem = page->systems()->last();
      int lastStaff = nstaves() - 1;
      if (!lastSystem->isVbox()) {
            int lastVisible = -1;
            for (int i = lastStaff; i >= 0; --i) {
                  if (staff(i)->show() && lastSystem->staff(i)->show()) {
                        lastVisible = i;
                        break;
                        }
                  }
            if (lastVisible >= 0) {
                  // allow lyrics to extend into the "music bottom margin" (as opposed to page margin)
                  // on the assumption that this is consistent with its main purpose
                  // the extra distance includes the "lyrics bottom margin"
                  // we could strip this off too, but then the lyrics might crowd the page margin too much
                  // TODO: consider another style parameter here
                  qreal allowableMargin = d;    // + styleP(StyleIdx::lyricsMinBottomDistance);
                  qreal lastSRextraDistance = 0.0;
                  if (pC.prevSR.systems.contains(lastSystem))
                        lastSRextraDistance = pC.prevSR.extraDistance(lastVisible);
                  else if (pC.sr.systems.contains(lastSystem))
                        lastSRextraDistance = pC.sr.extraDistance(lastVisible);
                  qreal extra = qMax(lastSRextraDistance - allowableMargin, 0.0);
                  // for last staff of system, this distance has not been accounted for at all
                  // for interior staves (with last staves hidden), this is only partially accounted for
                  if (lastVisible == lastStaff)
                        restHeight -= extra;
                  else
                        restHeight -= qMin(extra, styleP(StyleIdx::staffDistance));
                  }
            }

      const qreal maxStretch = styleP(StyleIdx::maxSystemDistance) - styleP(StyleIdx::minSystemDistance);

      QList<System*> slist;
      int n = page->systems()->size();
      for (int i = 0; i < n; ++i) {
            System* system = page->systems()->at(i);
            qreal lastY1   = system->pos().y() + system->height();

            if (system->addStretch()) {
                  System* ns = page->systems()->at(i + 1);
                  qreal dist = ns->pos().y() - lastY1;
                  system->setDistance(dist);
                  slist.append(system);
                  system->setStretchDistance(0.0);
                  }
            }
      qSort(slist.begin(), slist.end(), systemDistCompare);

      n = slist.size();
      for (int i = 0; i < (n-1); ++i) {
            System* s1 = slist.at(i);
            System* s2 = slist.at(i + 1);
            qreal td = s2->distance() - s1->distance();
            if (td > 0.001) {
                  int nn = i + 1;
                  qreal tdd = td * nn;
                  if (tdd > restHeight) {
                        tdd = restHeight;
                        td  = tdd / nn;
                        }
                  if ((s1->stretchDistance() + td) > maxStretch) {
                        td = maxStretch - s1->stretchDistance();
                        tdd = td * nn;
                        }
                  for (int k = 0; k <= i; ++k)
                        slist.at(k)->addStretchDistance(td);
                  restHeight -= tdd;
                  }
            }
      qreal td = restHeight / n;
      if (td > 0.001) {
            qreal sd = slist.at(0)->stretchDistance();
            if (sd + td > maxStretch)
                  td = maxStretch - sd;
            for (int k = 0; k < n; ++k)
                  slist.at(k)->addStretchDistance(td);
            }

      qreal y = 0.0;

      for (System* system : *page->systems()) {
            system->move(QPointF(0.0, y));
            if (system->addStretch())
                  y += system->stretchDistance();

            if (system->isVbox())
                  continue;

            // add / remove system dividers
            bool divideLeft = styleB(StyleIdx::dividerLeft);
            bool divideRight = styleB(StyleIdx::dividerRight);
            if (system == page->systems()->last()) {
                  // no dividers for last system of page
                  divideLeft = false;
                  divideRight = false;
                  }
            MeasureBase* first = system->firstMeasure();
            MeasureBase* last = system->lastMeasure();
            for (MeasureBase* mb : system->measures()) {
                  if (!mb->isMeasure())
                        continue;
                  SystemDivider* divider1 = nullptr;
                  SystemDivider* divider2 = nullptr;
                  for (Element* e : mb->el()) {
                        if (e->type() != Element::Type::SYSTEM_DIVIDER)
                              continue;
                        SystemDivider* sd = static_cast<SystemDivider*>(e);
                        if (sd->generated())
                              mb->remove(sd);
                        else if (mb == first && divideLeft && sd->dividerType() == SystemDivider::Type::LEFT)
                              divider1 = sd;
                        else if (mb == last && divideRight && sd->dividerType() == SystemDivider::Type::RIGHT)
                              divider2 = sd;
                        else  // this was non-generated, but no longer applies
                              mb->remove(sd);
                        }
                  if (mb == first && divideLeft) {
                        if (!divider1) {
                              divider1 = new SystemDivider(this);
                              divider1->setGenerated(true);
                              divider1->setParent(mb);
                              addElement(divider1);
                              }
                        divider1->setDividerType(SystemDivider::Type::LEFT);
                        }
                  if (mb == last && divideRight) {
                        if (!divider2) {
                              divider2 = new SystemDivider(this);
                              divider2->setGenerated(true);
                              divider2->setParent(mb);
                              addElement(divider2);
                              }
                        divider2->setDividerType(SystemDivider::Type::RIGHT);
                        }
                  }
            }
      }

//---------------------------------------------------------
//   doLayoutSystems
//    layout staves in a system
//    layout pages
//---------------------------------------------------------

void Score::doLayoutSystems()
      {
      foreach(System* system, _systems)
            system->layout2();
      if (layoutMode() != LayoutMode::LINE)
            layoutPages();
      rebuildBspTree();
      _updateAll = true;

      for (MuseScoreView* v : viewer)
            v->layoutChanged();
      }

//---------------------------------------------------------
//   doLayoutPages
//    small wrapper for layoutPages()
//---------------------------------------------------------

void Score::doLayoutPages()
      {
      layoutPages();
      rebuildBspTree();
      _updateAll = true;
      foreach(MuseScoreView* v, viewer)
            v->layoutChanged();
      }

//---------------------------------------------------------
//   sff
//    compute 1/Force for a given Extend
//---------------------------------------------------------

qreal sff(qreal x, qreal xMin, const SpringMap& springs)
      {
      if (x <= xMin)
            return 0.0;
      iSpring i = springs.begin();
      qreal c  = i->second.stretch;
      if (c == 0.0)           //DEBUG
            c = 1.1;
      qreal f = 0.0;
      for (; i != springs.end();) {
            xMin -= i->second.fix;
            f = (x - xMin) / c;
            ++i;
            if (i == springs.end() || f <= i->first)
                  break;
            c += i->second.stretch;
            }
      return f;
      }

//---------------------------------------------------------
//   respace
//---------------------------------------------------------

void Score::respace(QList<ChordRest*>* elements)
      {
      ChordRest* cr1 = elements->front();
      ChordRest* cr2 = elements->back();
      int n          = elements->size();
      qreal x1       = cr1->segment()->pos().x();
      qreal x2       = cr2->segment()->pos().x();

      qreal width[n-1];
      int ticksList[n-1];
      int minTick = 100000;

      for (int i = 0; i < n-1; ++i) {
            ChordRest* cr  = (*elements)[i];
            ChordRest* ncr = (*elements)[i+1];
            Space space(cr->space());
            Space nspace(ncr->space());
            width[i] = space.rw() + nspace.lw();
            ticksList[i] = ncr->segment()->tick() - cr->segment()->tick();
            minTick = qMin(ticksList[i], minTick);
            }

      //---------------------------------------------------
      // compute stretches
      //---------------------------------------------------

      SpringMap springs;
      qreal minimum = 0.0;
      for (int i = 0; i < n-1; ++i) {
            qreal w   = width[i];
            int t     = ticksList[i];
            // qreal str = 1.0 + .6 * log(qreal(t) / qreal(minTick)) / log(2.0);
            qreal str = 1.0 + 0.865617 * log(qreal(t) / qreal(minTick));
            qreal d   = w / str;

            springs.insert(std::pair<qreal, Spring>(d, Spring(i, str, w)));
            minimum += w;
            }

      //---------------------------------------------------
      //    distribute stretch to elements
      //---------------------------------------------------

      qreal force = sff(x2 - x1, minimum, springs);
      for (iSpring i = springs.begin(); i != springs.end(); ++i) {
            qreal stretch = force * i->second.stretch;
            if (stretch < i->second.fix)
                  stretch = i->second.fix;
            width[i->second.seg] = stretch;
            }
      qreal x = x1;
      for (int i = 1; i < n-1; ++i) {
            x += width[i-1];
            ChordRest* cr = (*elements)[i];
            qreal dx = x - cr->segment()->pos().x();
            cr->rxpos() += dx;
            }
      }

//---------------------------------------------------------
//   computeMinWidth
///    compute the minimum width of a measure with
///    segment list fs
//---------------------------------------------------------

qreal Score::computeMinWidth(Segment* fs, bool firstMeasureInSystem)
      {
      int _nstaves = nstaves();
      if (_nstaves == 0)
            return 1.0;

      qreal _spatium              = spatium();
      qreal clefKeyRightMargin    = styleS(StyleIdx::clefKeyRightMargin).val() * _spatium;
      qreal minNoteDistance       = styleS(StyleIdx::minNoteDistance).val()    * _spatium;
      qreal minHarmonyDistance    = styleS(StyleIdx::minHarmonyDistance).val() * _spatium;
      qreal maxHarmonyBarDistance = styleS(StyleIdx::maxHarmonyBarDistance).val() * _spatium;

      qreal rest[_nstaves];   // fixed space needed from previous segment
      memset(rest, 0, _nstaves * sizeof(qreal));

      qreal hRest[_nstaves];  // fixed space needed from previous harmony
      memset(hRest, 0, _nstaves * sizeof(qreal));

      qreal clefWidth[_nstaves];
      memset(clefWidth, 0, _nstaves * sizeof(qreal));

      std::vector<QRectF> hLastBbox(_nstaves);    // bbox of previous harmony to test vertical separation

      int segmentIdx = 0;
      qreal x        = 0.0;

      const Segment* pSeg = 0;
      for (Segment* s = fs; s; s = s->next(), ++segmentIdx) {
            qreal elsp = s->extraLeadingSpace().val()  * _spatium;
            qreal etsp = s->extraTrailingSpace().val() * _spatium;

            if ((s->segmentType() == Segment::Type::Clef) && (s != fs)) {
                  --segmentIdx;
                  for (int staffIdx = 0; staffIdx < _nstaves; ++staffIdx) {
                        if (!staff(staffIdx)->show())
                              continue;
                        Element* e = s->element(staffIdx * VOICES);
                        if (e) {
                              e->layout();
                              clefWidth[staffIdx] = e->width() + _spatium + elsp;
                              }
                        }
                  continue;
                  }
            bool rest2[_nstaves];
            bool hRest2[_nstaves];
            bool spaceHarmony     = false;
            Segment::Type segType = s->segmentType();
            qreal segmentWidth    = 0.0;
            qreal harmonyWidth    = 0.0;
            qreal stretchDistance = 0.0;
            Segment::Type pt      = pSeg ? pSeg->segmentType() : Segment::Type::BarLine;

            for (int staffIdx = 0; staffIdx < _nstaves; ++staffIdx) {
                  if (!staff(staffIdx)->show())
                        continue;
                  qreal minDistance = 0.0;
                  Space space;
                  Space hSpace;
                  Space naSpace;          // space needed for full measure rests (and potentially other non-aligned elements)
                  QRectF hBbox;
                  int track  = staffIdx * VOICES;
                  bool found = false;
                  bool hFound = false;
                  bool eFound = false;

                  if (segType & (Segment::Type::ChordRest)) {
                        qreal llw = 0.0;
                        qreal rrw = 0.0;
                        Lyrics* lyrics = 0;
                        for (int voice = 0; voice < VOICES; ++voice) {
                              ChordRest* cr = static_cast<ChordRest*>(s->element(track+voice));
                              if (!cr)
                                    continue;
                              found = true;
                              if (pt & (Segment::Type::StartRepeatBarLine | Segment::Type::BarLine | Segment::Type::TimeSig)) {
                                    // check for accidentals in chord
                                    bool accidental = false;
                                    bool grace = false;
                                    qreal accidentalX = 0.0;
                                    qreal noteX = 0.0;
                                    if (cr->type() == Element::Type::CHORD) {
                                          Chord* c = static_cast<Chord*>(cr);
                                          if (c->graceNotesBefore().size())
                                                grace = true;
                                          else {
                                                for (Note* note : c->notes()) {
                                                      if (note->accidental() && !note->fixed()) {
                                                            accidental = true;
                                                            // segment-relative
                                                            accidentalX = qMin(accidentalX, note->accidental()->x() + note->x() + c->x());
                                                            }
                                                      else
                                                            // segment-relative
                                                            noteX = qMin(noteX, note->x() + c->x());
                                                      }
                                                }
                                          }
                                    qreal sp;
                                    qreal bnd = styleS(StyleIdx::barNoteDistance).val() * _spatium;
                                    if (accidental) {
                                          qreal bad = styleS(StyleIdx::barAccidentalDistance).val() * _spatium;
                                          qreal diff = qMax(noteX - accidentalX, 0.0);
                                          sp = qMax(bad, bnd - diff);
                                          }
                                    else if (grace)
                                          sp = styleS(StyleIdx::barGraceDistance).val() * _spatium;
                                    else
                                          sp = bnd;
                                    if (pt & Segment::Type::TimeSig)
                                          sp += clefKeyRightMargin - bnd;
                                    minDistance = qMax(minDistance, sp);
                                    if (!(pt & Segment::Type::TimeSig))
                                          stretchDistance = sp * .7;
                                    }
                              else if (pt & Segment::Type::ChordRest) {
                                    minDistance = qMax(minDistance, minNoteDistance);
                                    }
                              else {
                                    // if (pt & (Segment::Type::KeySig | Segment::Type::Clef))
                                    bool firstClef = (pt == Segment::Type::Clef) && (pSeg && pSeg->rtick() == 0);
                                    if ((pt & Segment::Type::KeySig) || firstClef)
                                          minDistance = qMax(minDistance, clefKeyRightMargin);
                                    }
                              cr->layout();

                              // special case:
                              // make extra space for ties or glissandi continued from previous system

                              if (firstMeasureInSystem && cr->type() == Element::Type::CHORD && cr->tick() == cr->measure()->tick()) {
                                    Chord* c = static_cast<Chord*>(cr);
                                    if (c->endsGlissando()) {
                                          minDistance = qMax(minDistance, _spatium * GLISS_STARTOFSYSTEM_WIDTH);
                                          }
                                    else {
                                          for (Note* note : c->notes()) {
                                                if (note->tieBack()) {
                                                      minDistance = qMax(minDistance, _spatium * 2);
                                                      break;
                                                      }
                                                }
                                          }
                                    }

                              // calculate space needed for segment
                              // take cr position into account
                              // by converting to segment-relative space
                              // chord space itself already has ipos offset built in
                              // but lyrics do not
                              // and neither have user offsets
                              qreal cx = cr->ipos().x();
                              qreal cxu = cr->userOff().x();
                              qreal lx = qMax(cxu, 0.0); // nudge left shouldn't require more leading space
                              qreal rx = qMin(cxu, 0.0); // nudge right shouldn't require more trailing space
                              Space crSpace = cr->space();
                              Space segRelSpace(crSpace.lw()-lx, crSpace.rw()+rx);
                              // always allocate sufficient space
                              // but in Measure::layoutX() we will ignore full measure rests
                              // since they do not need to affect spacing in other voices
                              if (cr->durationType() != TDuration::DurationType::V_MEASURE)
                                    space.max(segRelSpace);
                              else
                                    naSpace.max(segRelSpace);

                              // lyrics
                              foreach (Lyrics* l, cr->lyricsList()) {
                                    if (!l)
                                          continue;
                                    l->layout();      // need to create layout even if empty
                                    if (!l->isEmpty()) {
                                          lyrics = l;
                                          QRectF b(l->bbox().translated(l->pos()));
                                          llw = qMax(llw, -(b.left()+lx+cx));
                                          rrw = qMax(rrw, b.right()+rx+cx);
                                          }
                                    }
                              }

                        space.max(naSpace);
                        if (lyrics)
                              space.max(Space(llw, rrw));

                        // add spacing for chord symbols
                        foreach (Element* e, s->annotations()) {
                              if (e->type() != Element::Type::HARMONY || e->track() < track || e->track() >= track+VOICES)
                                    continue;
                              Harmony* h = static_cast<Harmony*>(e);
                              // call full layout here
                              // which also triggers layout of associated fret diagram if present
                              // otherwise the vertical position of the chord symbols cannot be known
                              h->layout(); // h->calculateBoundingRect();
                              QRectF b(h->bboxtight().translated(h->pos()));
                              if (hFound)
                                    hBbox |= b;
                              else
                                    hBbox = b;
                              hFound = true;
                              spaceHarmony = true;
                              // allow chord to be dragged
                              qreal xoff = h->pos().x();
                              qreal bl = -b.left() + qMin(xoff, 0.0);
                              qreal br = b.right() - qMax(xoff, 0.0);
                              hSpace.max(Space(bl, br));
                              }
                        }
                  else {
                        // current segment (s) is not a ChordRest
                        Element* e = s->element(track);
                        if (segType == Segment::Type::StartRepeatBarLine && !e) {
                              for (int staffIdx = 0; staffIdx < nstaves(); ++staffIdx) {
                                    Element* ee = s->element(staffIdx * VOICES);
                                    if (ee) {
                                          BarLine* bl = static_cast<BarLine*>(ee);
                                          int strack = staffIdx * VOICES;
                                          int etrack = (staffIdx + bl->span()) * VOICES;
                                          if (track >= strack && track < etrack) {
                                                e = ee;
                                                break;
                                                }
                                          }
                                    }
                              }
                        if ((segType == Segment::Type::Clef) && (pt != Segment::Type::ChordRest))
                              minDistance = styleP(StyleIdx::clefLeftMargin);
                        else if (segType == Segment::Type::StartRepeatBarLine && pSeg)
                              minDistance = .5 * _spatium;  // TODO: make style parameter
                        else if (segType == Segment::Type::TimeSig && pt == Segment::Type::Clef) {
                              // missing key signature, but allocate default margin anyhow
                              minDistance = styleP(StyleIdx::keysigLeftMargin);
                              }
                        else if ((segType == Segment::Type::EndBarLine) && segmentIdx) {
                              if (pt == Segment::Type::Clef)
                                    minDistance = styleP(StyleIdx::clefBarlineDistance);
                              else
                                    stretchDistance = styleP(StyleIdx::noteBarDistance);
                              if (e == 0) {
                                    // look for barline
                                    for (int i = track - VOICES; i >= 0; i -= VOICES) {
                                          e = s->element(i);
                                          if (e)
                                                break;
                                          }
                                    }
                              }
                        if (e) {
                              eFound = true;
                              if (!s->next())               // segType & Segment::Type::EndBarLine
                                    spaceHarmony = true;    // to space last Harmony to end of measure
                              e->layout();
                              space.max(e->space());
                              }
                        }
                  space += Space(elsp, etsp);

                  if (found || eFound) {
                        space.addL(clefWidth[staffIdx]);
                        qreal sp        = minDistance + rest[staffIdx] + qMax(space.lw(), stretchDistance);
                        rest[staffIdx]  = space.rw();
                        rest2[staffIdx] = false;
                        segmentWidth    = qMax(segmentWidth, sp);
                        }
                  else
                        rest2[staffIdx] = true;

                  // space chord symbols separately from segments
                  if (hFound || spaceHarmony) {
                        qreal sp = 0.0;

                        // space chord symbols unless they miss each other vertically
                        if (hFound && hBbox.top() < hLastBbox[staffIdx].bottom() && hBbox.bottom() > hLastBbox[staffIdx].top())
                              sp = hRest[staffIdx] + minHarmonyDistance + hSpace.lw();
                        // barline: limit space to maxHarmonyBarDistance
                        else if (spaceHarmony)
                              sp = qMin(hRest[staffIdx], maxHarmonyBarDistance);

                        hLastBbox[staffIdx] = hBbox;
                        hRest[staffIdx] = hSpace.rw();
                        hRest2[staffIdx] = false;
                        harmonyWidth = qMax(harmonyWidth, sp);
                        }
                  else
                        hRest2[staffIdx] = true;

                  clefWidth[staffIdx] = 0.0;
                  }

            // make room for harmony if needed
            segmentWidth = qMax(segmentWidth, harmonyWidth);

            x += segmentWidth;

//            if (segmentIdx && pSeg)
//                  pSeg->setbbox(QRectF(0.0, 0.0, segmentWidth, _spatium * 5));  //??

            for (int staffIdx = 0; staffIdx < _nstaves; ++staffIdx) {
                  if (!staff(staffIdx)->show())
                        continue;
                  if (rest2[staffIdx])
                        rest[staffIdx] -= qMin(rest[staffIdx], segmentWidth);
                  if (hRest2[staffIdx])
                        hRest[staffIdx] -= qMin(hRest[staffIdx], segmentWidth);
                  }

            //
            // set pSeg only to used segments
            //
            for (int voice = 0; voice < _nstaves * VOICES; ++voice) {
                  if (!staff(voice/VOICES)->show()) {
                        voice += VOICES-1;
                        continue;
                        }
                  if (s->element(voice)) {
                        pSeg = s;
                        break;
                        }
                  }
            }

      qreal segmentWidth = 0.0;
      for (int staffIdx = 0; staffIdx < _nstaves; ++staffIdx) {
            if (!staff(staffIdx)->show())
                  continue;
            segmentWidth = qMax(segmentWidth, rest[staffIdx]);
            segmentWidth = qMax(segmentWidth, hRest[staffIdx]);
            }
      x += segmentWidth;
      return x;
      }

//---------------------------------------------------------
//   updateBarLineSpans
///   updates bar line span(s) when the number of lines of a staff changes
//---------------------------------------------------------

void Score::updateBarLineSpans(int idx, int linesOld, int linesNew)
      {
      int         nStaves = nstaves();
      Staff*      _staff;

      // scan staves and check the destination staff of each bar line span
      // barLineSpan is not changed; barLineFrom and barLineTo are changed if they occur in the bottom half of a staff
      // in practice, a barLineFrom/To from/to the top half of the staff is linked to the staff top line,
      // a barLineFrom/To from/to the bottom half of the staff is linked to staff bottom line;
      // this ensures plainchant and mensurstrich special bar lines keep their relationships to the staff lines.
      // 1-line staves are traited as a special case.
      for(int sIdx = 0; sIdx < nStaves; sIdx++) {
            _staff = staff(sIdx);
            // if this is the modified staff
            if(sIdx == idx) {
                  // if it has no bar line, set barLineTo to a default value
                  if(_staff->barLineSpan() == 0)
                        _staff->setBarLineTo( (linesNew-1) * 2);
                  // if new line count is 1, set default From for 1-line staves
                  else if(linesNew == 1)
                        _staff->setBarLineFrom(BARLINE_SPAN_1LINESTAFF_FROM);
                  // if old line count was 1, set default From for normal staves
                  else if (linesOld == 1)
                        _staff->setBarLineFrom(0);
                  // if barLineFrom was below the staff middle position
                  // raise or lower it to account for new number of lines
                  else if(_staff->barLineFrom() > linesOld - 1)
                        _staff->setBarLineFrom(_staff->barLineFrom() + (linesNew - linesOld)*2);
            }

            // if the modified staff is the destination of the current staff bar span:
            if(sIdx + _staff->barLineSpan() - 1 == idx) {
                  // if new line count is 1, set default To for 1-line staves
                  if(linesNew == 1)
                        _staff->setBarLineTo(BARLINE_SPAN_1LINESTAFF_TO);
                  // if old line count was 1, set default To for normal staves
                  else if (linesOld == 1)
                        _staff->setBarLineTo((linesNew - 1) * 2);
                  // if barLineTo was below its middle position, raise or lower it
                  else if(_staff->barLineTo() > linesOld - 1)
                        _staff->setBarLineTo(_staff->barLineTo() + (linesNew - linesOld)*2);
                  }
            }
      }

}
<|MERGE_RESOLUTION|>--- conflicted
+++ resolved
@@ -2815,11 +2815,7 @@
                   if (curMeasure)
                         curMeasure = curMeasure->prev();
                   else
-<<<<<<< HEAD
-                        curMeasure = lastMeasure();
-=======
                         curMeasure = last();
->>>>>>> dd4530ea
                   }
             firstInRow = false;
             }
@@ -3540,8 +3536,6 @@
                   for (int i = 0; i < n; ++i) {
                         System* system = page->systems()->at(i);
                         system->move(QPointF(0.0, y));
-<<<<<<< HEAD
-=======
                         }
                   }
             // remove system dividers
@@ -3553,7 +3547,6 @@
                               if (e->type() == Element::Type::SYSTEM_DIVIDER)
                                     mb->remove(e);
                               }
->>>>>>> dd4530ea
                         }
                   }
             return;
