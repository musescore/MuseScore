//=============================================================================
//  MuseScore
//  Music Composition & Notation
//
//  Copyright (C) 2008-2011 Werner Schweer
//
//  This program is free software; you can redistribute it and/or modify
//  it under the terms of the GNU General Public License version 2
//  as published by the Free Software Foundation and appearing in
//  the file LICENCE.GPL
//=============================================================================

#include "score.h"
#include "tempotext.h"
#include "tempo.h"
#include "system.h"
#include "measure.h"
#include "xml.h"

namespace Ms {

#define MIN_TEMPO 5.0/60
#define MAX_TEMPO 999.0/60

//---------------------------------------------------------
//   TempoText
//---------------------------------------------------------

TempoText::TempoText(Score* s)
   : Text(s)
      {
      _tempo      = 2.0;      // propertyDefault(P_TEMPO).toDouble();
      _followText = false;
      setPlacement(Element::Placement::ABOVE);
      setTextStyleType(TextStyleType::TEMPO);
      }

//---------------------------------------------------------
//   write
//---------------------------------------------------------

void TempoText::write(Xml& xml) const
      {
      xml.stag("Tempo");
      xml.tag("tempo", _tempo);
      if (_followText)
            xml.tag("followText", _followText);
      Text::writeProperties(xml);
      xml.etag();
      }

//---------------------------------------------------------
//   read
//---------------------------------------------------------

void TempoText::read(XmlReader& e)
      {
      while (e.readNextStartElement()) {
            const QStringRef& tag(e.name());
            if (tag == "tempo")
                  setTempo(e.readDouble());
            else if (tag == "followText")
                  _followText = e.readInt();
            else if (!Text::readProperties(e))
                  e.unknown();
            }
      if (score()->mscVersion() < 119) {
            //
            // Reset text in old version to
            // style.
            //
//TODO            if (textStyle() != TextStyleType::INVALID) {
//                  setStyled(true);
//                  styleChanged();
//                  }
            }
      // check sanity
      if (xmlText().isEmpty()) {
            setXmlText(QString("<sym>metNoteQuarterUp</sym> = %1").arg(lrint(60 * _tempo)));
            setVisible(false);
            }
      }

//---------------------------------------------------------
//   TempoPattern
//---------------------------------------------------------

struct TempoPattern {
      const char* pattern;
      qreal f;
      TDuration d;
      TempoPattern(const char* s, qreal v, TDuration::DurationType val, int dots = 0) : pattern(s), f(v), d(val) { d.setDots(dots); }
      };

// note: findTempoDuration requires the longer patterns to be before the shorter patterns in tp

static const TempoPattern tp[] = {
      TempoPattern("<sym>metNoteWhole</sym><sym>space</sym><sym>metAugmentationDot</sym>",  1.5/15.0, TDuration::DurationType::V_WHOLE, 1),    // dotted whole
      TempoPattern("<sym>metNoteWhole</sym>\\s*<sym>metAugmentationDot</sym>",              1.5/15.0, TDuration::DurationType::V_WHOLE, 1),    // dotted whole
      TempoPattern("<sym>metNoteHalfUp</sym><sym>space</sym><sym>metAugmentationDot</sym><sym>space</sym><sym>metAugmentationDot</sym>", 1.75/30.0, TDuration::DurationType::V_HALF, 2), // double dotted 1/2
      TempoPattern("<sym>metNoteHalfUp</sym>\\s*<sym>metAugmentationDot</sym>\\s*<sym>metAugmentationDot</sym>",                         1.75/30.0, TDuration::DurationType::V_HALF, 2), // double dotted 1/2
      TempoPattern("<sym>metNoteHalfUp</sym><sym>space</sym><sym>metAugmentationDot</sym>", 1.5/30.0,  TDuration::DurationType::V_HALF, 1),    // dotted 1/2
      TempoPattern("<sym>metNoteHalfUp</sym>\\s*<sym>metAugmentationDot</sym>",             1.5/30.0,  TDuration::DurationType::V_HALF, 1),    // dotted 1/2
      TempoPattern("<sym>metNoteQuarterUp</sym><sym>space</sym><sym>metAugmentationDot</sym><sym>space</sym><sym>metAugmentationDot</sym>", 1.75/60.0, TDuration::DurationType::V_QUARTER, 2), // double dotted 1/4
      TempoPattern("<sym>metNoteQuarterUp</sym>\\s*<sym>metAugmentationDot</sym>\\s*<sym>metAugmentationDot</sym>",                         1.75/60.0, TDuration::DurationType::V_QUARTER, 2), // double dotted 1/4
      TempoPattern("<sym>metNoteQuarterUp</sym><sym>space</sym><sym>metAugmentationDot</sym>",         1.5/60.0,  TDuration::DurationType::V_QUARTER, 1), // dotted 1/4
      TempoPattern("<sym>metNoteQuarterUp</sym>\\s*<sym>metAugmentationDot</sym>",          1.5/60.0,  TDuration::DurationType::V_QUARTER, 1), // dotted 1/4
      TempoPattern("<sym>metNote8thUp</sym><sym>metAugmentationDot</sym><sym>space</sym><sym>metAugmentationDot</sym>", 1.75/120.0, TDuration::DurationType::V_EIGHTH, 2), // double dotted 1/8
      TempoPattern("<sym>metNote8thUp</sym>\\s*<sym>metAugmentationDot</sym>\\s*<sym>metAugmentationDot</sym>",         1.75/120.0, TDuration::DurationType::V_EIGHTH, 2), // double dotted 1/8
      TempoPattern("<sym>metNote8thUp</sym><sym>space</sym><sym>metAugmentationDot</sym>",  1.5/120.0, TDuration::DurationType::V_EIGHTH, 1),  // dotted 1/8
      TempoPattern("<sym>metNote8thUp</sym>\\s*<sym>metAugmentationDot</sym>",              1.5/120.0, TDuration::DurationType::V_EIGHTH, 1),  // dotted 1/8
      TempoPattern("<sym>metNote16thUp</sym><sym>space</sym><sym>metAugmentationDot</sym>", 1.5/240.0, TDuration::DurationType::V_16TH, 1),  // dotted 1/16
      TempoPattern("<sym>metNote16thUp</sym>\\s*<sym>metAugmentationDot</sym>",             1.5/240.0, TDuration::DurationType::V_16TH, 1),  // dotted 1/16
      TempoPattern("<sym>metNote32ndUp</sym><sym>space</sym><sym>metAugmentationDot</sym>", 1.5/480.0, TDuration::DurationType::V_32ND, 1),  // dotted 1/32
      TempoPattern("<sym>metNote32ndUp</sym>\\s*<sym>metAugmentationDot</sym>",             1.5/480.0, TDuration::DurationType::V_32ND, 1),  // dotted 1/32
      TempoPattern("<sym>metNoteWhole</sym>",                                               1.0/15.0, TDuration::DurationType::V_WHOLE),    // whole
      TempoPattern("<sym>metNoteHalfUp</sym>",                                              1.0/30.0,  TDuration::DurationType::V_HALF),       // 1/2
      TempoPattern("<sym>metNoteQuarterUp</sym>",                                           1.0/60.0,  TDuration::DurationType::V_QUARTER),    // 1/4
      TempoPattern("<sym>metNote8thUp</sym>",                                               1.0/120.0, TDuration::DurationType::V_EIGHTH),     // 1/8
      TempoPattern("<sym>metNote16thUp</sym>",                                              1.0/240.0, TDuration::DurationType::V_16TH),     // 1/16
      TempoPattern("<sym>metNote32ndUp</sym>",                                              1.0/480.0, TDuration::DurationType::V_32ND),     // 1/32
      TempoPattern("<sym>metNote64thUp</sym>",                                              1.0/960.0, TDuration::DurationType::V_64TH),     // 1/64
<<<<<<< HEAD
      // keep the below for backward compatibility
      TempoPattern("<sym>unicodeNoteHalfUp</sym><sym>space</sym><sym>unicodeAugmentationDot</sym>",    1.5/30.0,  TDuration::DurationType::V_HALF, 1),    // dotted 1/2
      TempoPattern("<sym>unicodeNoteHalfUp</sym>\\s*<sym>unicodeAugmentationDot</sym>",     1.5/30.0,  TDuration::DurationType::V_HALF, 1),    // dotted 1/2
      TempoPattern("<sym>unicodeNoteQuarterUp</sym><sym>space</sym><sym>unicodeAugmentationDot</sym>", 1.5/60.0,  TDuration::DurationType::V_QUARTER, 1), // dotted 1/4
      TempoPattern("<sym>unicodeNoteQuarterUp</sym>\\s*<sym>unicodeAugmentationDot</sym>",  1.5/60.0,  TDuration::DurationType::V_QUARTER, 1), // dotted 1/4
      TempoPattern("<sym>unicodeNote8thUp</sym><sym>space</sym><sym>unicodeAugmentationDot</sym>",     1.5/120.0, TDuration::DurationType::V_EIGHTH, 1),  // dotted 1/8
      TempoPattern("<sym>unicodeNote8thUp</sym>\\s*<sym>unicodeAugmentationDot</sym>",      1.5/120.0, TDuration::DurationType::V_EIGHTH, 1),  // dotted 1/8
      TempoPattern("<sym>unicodeNoteHalfUp</sym>",                                          1.0/30.0,  TDuration::DurationType::V_HALF),       // 1/2
      TempoPattern("<sym>unicodeNoteQuarterUp</sym>",                                       1.0/60.0,  TDuration::DurationType::V_QUARTER),    // 1/4
      TempoPattern("<sym>unicodeNote8thUp</sym>",                                           1.0/120.0, TDuration::DurationType::V_EIGHTH),     // 1/8
      TempoPattern("<sym>unicodeNote16thUp</sym>",                                          1.0/240.0, TDuration::DurationType::V_16TH),     // 1/16
	TempoPattern("<sym>unicodeNote32ndUp</sym>",                                          1.0/480.0, TDuration::DurationType::V_32ND),     // 1/32
      TempoPattern("<sym>unicodeNote64thUp</sym>",                                          1.0/480.0, TDuration::DurationType::V_64TH),     // 1/64
=======
>>>>>>> dd4530ea
      };

//---------------------------------------------------------
//   findTempoDuration
//    find the duration part (note + dot) of a tempo text in string s
//    return the match position or -1 if not found
//    set len to the match length and dur to the duration value
//---------------------------------------------------------

int TempoText::findTempoDuration(const QString& s, int& len, TDuration& dur)
      {
      len = 0;
      dur = TDuration();

      for (const auto& i : tp) {
            QRegExp re(i.pattern);
            int pos = re.indexIn(s);
            if (pos != -1) {
                  len = re.matchedLength();
                  dur = i.d;
                  return pos;
                  }
            }
      return -1;
      }

//---------------------------------------------------------
//   duration2tempoTextString
//    find the tempoText string representation for duration
//---------------------------------------------------------

QString TempoText::duration2tempoTextString(const TDuration dur)
      {
      for (const TempoPattern& pa : tp) {
            if (pa.d == dur) {
                  QString res = pa.pattern;
                  res.remove("\\s*");
                  return res;
                  }
            }
      return "";
      }

//---------------------------------------------------------
//   textChanged
//    text may have changed
//---------------------------------------------------------

void TempoText::textChanged()
      {
      if (!_followText)
            return;
      QString s = plainText();
      s.replace(",", ".");
      for (const TempoPattern& pa : tp) {
            QRegExp re(QString(pa.pattern)+"\\s*=\\s*(\\d+[.]{0,1}\\d*)\\s*");
            if (re.indexIn(s) != -1) {
                  QStringList sl = re.capturedTexts();
                  if (sl.size() == 2) {
                        qreal nt = qreal(sl[1].toDouble()) * pa.f;
                        if (nt != _tempo) {
                              setTempo(qreal(sl[1].toDouble()) * pa.f);
                              if(segment())
                                    score()->setTempo(segment(), _tempo);
                              score()->setPlaylistDirty();
                              }
                        break;
                        }
                  }
            }
      }

//---------------------------------------------------------
//   setTempo
//---------------------------------------------------------

void TempoText::setTempo(qreal v)
      {
      if (v < MIN_TEMPO)
            v = MIN_TEMPO;
      else if (v > MAX_TEMPO)
            v = MAX_TEMPO;
      _tempo = v;
      }

//---------------------------------------------------------
//   undoSetTempo
//---------------------------------------------------------

void TempoText::undoSetTempo(qreal v)
      {
      score()->undoChangeProperty(this, P_ID::TEMPO, v);
      }

//---------------------------------------------------------
//   undoSetFollowText
//---------------------------------------------------------

void TempoText::undoSetFollowText(bool v)
      {
      score()->undoChangeProperty(this, P_ID::TEMPO_FOLLOW_TEXT, v);
      }

//---------------------------------------------------------
//   getProperty
//---------------------------------------------------------

QVariant TempoText::getProperty(P_ID propertyId) const
      {
      switch(propertyId) {
            case P_ID::TEMPO:             return _tempo;
            case P_ID::TEMPO_FOLLOW_TEXT: return _followText;
            default:
                  return Text::getProperty(propertyId);
            }
      }

//---------------------------------------------------------
//   setProperty
//---------------------------------------------------------

bool TempoText::setProperty(P_ID propertyId, const QVariant& v)
      {
      switch(propertyId) {
            case P_ID::TEMPO:
                  setTempo(v.toDouble());
                  score()->setTempo(segment(), _tempo);
                  break;
            case P_ID::TEMPO_FOLLOW_TEXT:
                  _followText = v.toBool();
                  break;
            default:
                  if (!Text::setProperty(propertyId, v))
                        return false;
                  break;
            }
      score()->setLayoutAll(true);
      return true;
      }

//---------------------------------------------------------
//   propertyDefault
//---------------------------------------------------------

QVariant TempoText::propertyDefault(P_ID id) const
      {
      switch(id) {
            case P_ID::TEMPO:             return 2.0;
            case P_ID::TEMPO_FOLLOW_TEXT: return false;
            case P_ID::PLACEMENT:         return int(Element::Placement::ABOVE);
            default:
                  return Text::propertyDefault(id);
            }
      }

//---------------------------------------------------------
//   layout
//---------------------------------------------------------

void TempoText::layout()
      {
      setPos(textStyle().offset(spatium()));
      Text::layout1();
      Segment* s = segment();
      if (s && !s->rtick()) {
            // tempo text on first chordrest of measure should align over time sig if present
            Segment* p = segment()->prev(Segment::Type::TimeSig);
            if (p) {
                  rxpos() -= s->x() - p->x();
                  Element* e = p->element(staffIdx() * VOICES);
                  if (e)
                        rxpos() += e->x();
                  // correct user offset in older scores
                  if (score()->mscVersion() <= 114 && !userOff().isNull())
                        rUserXoffset() += s->x() - p->x();
                  }
            }
      if (placement() == Element::Placement::BELOW) {
            rypos() = -rypos() + 4 * spatium();
            // rUserYoffset() *= -1;
            // text height ?
            }
      adjustReadPos();
      }

//---------------------------------------------------------
//   accessibleInfo
//---------------------------------------------------------

QString TempoText::accessibleInfo()
      {
      TDuration t;
      int len;
      int x = findTempoDuration(plainText(), len, t);
      if (x != -1) {
            QString dots;

            switch (t.dots()) {
                  case 1: dots = tr("Dotted %1").arg(t.durationTypeUserName());
                        break;
                  case 2: dots = tr("Double dotted %1").arg(t.durationTypeUserName());
                        break;
                  case 3: dots = tr("Triple dotted %1").arg(t.durationTypeUserName());
                        break;
                  default:
                        dots = t.durationTypeUserName();
                        break;
                  }

            QString bpm = plainText().split(" = ").back();

            return QString("%1: %2 %3").arg(Element::accessibleInfo()).arg(dots).arg(tr("note = %1").arg(bpm));
            }
      else
            return Text::accessibleInfo();
      }

}
<|MERGE_RESOLUTION|>--- conflicted
+++ resolved
@@ -120,22 +120,7 @@
       TempoPattern("<sym>metNote16thUp</sym>",                                              1.0/240.0, TDuration::DurationType::V_16TH),     // 1/16
       TempoPattern("<sym>metNote32ndUp</sym>",                                              1.0/480.0, TDuration::DurationType::V_32ND),     // 1/32
       TempoPattern("<sym>metNote64thUp</sym>",                                              1.0/960.0, TDuration::DurationType::V_64TH),     // 1/64
-<<<<<<< HEAD
-      // keep the below for backward compatibility
-      TempoPattern("<sym>unicodeNoteHalfUp</sym><sym>space</sym><sym>unicodeAugmentationDot</sym>",    1.5/30.0,  TDuration::DurationType::V_HALF, 1),    // dotted 1/2
-      TempoPattern("<sym>unicodeNoteHalfUp</sym>\\s*<sym>unicodeAugmentationDot</sym>",     1.5/30.0,  TDuration::DurationType::V_HALF, 1),    // dotted 1/2
-      TempoPattern("<sym>unicodeNoteQuarterUp</sym><sym>space</sym><sym>unicodeAugmentationDot</sym>", 1.5/60.0,  TDuration::DurationType::V_QUARTER, 1), // dotted 1/4
-      TempoPattern("<sym>unicodeNoteQuarterUp</sym>\\s*<sym>unicodeAugmentationDot</sym>",  1.5/60.0,  TDuration::DurationType::V_QUARTER, 1), // dotted 1/4
-      TempoPattern("<sym>unicodeNote8thUp</sym><sym>space</sym><sym>unicodeAugmentationDot</sym>",     1.5/120.0, TDuration::DurationType::V_EIGHTH, 1),  // dotted 1/8
-      TempoPattern("<sym>unicodeNote8thUp</sym>\\s*<sym>unicodeAugmentationDot</sym>",      1.5/120.0, TDuration::DurationType::V_EIGHTH, 1),  // dotted 1/8
-      TempoPattern("<sym>unicodeNoteHalfUp</sym>",                                          1.0/30.0,  TDuration::DurationType::V_HALF),       // 1/2
-      TempoPattern("<sym>unicodeNoteQuarterUp</sym>",                                       1.0/60.0,  TDuration::DurationType::V_QUARTER),    // 1/4
-      TempoPattern("<sym>unicodeNote8thUp</sym>",                                           1.0/120.0, TDuration::DurationType::V_EIGHTH),     // 1/8
-      TempoPattern("<sym>unicodeNote16thUp</sym>",                                          1.0/240.0, TDuration::DurationType::V_16TH),     // 1/16
-	TempoPattern("<sym>unicodeNote32ndUp</sym>",                                          1.0/480.0, TDuration::DurationType::V_32ND),     // 1/32
-      TempoPattern("<sym>unicodeNote64thUp</sym>",                                          1.0/480.0, TDuration::DurationType::V_64TH),     // 1/64
-=======
->>>>>>> dd4530ea
+
       };
 
 //---------------------------------------------------------
