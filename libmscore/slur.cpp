--- conflicted
+++ resolved
@@ -92,13 +92,9 @@
 void SlurSegment::draw(QPainter* painter) const
       {
       // hide tie toward the second chord of a cross-measure value
-<<<<<<< HEAD
-      if(slurTie()->type() == TIE && ((Tie*)slurTie())->endNote()->chord()->crossMeasure() == CROSSMEASURE_SECOND)
-=======
       if ((slurTie()->type() == TIE)
          && (static_cast<Tie*>(slurTie())->endNote())
          && (static_cast<Tie*>(slurTie())->endNote()->chord()->crossMeasure() == CROSSMEASURE_SECOND))
->>>>>>> 81308f5e
             return;
 
       QPen pen(curColor());
