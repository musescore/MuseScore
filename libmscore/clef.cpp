//=============================================================================
//  MuseScore
//  Music Composition & Notation
//
//  Copyright (C) 2002-2011 Werner Schweer
//
//  This program is free software; you can redistribute it and/or modify
//  it under the terms of the GNU General Public License version 2
//  as published by the Free Software Foundation and appearing in
//  the file LICENCE.GPL
//=============================================================================

/**
 \file
 Implementation of classes Clef (partial) and ClefList (complete).
*/

#include "clef.h"
#include "measure.h"
#include "ambitus.h"
#include "xml.h"
#include "sym.h"
#include "symbol.h"
#include "system.h"
#include "score.h"
#include "staff.h"
#include "segment.h"
#include "stafftype.h"

namespace Ms {


// table must be in sync with enum ClefType
const ClefInfo ClefInfo::clefTable[] = {
// tag    xmlName    line oCh pOff|-lines for sharps---||---lines for flats--|   name
{ "G",    "G",         2,  0, 45, { 0, 3,-1, 2, 5, 1, 4, 4, 1, 5, 2, 6, 3, 7 }, QT_TRANSLATE_NOOP("clefTable", "Treble clef"),            StaffGroup::STANDARD  },
{ "G8va", "G",         2,  1, 52, { 0, 3,-1, 2, 5, 1, 4, 4, 1, 5, 2, 6, 3, 7 }, QT_TRANSLATE_NOOP("clefTable", "Treble clef 8va"),        StaffGroup::STANDARD  },
{ "G15ma","G",         2,  2, 59, { 0, 3,-1, 2, 5, 1, 4, 4, 1, 5, 2, 6, 3, 7 }, QT_TRANSLATE_NOOP("clefTable", "Treble clef 15ma"),       StaffGroup::STANDARD  },
{ "G8vb", "G",         2, -1, 38, { 0, 3,-1, 2, 5, 1, 4, 4, 1, 5, 2, 6, 3, 7 }, QT_TRANSLATE_NOOP("clefTable", "Treble clef 8vb"),        StaffGroup::STANDARD  },
{ "F",    "F",         4,  0, 33, { 2, 5, 1, 4, 7, 3, 6, 6, 3, 7, 4, 8, 5, 9 }, QT_TRANSLATE_NOOP("clefTable", "Bass clef"),              StaffGroup::STANDARD  },
{ "F8vb", "F",         4, -1, 26, { 2, 5, 1, 4, 7, 3, 6, 6, 3, 7, 4, 8, 5, 9 }, QT_TRANSLATE_NOOP("clefTable", "Bass clef 8vb"),          StaffGroup::STANDARD  },
{ "F15mb","F",         4, -2, 19, { 2, 5, 1, 4, 7, 3, 6, 6, 3, 7, 4, 8, 5, 9 }, QT_TRANSLATE_NOOP("clefTable", "Bass clef 15mb"),         StaffGroup::STANDARD  },
{ "F3",   "F",         3,  0, 35, { 4, 0, 3,-1, 2, 5, 1, 1, 5, 2, 6, 3, 7, 4 }, QT_TRANSLATE_NOOP("clefTable", "Baritone clef (F clef)"), StaffGroup::STANDARD  },
{ "F5",   "F",         5,  0, 31, { 0, 3,-1, 2, 5, 1, 4, 4, 1, 5, 2, 6, 3, 7 }, QT_TRANSLATE_NOOP("clefTable", "Subbass clef"),           StaffGroup::STANDARD  },
{ "C1",   "C",         1,  0, 43, { 5, 1, 4, 0, 3,-1, 2, 2, 6, 3, 7, 4, 8, 5 }, QT_TRANSLATE_NOOP("clefTable", "Soprano clef"),           StaffGroup::STANDARD  }, // C1
{ "C2",   "C",         2,  0, 41, { 3, 6, 2, 5, 1, 4, 0, 0, 4, 1, 5, 2, 6, 3 }, QT_TRANSLATE_NOOP("clefTable", "Mezzo-soprano clef"),     StaffGroup::STANDARD  }, // C2
{ "C3",   "C",         3,  0, 39, { 1, 4, 0, 3, 6, 2, 5, 5, 2, 6, 3, 7, 4, 8 }, QT_TRANSLATE_NOOP("clefTable", "Alto clef"),              StaffGroup::STANDARD  }, // C3
{ "C4",   "C",         4,  0, 37, { 6, 2, 5, 1, 4, 0, 3, 3, 0, 4, 1, 5, 2, 6 }, QT_TRANSLATE_NOOP("clefTable", "Tenor clef"),             StaffGroup::STANDARD  }, // C4
{ "TAB",  "TAB",       5,  0,  0, { 0, 3,-1, 2, 5, 1, 4, 4, 1, 5, 2, 6, 3, 7 }, QT_TRANSLATE_NOOP("clefTable", "Tablature"),              StaffGroup::TAB       },
{ "PERC", "percussion",2,  0, 45, { 0, 3,-1, 2, 5, 1, 4, 4, 1, 5, 2, 6, 3, 7 }, QT_TRANSLATE_NOOP("clefTable", "Percussion"),             StaffGroup::PERCUSSION},
{ "C5",   "C",         5,  0, 35, { 4, 0, 3,-1, 2, 5, 1, 1, 5, 2, 6, 3, 7, 4 }, QT_TRANSLATE_NOOP("clefTable", "Baritone clef (C clef)"), StaffGroup::STANDARD  }, // C5
{ "G1",   "G",         1,  0, 47, { 2, 5, 1, 4, 7, 3, 6, 6, 3, 7, 4, 8, 5, 9 }, QT_TRANSLATE_NOOP("clefTable", "French violin clef"),     StaffGroup::STANDARD  }, // G4
{ "F8va", "F",         4,  1, 40, { 2, 5, 1, 4, 7, 3, 6, 6, 3, 7, 4, 8, 5, 9 }, QT_TRANSLATE_NOOP("clefTable", "Bass clef 8va"),          StaffGroup::STANDARD  }, // F_8VA
{ "F15ma","F",         4,  2, 47, { 2, 5, 1, 4, 7, 3, 6, 6, 3, 7, 4, 8, 5, 9 }, QT_TRANSLATE_NOOP("clefTable", "Bass clef 15ma"),         StaffGroup::STANDARD  }, // F_15MA
{ "PERC2","percussion",2,  0, 45, { 0, 3,-1, 2, 5, 1, 4, 4, 1, 5, 2, 6, 3, 7 }, QT_TRANSLATE_NOOP("clefTable", "Percussion2"),            StaffGroup::PERCUSSION}, // PERC2
{ "TAB2", "TAB",       5,  0,  0, { 0, 3,-1, 2, 5, 1, 4, 4, 1, 5, 2, 6, 3, 7 }, QT_TRANSLATE_NOOP("clefTable", "Tablature2"),             StaffGroup::TAB       },
{ "G8vbp","G",         2,  0, 45, { 0, 3,-1, 2, 5, 1, 4, 4, 1, 5, 2, 6, 3, 7 }, QT_TRANSLATE_NOOP("clefTable", "Treble clef optional 8vb"),StaffGroup::STANDARD }, // G5
<<<<<<< HEAD
=======
{ "G8vbo","G",         2, -1, 38, { 0, 3,-1, 2, 5, 1, 4, 4, 1, 5, 2, 6, 3, 7 }, QT_TRANSLATE_NOOP("clefTable", "Treble clef 8vb Old"),    StaffGroup::STANDARD  },
>>>>>>> dd4530ea
      };


//---------------------------------------------------------
//   tag2type
//---------------------------------------------------------

ClefType ClefInfo::tag2type(const QString& s)
      {
      for (unsigned i = 0; i < sizeof(ClefInfo::clefTable)/sizeof(*ClefInfo::clefTable); ++i) {
            if (clefTable[i]._tag == s)
                  return ClefType(i);
            }
      return ClefType::G;
      }

//---------------------------------------------------------
//   Clef
//---------------------------------------------------------

Clef::Clef(Score* s)
  : Element(s)
      {
//      setFlags(ElementFlag::SELECTABLE | ElementFlag::ON_STAFF | ElementFlag::MOVABLE);
      setFlags(ElementFlag::SELECTABLE | ElementFlag::ON_STAFF);

      _showCourtesy               = true;
      _small                      = false;
      _clefTypes._concertClef     = ClefType::INVALID;
      _clefTypes._transposingClef = ClefType::INVALID;
      curClefType                 = ClefType::G;
      curLines                    = -1;
      curLineDist                 = 1.0;
      }

Clef::Clef(const Clef& c)
   : Element(c)
      {
      _showCourtesy     = c._showCourtesy;
      _showPreviousClef = c._showPreviousClef;
      _small            = c._small;
      _clefTypes        = c._clefTypes;
      curClefType       = c.curClefType;
      curLines          = c.curLines;
      curLineDist       = c.curLineDist;
      layout1();
      }

Clef::~Clef()
      {
      qDeleteAll(elements);
      }

//---------------------------------------------------------
//   mag
//---------------------------------------------------------

qreal Clef::mag() const
      {
      qreal mag = staff() ? staff()->mag() : 1.0;
      if (_small)
            mag *= score()->style(StyleIdx::smallClefMag).toDouble();
      return mag;
      }

//---------------------------------------------------------
//   add
//---------------------------------------------------------

void Clef::addElement(Element* e, qreal x, qreal y)
      {
      e->layout();
      e->setPos(x, y);
      e->setParent(this);
      e->setSelected(selected());
      elements.push_back(e);
      }

//---------------------------------------------------------
//   setSelected
//---------------------------------------------------------

void Clef::setSelected(bool f)
      {
      Element::setSelected(f);
      foreach(Element* e, elements)
            e->setSelected(f);
      }

//---------------------------------------------------------
//   layout
//---------------------------------------------------------

void Clef::layout()
      {
      setPos(QPoint());

      // determine current number of lines and line distance
      int   lines       = 5;              // assume resonable defaults
      qreal lineDist    = 1.0;

      Staff*      stf         = staff();
      StaffType*  staffType   = nullptr;
      Segment*    clefSeg     = static_cast<Segment*>(parent());
      // check clef visibility and type compatibility
      if (clefSeg && stf && stf->staffType()) {
            bool        bHide;
            // check staff type allows clef display
            staffType = stf->staffType();
            bHide = !staffType->genClef();

            // check clef is compatible with staff type group
            int tick = clefSeg->tick();
            if (ClefInfo::staffGroup(clefType()) != staffType->group()) {
                  if (tick > 0 && !generated()) // if clef is not generated, hide it
                        bHide = true;
                  else                          // if generated, replace with initial clef type
                        // TODO : instead of initial staff clef (which is assumed to be compatible)
                        // use the last compatible clef previously found in staff
                        _clefTypes = stf->clefType(0);
                  }

            //
            // courtesy clef
            //
            bool showClef = true;
            // only if there is a clef change
            if (!bHide && tick > 0 ) {
                  Measure* meas = clefSeg->measure();
                  showClef =                    // show this clef if:
                        // it is not a courtesy clef (not at the end of the last measure of the system)
                        ((meas->system() && meas != meas->system()->lastMeasure())) || (clefSeg->tick() != meas->endTick())
                        // if courtesy clef: show if score has courtesy clefs on
                        || ( score()->styleB(StyleIdx::genCourtesyClef)
                              // AND measure is not at the end of a repeat or of a section
                              && !( (meas->repeatFlags() & Repeat::END) || meas->sectionBreak() )
                              // AND this clef has courtesy clef turned on
                              && showCourtesy() );
                  bHide |= !showClef;
                  }

            // if clef not to show or not compatible with staff group
            if (bHide) {
                  qDeleteAll(elements);         // set empty bbox and do nothing
                  elements.clear();
                  setbbox(QRectF());
                  return;
                  }

            lines = staffType->lines();         // init values from staff type
            lineDist = staffType->lineDistance().val();
            }

      // if nothing changed since last layout, do nothing
//DEBUG      if (curClefType == clefType() && curLines == lines && curLineDist == lineDist)
//            return;
      // if something has changed, cache new values and re-layout
      curClefType = clefType();
      curLines    = lines;
      curLineDist = lineDist;
      layout1();
      }

//---------------------------------------------------------
//   layout1
//---------------------------------------------------------

void Clef::layout1()
      {
      qreal smag     = mag();
      qreal _spatium = spatium();
      qreal yoff     = 0.0;

      qDeleteAll(elements);
      elements.clear();

      Symbol* symbol = new Symbol(score());

      switch (curClefType) {
            case ClefType::G:                              // G clef on 2nd line
                  symbol->setSym(SymId::gClef);
                  yoff = 3.0 * curLineDist;
                  break;
            case ClefType::G1:                             // G clef 8va on 2nd line
                  symbol->setSym(SymId::gClef8va);
                  yoff = 3.0 * curLineDist;
                  break;
            case ClefType::G2:                             // G clef 15ma on 2nd line
                  symbol->setSym(SymId::gClef15ma);
                  yoff = 3.0 * curLineDist;
                  break;
            case ClefType::G3:                             // G clef 8vb on 2nd line
                  symbol->setSym(SymId::gClef8vb);
                  yoff = 3.0 * curLineDist;
                  break;
            case ClefType::G3_O:                            // double G clef 8vb on 2nd line
                  symbol->setSym(SymId::gClef8vbOld);
                  yoff = 3.0 * curLineDist;
                  break;
            case ClefType::F:                              // F clef on penultimate line
                  symbol->setSym(SymId::fClef);
                  yoff = 1.0 * curLineDist;
                  break;
            case ClefType::F8:                             // F clef 8va bassa on penultimate line
                  symbol->setSym(SymId::fClef8vb);
                  yoff = 1.0 * curLineDist;
                  break;
            case ClefType::F15:                            // F clef 15ma bassa on penultimate line
                  symbol->setSym(SymId::fClef15mb);
                  yoff = 1.0 * curLineDist;
                  break;
            case ClefType::F_B:                            // baritone clef
                  symbol->setSym(SymId::fClef);
                  yoff = 2.0 * curLineDist;
                  break;
            case ClefType::F_C:                            // subbass clef
                  symbol->setSym(SymId::fClef);
                  yoff = 0.0;
                  break;
            case ClefType::C1:                             // C clef in 1st line
                  symbol->setSym(SymId::cClef);
                  yoff = 4.0 * curLineDist;
                  break;
            case ClefType::C2:                             // C clef on 2nd line
                  symbol->setSym(SymId::cClef);
                  yoff = 3.0 * curLineDist;
                  break;
            case ClefType::C3:                             // C clef in 3rd line
                  symbol->setSym(SymId::cClef);
                  yoff = 2.0 * curLineDist;
                  break;
            case ClefType::C4:                             // C clef on 4th line
                  symbol->setSym(SymId::cClef);
                  yoff = 1.0 * curLineDist;
                  break;
            case ClefType::C5:                             // C clef on 5th line
                  symbol->setSym(SymId::cClef);
                  yoff = 0.0;
                  break;
            case ClefType::TAB:                            // TAB clef
                  symbol->setSym(SymId::sixStringTabClef);
                  // on tablature, position clef at half the number of spaces * line distance
                  yoff = curLineDist * (curLines - 1) * .5;
                  break;
            case ClefType::TAB2:                           // TAB clef alternate style
                  symbol->setSym(SymId::sixStringTabClefSerif);
                  // on tablature, position clef at half the number of spaces * line distance
                  yoff = curLineDist * (curLines - 1) * .5;
                  break;
            case ClefType::PERC:                           // percussion clefs
                  symbol->setSym(SymId::unpitchedPercussionClef1);
                  yoff = curLineDist * (curLines - 1) * 0.5;
                  break;
            case ClefType::PERC2:
                  symbol->setSym(SymId::unpitchedPercussionClef2);
                  yoff = curLineDist * (curLines - 1) * 0.5;
                  break;
            case ClefType::G4:                             // G clef in 1st line
                  symbol->setSym(SymId::gClef);
                  yoff = 4.0 * curLineDist;
                  break;
            case ClefType::F_8VA:                          // F clef 8va on penultimate line
                  symbol->setSym(SymId::fClef8va);
                  yoff = 1.0 * curLineDist;
                  break;
            case ClefType::F_15MA:                         // F clef 15ma on penultimate line
                  symbol->setSym(SymId::fClef15ma);
                  yoff = 1.0 * curLineDist;
                  break;
            case ClefType::G5:                              // G clef on 2nd line
                  symbol->setSym(SymId::gClef8vbParens);
                  yoff = 3.0 * curLineDist;
                  break;
            case ClefType::INVALID:
            case ClefType::MAX:
                  return;
            }

      symbol->setMag(smag);
      symbol->layout();
      addElement(symbol, .0, yoff * _spatium);
      setbbox(QRectF());
      for (auto i = elements.begin(); i != elements.end(); ++i) {
            Element* e = *i;
            e->setColor(curColor());
            addbbox(e->bbox().translated(e->pos()));
            e->setSelected(selected());
            }
      }

//---------------------------------------------------------
//   draw
//---------------------------------------------------------

void Clef::draw(QPainter* painter) const
      {
      if (staff() && !staff()->staffType()->genClef())
            return;
      QColor color(curColor());
      foreach(Element* e, elements) {
            e->setColor(color);           //??
            QPointF pt(e->pos());
            painter->translate(pt);
            e->draw(painter);
            painter->translate(-pt);
            }
      }

//---------------------------------------------------------
//   acceptDrop
//---------------------------------------------------------

bool Clef::acceptDrop(const DropData& data) const
      {
      return (data.element->type() == Element::Type::CLEF
         || (/*!generated() &&*/ data.element->type() == Element::Type::AMBITUS) );
      }

//---------------------------------------------------------
//   drop
//---------------------------------------------------------

Element* Clef::drop(const DropData& data)
      {
      Element* e = data.element;
      Clef* c = 0;
      if (e->type() == Element::Type::CLEF) {
            Clef* clef = static_cast<Clef*>(e);
            ClefType stype  = clef->clefType();
            if (clefType() != stype) {
                  score()->undoChangeClef(staff(), segment(), stype);
                  c = this;
                  }
            }
      else if (e->type() == Element::Type::AMBITUS) {
            /*if (!generated())*/ {
                  Measure*    meas  = measure();
                  Segment*    segm  = meas->getSegment(Segment::Type::Ambitus, meas->tick());
                  if (segm->element(track()))
                        score()->undoRemoveElement(segm->element(track()));
                  Ambitus* r = new Ambitus(score());
                  r->setParent(segm);
                  r->setTrack(track());
                  score()->undoAddElement(r);
                  }
            }
      delete e;
      return c;
      }

//---------------------------------------------------------
//   setSmall
//---------------------------------------------------------

void Clef::setSmall(bool val)
      {
      if (val != _small) {
            _small = val;
            curClefType = ClefType::INVALID;
            }
      }

//---------------------------------------------------------
//   read
//---------------------------------------------------------

void Clef::read(XmlReader& e)
      {
      while (e.readNextStartElement()) {
            const QStringRef& tag(e.name());
            if (tag == "subtype")
                  setClefType(clefType(e.readElementText()));
            else if (tag == "concertClefType")
                  _clefTypes._concertClef = Clef::clefType(e.readElementText());
            else if (tag == "transposingClefType")
                  _clefTypes._transposingClef = Clef::clefType(e.readElementText());
            else if (tag == "showCourtesyClef")
                  _showCourtesy = e.readInt();
            else if (!Element::readProperties(e))
                  e.unknown();
            }
      if (score()->mscVersion() < 113)
            setUserOff(QPointF());
      if (clefType() == ClefType::INVALID)
            setClefType(ClefType::G);
      }

//---------------------------------------------------------
//   write
//---------------------------------------------------------

void Clef::write(Xml& xml) const
      {
      xml.stag(name());
      if(_clefTypes._concertClef != ClefType::INVALID)
            xml.tag("concertClefType", ClefInfo::tag(_clefTypes._concertClef));
      if(_clefTypes._transposingClef != ClefType::INVALID)
            xml.tag("transposingClefType", ClefInfo::tag(_clefTypes._transposingClef));
      if (!_showCourtesy)
            xml.tag("showCourtesyClef", _showCourtesy);
      Element::writeProperties(xml);
      xml.etag();
      }

//---------------------------------------------------------
//   tick
//---------------------------------------------------------

int Clef::tick() const
      {
      return segment() ? segment()->tick() : 0;
      }

//---------------------------------------------------------
//   setClefType
//---------------------------------------------------------

void Clef::setClefType(const QString& s)
      {
      ClefType ct = clefType(s);
      if (ct == ClefType::INVALID) {
            qDebug("Clef::setSubtype: unknown: <%s>", qPrintable(s));
            ct = ClefType::G;
            }
      setClefType(ct);
      }

//---------------------------------------------------------
//   clefTypeName
//---------------------------------------------------------

const char* Clef::clefTypeName()
      {
      return ClefInfo::tag(clefType());
      }

//---------------------------------------------------------
//   clefType
//---------------------------------------------------------

ClefType Clef::clefType(const QString& s)
      {
      ClefType ct = ClefType::G;
      bool ok;
      int i = s.toInt(&ok);
      if (ok) {
            //
            // convert obsolete old coding
            //
            switch (i) {
                  default:
                  case  0: ct = ClefType::G; break;
                  case  1: ct = ClefType::G1; break;
                  case  2: ct = ClefType::G2; break;
                  case  3: ct = ClefType::G3; break;
                  case  4: ct = ClefType::F; break;
                  case  5: ct = ClefType::F8; break;
                  case  6: ct = ClefType::F15; break;
                  case  7: ct = ClefType::F_B; break;
                  case  8: ct = ClefType::F_C; break;
                  case  9: ct = ClefType::C1; break;
                  case 10: ct = ClefType::C2; break;
                  case 11: ct = ClefType::C3; break;
                  case 12: ct = ClefType::C4; break;
                  case 13: ct = ClefType::TAB; break;
                  case 14: ct = ClefType::PERC; break;
                  case 15: ct = ClefType::C5; break;
                  case 16: ct = ClefType::G4; break;
                  case 17: ct = ClefType::F_8VA; break;
                  case 18: ct = ClefType::F_15MA; break;
                  case 19: ct = ClefType::PERC; break;      // PERC2 no longer supported
                  case 20: ct = ClefType::TAB2; break;
                  }
            }
      else
            ct = ClefInfo::tag2type(s);
      return ct;
      }

//---------------------------------------------------------
//   setClefType
//---------------------------------------------------------

void Clef::setClefType(ClefType i)
      {
      if (concertPitch()) {
            _clefTypes._concertClef = i;
            if (_clefTypes._transposingClef == ClefType::INVALID)
                  _clefTypes._transposingClef = i;

            }
      else {
            _clefTypes._transposingClef = i;
            if (_clefTypes._concertClef == ClefType::INVALID)
                  _clefTypes._concertClef = i;
            }
      }

//---------------------------------------------------------
//   setConcertClef
//---------------------------------------------------------

void Clef::setConcertClef(ClefType val)
      {
      _clefTypes._concertClef = val;
      }

//---------------------------------------------------------
//   setTransposingClef
//---------------------------------------------------------

void Clef::setTransposingClef(ClefType val)
      {
      _clefTypes._transposingClef = val;
      }

//---------------------------------------------------------
//   clefType
//---------------------------------------------------------

ClefType Clef::clefType() const
      {
      if (concertPitch())
            return _clefTypes._concertClef;
      else
            return _clefTypes._transposingClef;
      }

//---------------------------------------------------------
//   spatiumChanged
//---------------------------------------------------------

void Clef::spatiumChanged(qreal oldValue, qreal newValue)
      {
      layout1();
      Element::spatiumChanged(oldValue, newValue);
      }

//---------------------------------------------------------
//   undoSetShowCourtesy
//---------------------------------------------------------

void Clef::undoSetShowCourtesy(bool v)
      {
      score()->undoChangeProperty(this, P_ID::SHOW_COURTESY, v);
      }

//---------------------------------------------------------
//   getProperty
//---------------------------------------------------------

QVariant Clef::getProperty(P_ID propertyId) const
      {
      switch(propertyId) {
            case P_ID::SHOW_COURTESY: return showCourtesy();
            case P_ID::SMALL:         return small();
            default:
                  return Element::getProperty(propertyId);
            }
      }

//---------------------------------------------------------
//   setProperty
//---------------------------------------------------------

bool Clef::setProperty(P_ID propertyId, const QVariant& v)
      {
      switch(propertyId) {
            case P_ID::SHOW_COURTESY: _showCourtesy = v.toBool(); break;
            case P_ID::SMALL:         setSmall(v.toBool()); break;
            default:
                  return Element::setProperty(propertyId, v);
            }
      return true;
      }

//---------------------------------------------------------
//   propertyDefault
//---------------------------------------------------------

QVariant Clef::propertyDefault(P_ID id) const
      {
      switch(id) {
            case P_ID::SHOW_COURTESY: return true;
            case P_ID::SMALL:         return false;
            default:              return Element::propertyDefault(id);
            }
      }

//---------------------------------------------------------
//   nextElement
//---------------------------------------------------------

Element* Clef::nextElement()
      {
      return segment()->firstInNextSegments(staffIdx());
      }

//---------------------------------------------------------
//   prevElement
//---------------------------------------------------------

Element* Clef::prevElement()
      {
      return segment()->lastInPrevSegments(staffIdx());
      }

//---------------------------------------------------------
//   accessibleInfo
//---------------------------------------------------------

QString Clef::accessibleInfo()
      {
      return qApp->translate("clefTable", ClefInfo::name(clefType()));
      }

}
<|MERGE_RESOLUTION|>--- conflicted
+++ resolved
@@ -55,10 +55,7 @@
 { "PERC2","percussion",2,  0, 45, { 0, 3,-1, 2, 5, 1, 4, 4, 1, 5, 2, 6, 3, 7 }, QT_TRANSLATE_NOOP("clefTable", "Percussion2"),            StaffGroup::PERCUSSION}, // PERC2
 { "TAB2", "TAB",       5,  0,  0, { 0, 3,-1, 2, 5, 1, 4, 4, 1, 5, 2, 6, 3, 7 }, QT_TRANSLATE_NOOP("clefTable", "Tablature2"),             StaffGroup::TAB       },
 { "G8vbp","G",         2,  0, 45, { 0, 3,-1, 2, 5, 1, 4, 4, 1, 5, 2, 6, 3, 7 }, QT_TRANSLATE_NOOP("clefTable", "Treble clef optional 8vb"),StaffGroup::STANDARD }, // G5
-<<<<<<< HEAD
-=======
 { "G8vbo","G",         2, -1, 38, { 0, 3,-1, 2, 5, 1, 4, 4, 1, 5, 2, 6, 3, 7 }, QT_TRANSLATE_NOOP("clefTable", "Treble clef 8vb Old"),    StaffGroup::STANDARD  },
->>>>>>> dd4530ea
       };
 
 
