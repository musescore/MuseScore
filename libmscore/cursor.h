--- conflicted
+++ resolved
@@ -40,11 +40,8 @@
       Q_PROPERTY(int       type READ type)
       Q_PROPERTY(QString   name READ name)
       Q_PROPERTY(int       tick READ tick)
-<<<<<<< HEAD
-=======
       Q_PROPERTY(QVariantList readProperties   READ supportedRead)
       Q_PROPERTY(QVariantList writeProperties READ supportedWrite)
->>>>>>> 51656bdd
    protected:
       ScoreElement* e;
       QVariantList supportedProperties(bool writeable);
@@ -61,10 +58,7 @@
       int type() const;
       int tick() const;
       Q_INVOKABLE QVariant get(const QString& s) const;
-<<<<<<< HEAD
-=======
       Q_INVOKABLE void set(const QString& s, const QVariant& value);
->>>>>>> 51656bdd
       Element* element();
       static ElementW* buildWrapper(ScoreElement* _e);
       };
