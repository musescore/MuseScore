--- conflicted
+++ resolved
@@ -311,11 +311,7 @@
 
       qreal beamYOffset = 0.0;
 
-<<<<<<< HEAD
-      if (_chord1->beams() == _chord2->beams() && _chord1->beams() > 0) {
-=======
       if (_chord1->beams() == _chord2->beams() && _chord1->beam()) {
->>>>>>> dd4530ea
             int beams = _chord1->beams();
             qreal beamHalfLineWidth = point(score()->styleS(StyleIdx::beamWidth)) * .5 * mag();
             beamYOffset = beams * _chord1->beam()->beamDist() - beamHalfLineWidth;
