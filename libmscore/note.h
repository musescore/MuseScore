--- conflicted
+++ resolved
@@ -191,12 +191,6 @@
 
       int playTicks() const;
 
-<<<<<<< HEAD
- //     void dropEvent(QDropEvent *e);
-=======
-      void dropEvent(QDropEvent *e);
->>>>>>> 86d54713
-
       qreal headWidth() const;
       qreal headHeight() const;
       qreal tabHeadWidth(StaffTypeTablature* tab = 0) const;
