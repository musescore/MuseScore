--- conflicted
+++ resolved
@@ -253,12 +253,7 @@
       {
       if (!xml.canWrite(this))
             return;
-<<<<<<< HEAD
       xml.stag(name());
-//      writeProperty(xml, Pid::NUMBERS_ONLY);
-=======
-      xml.stag(QString("%1 id=\"%2\"").arg(name()).arg(xml.spannerId(this)));
->>>>>>> 39c15a51
       xml.tag("subtype", ottavaDefault[int(ottavaType())].name);
 
       for (const StyledProperty& spp : *styledProperties())
@@ -280,8 +275,8 @@
 //      writeProperty(xml, Pid::NUMBERS_ONLY);
       xml.tag("subtype", ottavaDefault[int(ottavaType())].name);
 
-      for (const StyledProperty* spp = styledProperties(); spp->sid != Sid::NOSTYLE; ++spp)
-            writeProperty(xml, spp->pid);
+      for (const StyledProperty& spp : *styledProperties())
+            writeProperty(xml, spp.pid);
 
       Element::writeProperties300old(xml);
       xml.etag();
@@ -352,7 +347,6 @@
       }
 
 //---------------------------------------------------------
-<<<<<<< HEAD
 //   Ottava::readProperties300
 //---------------------------------------------------------
 
@@ -389,17 +383,6 @@
       }
 
 //---------------------------------------------------------
-//   undoSetOttavaType
-//---------------------------------------------------------
-
-void Ottava::undoSetOttavaType(OttavaType val)
-      {
-      undoChangeProperty(Pid::OTTAVA_TYPE, int(val));
-      }
-
-//---------------------------------------------------------
-=======
->>>>>>> 39c15a51
 //   setYoff
 //    used in musicxml import
 //---------------------------------------------------------
