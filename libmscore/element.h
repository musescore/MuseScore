//=============================================================================
//  MuseScore
//  Music Composition & Notation
//
//  Copyright (C) 2002-2017 Werner Schweer
//
//  This program is free software; you can redistribute it and/or modify
//  it under the terms of the GNU General Public License version 2
//  as published by the Free Software Foundation and appearing in
//  the file LICENCE.GPL
//=============================================================================

#ifndef __ELEMENT_H__
#define __ELEMENT_H__

#include "spatium.h"
#include "fraction.h"
#include "scoreElement.h"
#include "shape.h"

namespace Ms {

#ifdef Q_OS_MAC
#define CONTROL_MODIFIER Qt::AltModifier
#else
#define CONTROL_MODIFIER Qt::ControlModifier
#endif

#ifndef VOICES
#define VOICES 4
#endif

class ConnectorInfoReader;
class XmlReader;
class XmlWriter;
enum class SymId;
enum class Pid;

//---------------------------------------------------------
//   Grip
//---------------------------------------------------------

enum class Grip {
      NO_GRIP = -1,
      START = 0, END = 1,                         // arpeggio etc.
          MIDDLE = 2, APERTURE = 3,               // Line
      /*START, END , */
          BEZIER1 = 2, SHOULDER = 3, BEZIER2 = 4, DRAG = 5, // Slur
      GRIPS = 6                     // number of grips for slur
      };

//---------------------------------------------------------
//   ElementFlag
//---------------------------------------------------------

enum class ElementFlag {
      NOTHING         = 0x00000000,
      DROP_TARGET     = 0x00000001,
      NOT_SELECTABLE  = 0x00000002,
      MOVABLE         = 0x00000004,
      COMPOSITION     = 0x00000008,       // true if element is part of another element
      HAS_TAG         = 0x00000010,       // true if this is a layered element
      ON_STAFF        = 0x00000020,
      SELECTED        = 0x00000040,
      GENERATED       = 0x00000080,
      INVISIBLE       = 0x00000100,
      NO_AUTOPLACE    = 0x00000200,
      SYSTEM          = 0x00000400,

      // measure flags
      REPEAT_END      = 0x00000800,
      REPEAT_START    = 0x00001000,
      REPEAT_JUMP     = 0x00002000,
      IRREGULAR       = 0x00004000,
      LINE_BREAK      = 0x00008000,
      PAGE_BREAK      = 0x00010000,
      SECTION_BREAK   = 0x00020000,
      NO_BREAK        = 0x00040000,
      HEADER          = 0x00080000,
      TRAILER         = 0x00100000,    // also used in segment
      KEYSIG          = 0x00200000,

      // segment flags
      ENABLED         = 0x00400000,    // used for segments
      EMPTY           = 0x00800000,
      WRITTEN         = 0x01000000,
      };

typedef QFlags<ElementFlag> ElementFlags;
Q_DECLARE_OPERATORS_FOR_FLAGS(ElementFlags);

class ElementEditData;

//---------------------------------------------------------
//   EditData
//    used in editDrag
//---------------------------------------------------------

class EditData {
      QList<ElementEditData*> data;

   public:
      MuseScoreView* view              { 0       };

      QVector<QRectF> grip;
      int grips                        { 0       };         // number of grips
      Grip curGrip                     { Grip(0) };

      QPointF pos;
      QPointF startMove;
      QPoint  startMovePixel;
      QPointF lastPos;
      QPointF delta;
      bool hRaster                     { false };
      bool vRaster                     { false };

      int key                          { 0     };
      Qt::KeyboardModifiers modifiers  { 0     };
      QString s;

      Qt::MouseButtons buttons         { Qt::NoButton };

      // drop data:
      QPointF dragOffset;
      Element* element                 { 0     };
      Fraction duration                { Fraction(1,4) };

      EditData(MuseScoreView* v) : view(v) {}
      void init();
      void clearData();

      ElementEditData* getData(const Element*) const;
      void addData(ElementEditData*);
      bool control() const  { return modifiers & CONTROL_MODIFIER; }
      bool shift() const    { return modifiers & Qt::ShiftModifier; }
      bool isStartEndGrip() { return curGrip == Grip::START || curGrip == Grip::END; }
      };

//-------------------------------------------------------------------
//    @@ Element
///     \brief Base class of score layout elements
///
///     The Element class is the virtual base class of all
///     score layout elements.
//-------------------------------------------------------------------

class Element : public ScoreElement {
      Element* _parent { 0 };
      mutable ElementFlags _flags;
      Placement _placement;
      int _track;                 ///< staffIdx * VOICES + voice
      qreal _mag;                 ///< standard magnification (derived value)
      QPointF _pos;               ///< Reference position, relative to _parent.
      QPointF _userOff;           ///< offset from normal layout position:
      mutable QRectF _bbox;       ///< Bounding box relative to _pos + _userOff
                                  ///< valid after call to layout()
      uint _tag;                  ///< tag bitmask

  protected:
      mutable int _z;
      QColor _color;              ///< element color attribute

   public:
      Element(Score* = 0, ElementFlags = ElementFlag::NOTHING);
      Element(const Element&);
      virtual ~Element();

      Element &operator=(const Element&) = delete;
      //@ create a copy of the element
      Q_INVOKABLE virtual Ms::Element* clone() const = 0;
      virtual Element* linkedClone();

      Element* parent() const                 { return _parent;     }
      void setParent(Element* e)              { _parent = e;        }
      Element* findMeasure();
      const Element* findMeasure() const;
      MeasureBase* findMeasureBase();
      const MeasureBase* findMeasureBase() const;

      qreal spatium() const;

      inline void setFlag(ElementFlag f, bool v)       { if (v) _flags |= f; else _flags &= ~ElementFlags(f); }
      inline void setFlag(ElementFlag f, bool v) const { if (v) _flags |= f; else _flags &= ~ElementFlags(f); }
      inline bool flag(ElementFlag f) const            { return _flags & f; }

      bool selected() const                   { return flag(ElementFlag::SELECTED); }
      virtual void setSelected(bool f)        { setFlag(ElementFlag::SELECTED, f);  }

      bool visible() const                    { return !flag(ElementFlag::INVISIBLE);  }
      virtual void setVisible(bool f)         { setFlag(ElementFlag::INVISIBLE, !f);   }

      Placement placement() const             { return _placement;  }
      void setPlacement(Placement val)        { _placement = val; }
      void undoSetPlacement(Placement val);
      bool placeBelow() const                 { return _placement == Placement::BELOW; }
      bool placeAbove() const                 { return _placement == Placement::ABOVE; }

      bool generated() const                  { return flag(ElementFlag::GENERATED);  }
      void setGenerated(bool val)             { setFlag(ElementFlag::GENERATED, val);   }

      const QPointF& ipos() const             { return _pos;                    }
      virtual const QPointF pos() const       { return _pos + _userOff;         }
      virtual qreal x() const                 { return _pos.x() + _userOff.x(); }
      virtual qreal y() const                 { return _pos.y() + _userOff.y(); }
      void setPos(qreal x, qreal y)           { _pos.rx() = x, _pos.ry() = y;   }
      void setPos(const QPointF& p)           { _pos = p;                }
      qreal& rxpos()                          { return _pos.rx();        }
      qreal& rypos()                          { return _pos.ry();        }
      virtual void move(const QPointF& s)     { _pos += s;               }

      virtual QPointF pagePos() const;          ///< position in page coordinates
      virtual QPointF canvasPos() const;        ///< position in canvas coordinates
      qreal pageX() const;
      qreal canvasX() const;

      const QPointF& userOff() const             { return _userOff;  }
      virtual void setUserOff(const QPointF& o)  { _userOff = o;     }
      void setUserXoffset(qreal v)               { _userOff.setX(v); }
      void setUserYoffset(qreal v)               { _userOff.setY(v); }

      qreal& rUserXoffset()                   { return _userOff.rx(); }
      qreal& rUserYoffset()                   { return _userOff.ry(); }

      // function versions for scripts: use coords in spatium units rather than raster
      // and route pos changes to userOff
      QRectF scriptBbox() const;
      virtual QPointF scriptPagePos() const;
      virtual QPointF scriptPos() const;
      void scriptSetPos(const QPointF& p);
      QPointF scriptUserOff() const;
      void scriptSetUserOff(const QPointF& o);

//      bool isNudged() const                       { return !(_readPos.isNull() && _userOff.isNull()); }
      bool isNudged() const                       { return !_userOff.isNull(); }

      virtual const QRectF& bbox() const          { return _bbox;              }
      virtual QRectF& bbox()                      { return _bbox;              }
      virtual qreal height() const                { return bbox().height();    }
      virtual void setHeight(qreal v)             { _bbox.setHeight(v);        }
      virtual qreal width() const                 { return bbox().width();     }
      virtual void setWidth(qreal v)              { _bbox.setWidth(v);         }
      QRectF abbox() const                        { return bbox().translated(pagePos());   }
      QRectF pageBoundingRect() const             { return bbox().translated(pagePos());   }
      QRectF canvasBoundingRect() const           { return bbox().translated(canvasPos()); }
      virtual void setbbox(const QRectF& r) const { _bbox = r;           }
      virtual void addbbox(const QRectF& r) const { _bbox |= r;          }
      bool contains(const QPointF& p) const;
      bool intersects(const QRectF& r) const;
#ifndef NDEBUG
      virtual Shape shape() const                 { return Shape(bbox(), name());   }
#else
      virtual Shape shape() const                 { return Shape(bbox());   }
#endif
      virtual qreal baseLine() const              { return -height();       }

      virtual int subtype() const                 { return -1; }  // for select gui

      virtual void draw(QPainter*) const {}
      void drawAt(QPainter*p, const QPointF& pt) const { p->translate(pt); draw(p); p->translate(-pt);}

      virtual void writeProperties(XmlWriter& xml) const;
      virtual void writeProperties300old(XmlWriter& xml) const;
      virtual bool readProperties(XmlReader&);
      virtual bool readProperties300(XmlReader& xml) { return Element::readProperties(xml); }

      virtual void write(XmlWriter&) const;
      virtual void write300old(XmlWriter& xml) const { write(xml); }
      virtual void read(XmlReader&);
      virtual void read300(XmlReader& xml) { read(xml); }

      virtual void startDrag(EditData&);
      virtual QRectF drag(EditData&);
      virtual void endDrag(EditData&);
      virtual QLineF dragAnchor() const       { return QLineF(); }

      virtual bool isEditable() const         { return !flag(ElementFlag::GENERATED); }

      virtual void startEdit(EditData&);
      virtual bool edit(EditData&);
      virtual void startEditDrag(EditData&);
      virtual void editDrag(EditData&);
      virtual void endEditDrag(EditData&);
      virtual void endEdit(EditData&);

      virtual void editCut(EditData&)            {}
      virtual void editCopy(EditData&)           {}

      virtual void updateGrips(EditData&) const  {}
      virtual bool nextGrip(EditData&) const;
      virtual bool prevGrip(EditData&) const;
      virtual QPointF gripAnchor(Grip) const     { return QPointF(); }

      int track() const                       { return _track; }
      virtual void setTrack(int val)          { _track = val;  }

      int z() const;
      void setZ(int val)                      { _z = val;  }

      int staffIdx() const                    { return _track >> 2;        }
      virtual int vStaffIdx() const           { return staffIdx();         }
      int voice() const                       { return _track & 3;         }
      void setVoice(int v)                    { _track = (_track / VOICES) * VOICES + v; }
      Staff* staff() const;
      Part* part() const;

      virtual void add(Element*);
      virtual void remove(Element*);
      virtual void change(Element* o, Element* n);

      virtual void layout() {}
      virtual void spatiumChanged(qreal /*oldValue*/, qreal /*newValue*/);
      virtual void localSpatiumChanged(qreal /*oldValue*/, qreal /*newValue*/);

      // debug functions
      virtual void dump() const;
      virtual Q_INVOKABLE QString subtypeName() const;
      //@ Returns the human-readable name of the element type
      //@ Returns the name of the element type
      virtual Q_INVOKABLE QString _name() const { return QString(name()); }
      void dumpQPointF(const char*) const;

      virtual QColor color() const             { return _color; }
      QColor curColor() const;
      QColor curColor(bool isVisible) const;
      QColor curColor(bool isVisible, QColor normalColor) const;
      virtual void setColor(const QColor& c)     { _color = c;    }
      void undoSetColor(const QColor& c);
      void undoSetVisible(bool v);

      static ElementType readType(XmlReader& node, QPointF*, Fraction*);

      QByteArray mimeData(const QPointF&) const;
/**
 Return true if this element accepts a drop at canvas relative \a pos
 of given element \a type and \a subtype.

 Reimplemented by elements that accept drops. Used to change cursor shape while
 dragging to indicate drop targets.
*/
      virtual bool acceptDrop(EditData&) const { return false; }

/**
 Handle a dropped element at canvas relative \a pos of given element
 \a type and \a subtype. Returns dropped element if any.
 The ownership of element in DropData is transferred to the called
 element (if not used, element has to be deleted).
 The returned element will be selected if not in note edit mode.

 Reimplemented by elements that accept drops.
*/
      virtual Element* drop(EditData&) { return 0;}

/**
 delivers mouseEvent to element in edit mode
 returns true if mouse event is accepted by element
 */
      virtual bool mousePress(EditData&) { return false; }

      mutable bool itemDiscovered      { false };     ///< helper flag for bsp

      virtual void scanElements(void* data, void (*func)(void*, Element*), bool all=true);

      virtual void reset() override;         // reset all properties & position to default

      virtual qreal mag() const        { return _mag;   }
      void setMag(qreal val)           { _mag = val;    }
      qreal magS() const;

      bool isPrintable() const;
      qreal point(const Spatium sp) const { return sp.val() * spatium(); }

      virtual int tick() const;       // utility, searches for segment / segment parent
      virtual int rtick() const;      // utility, searches for segment / segment parent
<<<<<<< HEAD
      virtual Fraction rfrac() const; // utility, searches for segment / segment parent
      virtual Fraction afrac() const; // utility, searches for segment / segment parent
=======
      virtual Fraction ftick() const; // fractional tick
>>>>>>> 39c15a51

      //
      // check element for consistency; return false if element
      // is not valid
      //
      virtual bool check() const { return true; }

      static Ms::Element* create(Ms::ElementType type, Score*);
      static Element* name2Element(const QStringRef&, Score*);

      bool systemFlag() const          { return flag(ElementFlag::SYSTEM);  }
      void setSystemFlag(bool v) const { setFlag(ElementFlag::SYSTEM, v);  }

      bool header() const              { return flag(ElementFlag::HEADER);        }
      void setHeader(bool v)           { setFlag(ElementFlag::HEADER, v);         }

      bool trailer() const             { return flag(ElementFlag::TRAILER); }
      void setTrailer(bool val)        { setFlag(ElementFlag::TRAILER, val); }

      bool selectable() const          { return !flag(ElementFlag::NOT_SELECTABLE);  }
      void setSelectable(bool val)     { setFlag(ElementFlag::NOT_SELECTABLE, !val); }

      bool dropTarget() const          { return flag(ElementFlag::DROP_TARGET); }
      void setDropTarget(bool v) const { setFlag(ElementFlag::DROP_TARGET, v);  }

      bool composition() const          { return flag(ElementFlag::COMPOSITION); }
      void setComposition(bool v) const { setFlag(ElementFlag::COMPOSITION, v);  }

      virtual bool isMovable() const   { return flag(ElementFlag::MOVABLE);     }

      bool enabled() const             { return flag(ElementFlag::ENABLED); }
      void setEnabled(bool val)        { setFlag(ElementFlag::ENABLED, val); }

      uint tag() const                 { return _tag;                      }
      void setTag(uint val)            { _tag = val;                       }

      bool autoplace() const           { return !flag(ElementFlag::NO_AUTOPLACE); }
      void setAutoplace(bool v)        { setFlag(ElementFlag::NO_AUTOPLACE, !v); }

      virtual QVariant getProperty(Pid) const override;
      virtual bool setProperty(Pid, const QVariant&) override;
      virtual QVariant propertyDefault(Pid) const override;
      virtual Element* propertyDelegate(Pid) { return 0; }  // return Spanner for SpannerSegment for some properties

      bool custom(Pid) const;
      virtual bool isUserModified() const;

      void drawSymbol(SymId id, QPainter* p, const QPointF& o = QPointF(), qreal scale = 1.0) const;
      void drawSymbol(SymId id, QPainter* p, const QPointF& o, int n) const;
      void drawSymbols(const std::vector<SymId>&, QPainter* p, const QPointF& o = QPointF(), qreal scale = 1.0) const;
      void drawSymbols(const std::vector<SymId>&, QPainter* p, const QPointF& o, const QSizeF& scale) const;
      qreal symHeight(SymId id) const;
      qreal symWidth(SymId id) const;
      qreal symWidth(const std::vector<SymId>&) const;
      QRectF symBbox(SymId id) const;
      QRectF symBbox(const std::vector<SymId>&) const;
      QPointF symStemDownNW(SymId id) const;
      QPointF symStemUpSE(SymId id) const;
      QPointF symCutOutNE(SymId id) const;
      QPointF symCutOutNW(SymId id) const;
      QPointF symCutOutSE(SymId id) const;
      QPointF symCutOutSW(SymId id) const;
      qreal symAdvance(SymId id) const;
      bool symIsValid(SymId id) const;

      bool concertPitch() const;
      virtual Element* nextElement(); // selects the next score element, (notes, rests etc. as well as articulation etc.)
      virtual Element* prevElement(); // selects the next score element, (notes, rests etc. as well as articulation etc.)
      virtual Element* nextSegmentElement();  //< Used for navigation
      virtual Element* prevSegmentElement();  //< next-element and prev-element command

      virtual QString accessibleInfo() const;         //< used to populate the status bar
      virtual QString screenReaderInfo() const  {     //< by default returns accessibleInfo, but can be overridden
            return accessibleInfo();
            }
                                                       //  if the screen-reader needs a special string (see note for example)
      virtual QString accessibleExtraInfo() const {    // used to return info that will be appended to accessibleInfo
            return QString();                          // and passed only to the screen-reader
            }

      virtual void triggerLayout() const;
      virtual void drawEditMode(QPainter*, EditData&);

      void autoplaceSegmentElement(qreal minDistance);      // helper function
      qreal styleP(Sid idx) const;
      };

//-----------------------------------------------------------------------------
//   ElementEditData
//    holds element specific data during element editing:
//
//    startEditDrag(EditData&)    creates data and attaches it to EditData
//       editDrag(EditData&)
//    endEditDrag(EditData&)      use data to create undo records
//-----------------------------------------------------------------------------

struct PropertyData {
      Pid id;
      QVariant data;
      };

class ElementEditData {
   public:
      Element* e;
      QList<PropertyData> propertyData;

      void pushProperty(Pid pid) { propertyData.push_back(PropertyData({pid, e->getProperty(pid) })); }
      };

//---------------------------------------------------------
//   ElementList
//---------------------------------------------------------

class ElementList : public std::vector<Element*> {
   public:
      ElementList() {}
      bool remove(Element*);
      void replace(Element* old, Element* n);
      void write(XmlWriter&) const;
      void write300old(XmlWriter&) const;
      void write(XmlWriter&, const char* name) const;
      };

//---------------------------------------------------------
//   @@ Compound
//---------------------------------------------------------

class Compound : public Element {
      QList<Element*> elements;

   protected:
      const QList<Element*>& getElements() const { return elements; }

   public:
      Compound(Score*);
      Compound(const Compound&);
      virtual ElementType type() const = 0;

      virtual void draw(QPainter*) const;
      virtual void addElement(Element*, qreal x, qreal y);
      void clear();
      virtual void setSelected(bool f);
      virtual void setVisible(bool);
      virtual void layout();
      };

extern bool elementLessThan(const Element* const, const Element* const);
extern void collectElements(void* data, Element* e);


}     // namespace Ms

Q_DECLARE_METATYPE(Ms::ElementType);

#endif
<|MERGE_RESOLUTION|>--- conflicted
+++ resolved
@@ -371,12 +371,9 @@
 
       virtual int tick() const;       // utility, searches for segment / segment parent
       virtual int rtick() const;      // utility, searches for segment / segment parent
-<<<<<<< HEAD
       virtual Fraction rfrac() const; // utility, searches for segment / segment parent
       virtual Fraction afrac() const; // utility, searches for segment / segment parent
-=======
       virtual Fraction ftick() const; // fractional tick
->>>>>>> 39c15a51
 
       //
       // check element for consistency; return false if element
