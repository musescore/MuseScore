--- conflicted
+++ resolved
@@ -112,13 +112,9 @@
 //---------------------------------------------------------
 
 class SlurTie : public Spanner {
-<<<<<<< HEAD
-      Q_OBJECT
-
-      int _lineType;          // 0 = solid, 1 = dotted
-=======
+      Q_OBJECT
+
       int _lineType;          // 0 = solid, 1 = dotted, 2 = dashed
->>>>>>> c5c7c185
 
    protected:
       qreal _len;
