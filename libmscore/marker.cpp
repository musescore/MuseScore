//=============================================================================
//  MuseScore
//  Music Composition & Notation
//
//  Copyright (C) 2002-2013 Werner Schweer
//
//  This program is free software; you can redistribute it and/or modify
//  it under the terms of the GNU General Public License version 2
//  as published by the Free Software Foundation and appearing in
//  the file LICENCE.GPL
//=============================================================================

#include "marker.h"
#include "score.h"
#include "sym.h"

namespace Ms {

//---------------------------------------------------------
//   Marker
//---------------------------------------------------------

Marker::Marker(Score* s)
   : Text(s)
      {
      _markerType = MarkerType::FINE;
      setFlags(ELEMENT_MOVABLE | ELEMENT_SELECTABLE | ELEMENT_ON_STAFF);
      setTextStyleType(TEXT_STYLE_REPEAT);
      }

//---------------------------------------------------------
//   setMarkerType
//---------------------------------------------------------

void Marker::setMarkerType(MarkerType t)
      {
      _markerType = t;
      ScoreFont* f = score()->scoreFont();
      switch (t) {
            case MarkerType::SEGNO:
                  setText("&segno;");
                  setFont(f->font());
                  setLabel("segno");
                  break;

            case MarkerType::VARSEGNO:
                  setText("&segnoSerpent1;");
                  setFont(f->font());
                  setLabel("varsegno");
                  break;

            case MarkerType::CODA:
                  setText("&coda;");
                  setFont(f->font());
                  setLabel("codab");
                  break;

            case MarkerType::VARCODA:
                  setText("&codaSquare;");
                  setFont(f->font());
                  setLabel("varcoda");
                  break;

<<<<<<< HEAD
/*            case MarkerType::CODETTA:         // not in smufl
                  setText("&codaSquare;");
=======
            case MarkerType::CODETTA:
                  setText("&coda;&coda;");
>>>>>>> 16e18a0c
                  setFont(f->font());
                  setLabel("codetta");
                  break;
            */

            case MarkerType::FINE:
                  setText("Fine");
                  setLabel("fine");
                  break;

            case MarkerType::TOCODA:
                  setText("To Coda");
                  setLabel("coda");
                  break;

            case MarkerType::USER:
                  break;

            default:
                  qDebug("unknown marker type %d\n", t);
                  break;
            }
      }

//---------------------------------------------------------
//   styleChanged
//---------------------------------------------------------

void Marker::styleChanged()
      {
      setMarkerType(_markerType);
      }

//---------------------------------------------------------
//   adjustReadPos
//---------------------------------------------------------

void Marker::adjustReadPos()
      {
      if (!readPos().isNull()) {
            QPointF uo;
            if (score()->mscVersion() <= 114) {
                  // rebase from Measure to Segment
                  uo = userOff();
                  uo.rx() -= segment()->pos().x();
                  // 1.2 is always HCENTER aligned
                  if ((align() & ALIGN_HMASK) == 0)    // ALIGN_LEFT
                        uo.rx() -= bbox().width() * .5;
                  }
            else
                  uo = readPos() - ipos();
            setUserOff(uo);
            setReadPos(QPointF());
            }
      }

//---------------------------------------------------------
//   markerType
//---------------------------------------------------------

MarkerType Marker::markerType(const QString& s) const
      {
      if (s == "segno")
            return MarkerType::SEGNO;
      else if (s == "varsegno")
            return MarkerType::VARSEGNO;
      else if (s == "codab")
            return MarkerType::CODA;
      else if (s == "varcoda")
            return MarkerType::VARCODA;
      else if (s == "codetta")
            return MarkerType::CODETTA;
      else if (s == "fine")
            return MarkerType::FINE;
      else if (s == "coda")
            return MarkerType::TOCODA;
      else
            return MarkerType::USER;
      }

//---------------------------------------------------------
//   read
//---------------------------------------------------------

void Marker::read(XmlReader& e)
      {
      MarkerType mt = MarkerType::SEGNO;

      while (e.readNextStartElement()) {
            const QStringRef& tag(e.name());
            if (tag == "label") {
                  QString s(e.readElementText());
                  setLabel(s);
                  mt = markerType(s);
                  printf("Marker::read type %d <%s>\n", int(mt), qPrintable(s));
                  }
            else if (!Text::readProperties(e))
                  e.unknown();
            }
      setMarkerType(mt);
      }

//---------------------------------------------------------
//   write
//---------------------------------------------------------

void Marker::write(Xml& xml) const
      {
      xml.stag(name());
      Text::writeProperties(xml);
      xml.tag("label", _label);
      xml.etag();
      }

//---------------------------------------------------------
//   undoSetLabel
//---------------------------------------------------------

void Marker::undoSetLabel(const QString& s)
      {
      score()->undoChangeProperty(this, P_LABEL, s);
      }

//---------------------------------------------------------
//   undoSetMarkerType
//---------------------------------------------------------

void Marker::undoSetMarkerType(MarkerType t)
      {
      score()->undoChangeProperty(this, P_MARKER_TYPE, int(t));
      }

//---------------------------------------------------------
//   getProperty
//---------------------------------------------------------

QVariant Marker::getProperty(P_ID propertyId) const
      {
      switch (propertyId) {
            case P_LABEL:
                  return label();
            case P_MARKER_TYPE:
                  return int(markerType());
            default:
                  break;
            }
      return Text::getProperty(propertyId);
      }

//---------------------------------------------------------
//   setProperty
//---------------------------------------------------------

bool Marker::setProperty(P_ID propertyId, const QVariant& v)
      {
      switch (propertyId) {
            case P_LABEL:
                  setLabel(v.toString());
                  break;
            case P_MARKER_TYPE:
                  setMarkerType(MarkerType(v.toInt()));
                  break;
            default:
                  if (!Text::setProperty(propertyId, v))
                        return false;
                  break;
            }
      score()->setLayoutAll(true);
      return true;
      }

//---------------------------------------------------------
//   propertyDefault
//---------------------------------------------------------

QVariant Marker::propertyDefault(P_ID propertyId) const
      {
      switch (propertyId) {
            case P_LABEL:
                  return QString();

            case P_MARKER_TYPE:
                  return int(MarkerType::FINE);

            default:
                  break;
            }
      return Text::propertyDefault(propertyId);
      }



}
<|MERGE_RESOLUTION|>--- conflicted
+++ resolved
@@ -61,17 +61,11 @@
                   setLabel("varcoda");
                   break;
 
-<<<<<<< HEAD
-/*            case MarkerType::CODETTA:         // not in smufl
-                  setText("&codaSquare;");
-=======
             case MarkerType::CODETTA:
                   setText("&coda;&coda;");
->>>>>>> 16e18a0c
                   setFont(f->font());
                   setLabel("codetta");
                   break;
-            */
 
             case MarkerType::FINE:
                   setText("Fine");
