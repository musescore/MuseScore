--- conflicted
+++ resolved
@@ -923,12 +923,10 @@
       void updateBarLineSpans(int idx, int linesOld, int linesNew);
       Sym& sym(int id) { return symbols[symIdx()][id]; }
 
-<<<<<<< HEAD
    signals:
       void scoreUpdated();
-=======
+
       friend class ChangeSynthesizerState;
->>>>>>> 76e6204b
       };
 
 extern Score* gscore;
