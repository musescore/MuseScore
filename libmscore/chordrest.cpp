--- conflicted
+++ resolved
@@ -42,11 +42,8 @@
 #include "figuredbass.h"
 #include "icon.h"
 #include "utils.h"
-<<<<<<< HEAD
-=======
 #include "keysig.h"
 #include "page.h"
->>>>>>> dd4530ea
 
 namespace Ms {
 
@@ -841,11 +838,6 @@
                   score()->cmdInsertClef(static_cast<Clef*>(e), this);
                   break;
 
-<<<<<<< HEAD
-            case Element::Type::KEYSIG:
-            case Element::Type::TIMESIG:
-                  return measure()->drop(data);
-=======
             case Element::Type::TIMESIG:
                   if (measure()->system()) {
                         // convert page-relative pos to score-relative
@@ -857,7 +849,6 @@
                         delete e;
                         return 0;
                         }
->>>>>>> dd4530ea
 
             case Element::Type::TEMPO_TEXT:
                   {
