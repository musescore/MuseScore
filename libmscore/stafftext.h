//=============================================================================
//  MuseScore
//  Music Composition & Notation
//
//  Copyright (C) 2002-2011 Werner Schweer
//
//  This program is free software; you can redistribute it and/or modify
//  it under the terms of the GNU General Public License version 2
//  as published by the Free Software Foundation and appearing in
//  the file LICENCE.GPL
//=============================================================================

#ifndef __STAFFTEXT_H__
#define __STAFFTEXT_H__

#include "text.h"
#include "part.h"
#include "staff.h"
#include "stafftextbase.h"

namespace Ms {

//---------------------------------------------------------
//   StaffText
//---------------------------------------------------------

class StaffText final : public StaffTextBase  {
   public:
<<<<<<< HEAD
      StaffText(Score* = 0);
      StaffText(SubStyleId, Score* = 0);
      virtual StaffText* clone() const                    { return new StaffText(*this);    }
      virtual ElementType type() const                    { return ElementType::STAFF_TEXT; }

      virtual void write(XmlWriter& xml) const override;
      virtual void write300old(XmlWriter&) const override;
      virtual void read(XmlReader&) override;
      virtual void read300(XmlReader&) override;
      virtual bool readProperties(XmlReader&) override;
      virtual bool readProperties300(XmlReader&) override;
      virtual int subtype() const                         { return (int) subStyleId(); }
=======
      StaffText(Score* s = 0, Tid = Tid::STAFF);
      virtual StaffText* clone() const override       { return new StaffText(*this); }
      virtual ElementType type() const override       { return ElementType::STAFF_TEXT; }
>>>>>>> 39c15a51
      virtual void layout() override;
      virtual QVariant propertyDefault(Pid id) const override;
      };


}     // namespace Ms
#endif<|MERGE_RESOLUTION|>--- conflicted
+++ resolved
@@ -26,24 +26,9 @@
 
 class StaffText final : public StaffTextBase  {
    public:
-<<<<<<< HEAD
-      StaffText(Score* = 0);
-      StaffText(SubStyleId, Score* = 0);
-      virtual StaffText* clone() const                    { return new StaffText(*this);    }
-      virtual ElementType type() const                    { return ElementType::STAFF_TEXT; }
-
-      virtual void write(XmlWriter& xml) const override;
-      virtual void write300old(XmlWriter&) const override;
-      virtual void read(XmlReader&) override;
-      virtual void read300(XmlReader&) override;
-      virtual bool readProperties(XmlReader&) override;
-      virtual bool readProperties300(XmlReader&) override;
-      virtual int subtype() const                         { return (int) subStyleId(); }
-=======
       StaffText(Score* s = 0, Tid = Tid::STAFF);
       virtual StaffText* clone() const override       { return new StaffText(*this); }
       virtual ElementType type() const override       { return ElementType::STAFF_TEXT; }
->>>>>>> 39c15a51
       virtual void layout() override;
       virtual QVariant propertyDefault(Pid id) const override;
       };
