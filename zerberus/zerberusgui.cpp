//=============================================================================
//  Zerberus
//  Zample player
//
//  Copyright (C) 2013 Werner Schweer
//
//  This program is free software; you can redistribute it and/or modify
//  it under the terms of the GNU General Public License version 2
//  as published by the Free Software Foundation and appearing in
//  the file LICENCE.GPL
//=============================================================================

#include "zerberusgui.h"

#include "mscore/preferences.h"
#include "mscore/extension.h"
#include "mscore/icons.h"

//---------------------------------------------------------
//   SfzListDialog
//---------------------------------------------------------

SfzListDialog::SfzListDialog(QWidget* parent)
   : QDialog(parent)
      {
      setWindowTitle(tr("SFZ Files"));
      setWindowFlags(this->windowFlags() & ~Qt::WindowContextHelpButtonHint);
      list = new QListWidget;
      list->setSelectionMode(QAbstractItemView::ExtendedSelection);

      okButton = new QPushButton;
      cancelButton = new QPushButton;
      okButton->setText(tr("Load"));
      cancelButton->setText(tr("Cancel"));

      QVBoxLayout* layout = new QVBoxLayout;
      buttonBox = new QDialogButtonBox;
      layout->addWidget(list);
      layout->addWidget(buttonBox);
      buttonBox->addButton(okButton, QDialogButtonBox::AcceptRole);
      buttonBox->addButton(cancelButton, QDialogButtonBox::RejectRole);
      setLayout(layout);
      connect(okButton, SIGNAL(clicked()), SLOT(okClicked()));
      connect(cancelButton, SIGNAL(clicked()), SLOT(cancelClicked()));
      }

//---------------------------------------------------------
//   add
//---------------------------------------------------------

void SfzListDialog::add(const QString& name, const QString& path)
      {
      QListWidgetItem* item = new QListWidgetItem;
      item->setText(name);
      item->setData(Qt::UserRole, path);
      list->addItem(item);
      }

//---------------------------------------------------------
//   okClicked
//---------------------------------------------------------

void SfzListDialog::okClicked()
      {
      for (auto item : list->selectedItems()) {
            _namePaths.push_back({item->text(), item->data(Qt::UserRole).toString()});
            }
      accept();
      }

//---------------------------------------------------------
//   cancelClicked
//---------------------------------------------------------

void SfzListDialog::cancelClicked()
      {
      reject();
      }

//---------------------------------------------------------
//   gui
//---------------------------------------------------------

Ms::SynthesizerGui* Zerberus::gui()
      {
      if (_gui == 0)
            _gui = new ZerberusGui(this);
      return _gui;
      }

//---------------------------------------------------------
//   Zerberusgui
//---------------------------------------------------------

ZerberusGui::ZerberusGui(Ms::Synthesizer* s)
   : SynthesizerGui(s)
      {
      setupUi(this);
      connect(soundFontTop,    SIGNAL(clicked()), SLOT(soundFontTopClicked()));
      connect(soundFontUp,     SIGNAL(clicked()), SLOT(soundFontUpClicked()));
      connect(soundFontDown,   SIGNAL(clicked()), SLOT(soundFontDownClicked()));
      connect(soundFontAdd, SIGNAL(clicked()), SLOT(soundFontAddClicked()));
      connect(soundFontDelete, SIGNAL(clicked()), SLOT(soundFontDeleteClicked()));
      connect(&_futureWatcher, SIGNAL(finished()), this, SLOT(onSoundFontLoaded()));
      _progressDialog = new QProgressDialog(tr("Loading…"), tr("Cancel"), 0, 100, 0, Qt::FramelessWindowHint);
      _progressDialog->reset(); // required for Qt 5.5, see QTBUG-47042
      connect(_progressDialog, SIGNAL(canceled()), this, SLOT(cancelLoadClicked()));
      _progressTimer = new QTimer(this);
      connect(_progressTimer, SIGNAL(timeout()), this, SLOT(updateProgress()));
      connect(files, SIGNAL(itemSelectionChanged()), this, SLOT(updateButtons()));
      
      soundFontUp->setIcon(*Ms::icons[int(Ms::Icons::arrowUp_ICON)]);
      soundFontDown->setIcon(*Ms::icons[int(Ms::Icons::arrowDown_ICON)]);
      
      updateButtons();
      }

<<<<<<< HEAD
void ZerberusGui::soundFontTopClicked()
      {
      int row = files->currentRow();
      if (row <= 0)
            return;

      QStringList sfonts = zerberus()->soundFonts();
      sfonts.move(row, 0);

      zerberus()->removeSoundFonts(zerberus()->soundFonts());

      loadSoundFontsAsync(sfonts);
      files->setCurrentRow(0);
      emit sfChanged();
      }

=======
//---------------------------------------------------------
//   moveSoundfontInTheList
//---------------------------------------------------------

void ZerberusGui::moveSoundfontInTheList(int currentIdx, int targetIdx)
      {
      QStringList sfonts = zerberus()->soundFonts();
      sfonts.swap(currentIdx, targetIdx);
      zerberus()->removeSoundFonts(zerberus()->soundFonts());
      
      loadSoundFontsAsync(sfonts);
      files->setCurrentRow(targetIdx);
      emit sfChanged();
      }

//---------------------------------------------------------
//   soundFontUpClicked
//---------------------------------------------------------

>>>>>>> c1698fe3
void ZerberusGui::soundFontUpClicked()
      {
      int row = files->currentRow();
      if (row <= 0)
            return;

      moveSoundfontInTheList(row, row - 1);
      }

//---------------------------------------------------------
//   soundFontDownClicked
//---------------------------------------------------------

void ZerberusGui::soundFontDownClicked()
      {
      int rows = files->count();
      int row = files->currentRow();
      if (row + 1 >= rows)
            return;

      moveSoundfontInTheList(row, row + 1);
      }

//---------------------------------------------------------
//   loadSounfFontsAsync
//---------------------------------------------------------

void ZerberusGui::loadSoundFontsAsync(QStringList sfonts)
      {
      QFuture<bool> future = QtConcurrent::run(zerberus(), &Zerberus::loadSoundFonts, sfonts);
      _futureWatcher.setFuture(future);
      _progressTimer->start(1000);
      _progressDialog->exec();

      synthesizerChanged();
      }

//---------------------------------------------------------
//   collectFiles
//---------------------------------------------------------

static void collectFiles(QFileInfoList* l, const QString& path)
      {
//printf("collect files <%s>\n", qPrintable(path));

      QDir dir(path);
      foreach (const QFileInfo& s, dir.entryInfoList(QDir::Files | QDir::Dirs | QDir::NoDotAndDotDot)) {
            if (path == s.absoluteFilePath())
                  return;

            if (s.isDir() && !s.isHidden())
                  collectFiles(l, s.absoluteFilePath());
            else {
                  if (s.suffix().toLower() == "sfz")
                        l->append(s);
                  }
            }
      }

//---------------------------------------------------------
//   sfzFiles
//---------------------------------------------------------

QFileInfoList Zerberus::sfzFiles()
      {
      QFileInfoList l;

      QStringList pl = Ms::preferences.getString(PREF_APP_PATHS_MYSOUNDFONTS).split(";");
      pl.prepend(QFileInfo(QString("%1%2").arg(Ms::mscoreGlobalShare).arg("sound")).absoluteFilePath());

      // append extensions directory
      QStringList extensionsDir = Ms::Extension::getDirectoriesByType(Ms::Extension::sfzsDir);
      pl.append(extensionsDir);

      foreach (const QString& s, pl) {
            QString ss(s);
            if (!s.isEmpty() && s[0] == '~')
                  ss = QDir::homePath() + s.mid(1);
            collectFiles(&l, ss);
            }
      return l;
      }

//---------------------------------------------------------
//   loadSfz
//---------------------------------------------------------

void ZerberusGui::loadSfz() {

      if (_sfzToLoad.empty())
            return;

     struct SfNamePath item = _sfzToLoad.front();
     QString sfName = item.name;
     QString sfPath = item.path;
     _sfzToLoad.pop_front();

     QStringList sl;
     for (int i = 0; i < files->count(); ++i) {
           QListWidgetItem* item1 = files->item(i);
           sl.append(item1->text());
           }

      if (sl.contains(sfName)) {
            QMessageBox::warning(this,
            tr("MuseScore"),
            tr("SoundFont %1 already loaded").arg(sfPath));
            }
      else {
            _loadedSfName = sfName;
            _loadedSfPath = sfPath;
            QFuture<bool> future = QtConcurrent::run(zerberus(), &Zerberus::addSoundFont, sfName);
            _futureWatcher.setFuture(future);
            _progressTimer->start(1000);
            _progressDialog->exec();
            }
      }

//---------------------------------------------------------
//   addClicked
//---------------------------------------------------------

void ZerberusGui::soundFontAddClicked()
      {
      zerberus()->setLoadWasCanceled(false);

      QFileInfoList l = Zerberus::sfzFiles();

      SfzListDialog ld(this);
      foreach (const QFileInfo& fi, l)
            ld.add(fi.fileName(), fi.absoluteFilePath());
      if (!ld.exec())
            return;

      for (auto item : ld.getNamePaths()) {
            _sfzToLoad.push_back(item);
            }
      loadSfz();
      }

//---------------------------------------------------------
//   cancelLoad
//---------------------------------------------------------

void ZerberusGui::cancelLoadClicked()
      {
      zerberus()->setLoadWasCanceled(true);
      }

//---------------------------------------------------------
//   updateProgress
//---------------------------------------------------------

void ZerberusGui::updateProgress()
      {
      _progressDialog->setValue(zerberus()->loadProgress());
      }

//---------------------------------------------------------
//   updateButtons
//---------------------------------------------------------

void ZerberusGui::updateButtons()
      {
      int rows = zerberus()->soundFonts().count();
      int row = files->currentRow();
      soundFontTop->setEnabled(row > 0);
      soundFontUp->setEnabled(row > 0);
      soundFontDown->setEnabled((row != -1) && (row < (rows-1)));
      soundFontDelete->setEnabled(row != -1);
      }

//---------------------------------------------------------
//   onSoundFontLoaded
//---------------------------------------------------------

void ZerberusGui::onSoundFontLoaded()
      {
      bool loaded = _futureWatcher.result();
      bool wasNotCanceled = !_progressDialog->wasCanceled();
      _progressTimer->stop();
      _progressDialog->reset();
      if (loaded) {
            QListWidgetItem* item = new QListWidgetItem;
            item->setText(_loadedSfName);
            item->setData(Qt::UserRole, _loadedSfPath);
            //files->insertItem(0, item);
            files->addItem(item);
            emit valueChanged();
            emit sfChanged();
            }
      else if (wasNotCanceled) {
            QMessageBox::warning(this,
            tr("MuseScore"),
            tr("Cannot load SoundFont %1").arg(_loadedSfPath));
            }
      loadSfz();
      }

//---------------------------------------------------------
//   removeClicked
//---------------------------------------------------------

void ZerberusGui::soundFontDeleteClicked()
      {
      int row = files->currentRow();
      if (row >= 0) {
            QString path(files->item(row)->data(Qt::UserRole).toString());
            if (!zerberus()->removeSoundFont(path))
                  qDebug("ZerberusGui::removeClicked: cannot remove sf %s", qPrintable(files->item(row)->text()));
            delete files->takeItem(row);
            emit valueChanged();
            emit sfChanged();
            updateButtons();
            }
      }

//---------------------------------------------------------
//   synthesizerChanged
//---------------------------------------------------------

void ZerberusGui::synthesizerChanged()
      {
      files->clear();
      QStringList sfonts = zerberus()->soundFonts();
      for (QString path : sfonts) {
            QListWidgetItem* item = new QListWidgetItem;
            item->setText(QFileInfo(path).fileName());
            item->setData(Qt::UserRole, path);
            files->addItem(item);
            }
      }<|MERGE_RESOLUTION|>--- conflicted
+++ resolved
@@ -115,7 +115,6 @@
       updateButtons();
       }
 
-<<<<<<< HEAD
 void ZerberusGui::soundFontTopClicked()
       {
       int row = files->currentRow();
@@ -132,7 +131,6 @@
       emit sfChanged();
       }
 
-=======
 //---------------------------------------------------------
 //   moveSoundfontInTheList
 //---------------------------------------------------------
@@ -152,7 +150,6 @@
 //   soundFontUpClicked
 //---------------------------------------------------------
 
->>>>>>> c1698fe3
 void ZerberusGui::soundFontUpClicked()
       {
       int row = files->currentRow();
