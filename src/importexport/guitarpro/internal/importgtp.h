--- conflicted
+++ resolved
@@ -224,7 +224,6 @@
     GPLyrics gpLyrics;
     int slide;
     int voltaSequence;
-    StringCodec* _codec { 0 };
     Slur** slurs       { nullptr };
 
 #ifdef ENGRAVING_USE_STRETCHED_BENDS
@@ -237,7 +236,6 @@
     void read(void* p, qint64 len);
     int readUChar();
     int readChar();
-//    QString readPascalString(int);
     String readPascalString(int);
 
     String readWordPascalString();
@@ -425,13 +423,8 @@
     int findNumMeasures(GPPartInfo* partInfo);
     void readMasterTracks(XmlDomNode* masterTrack);
     void readDrumNote(Note* note, int element, int variation);
-<<<<<<< HEAD
-    QDomNode getNode(const String& id, QDomNode currentDomNode);
+    XmlDomNode getNode(const String& id, XmlDomNode currentDomNode);
     void unhandledNode(String nodeName);
-=======
-    XmlDomNode getNode(const QString& id, XmlDomNode currentDomNode);
-    void unhandledNode(QString nodeName);
->>>>>>> a1318602
     void makeTie(Note* note);
     int readBeatEffects(int /*track*/, Segment*) override { return 0; }
 
