--- conflicted
+++ resolved
@@ -64,15 +64,14 @@
 {
     // styles (first, so that spatium and other defaults are correct)
     importStyles(m_score->style(), m_currentMusxPartId);
+
     // scoremap
     importParts();
     importBrackets();
     importMeasures();
-<<<<<<< HEAD
+    importPageLayout();
     importStaffItems();
-=======
-    importPageLayout();
->>>>>>> 09515731
+
     // entries
     mapLayers();
     importEntries();
@@ -430,7 +429,6 @@
     }
 }
 
-<<<<<<< HEAD
 static Clef* createClef(Score* score, staff_idx_t staffIdx, ClefIndex musxClef, Measure* measure, Edu musxEduPos, bool afterBarline, bool visible)
 {
     ClefType entryClefType = FinaleTConv::toMuseScoreClefType(musxClef);
@@ -552,7 +550,10 @@
             importClefs(musxScrollViewItem, musxMeasure, measure, staffIdx, musxCurrClef);
 
             /// @todo key signatures (including independent key sigs)
-=======
+        }
+    }
+}
+
 void EnigmaXmlImporter:importPageLayout()
 {
     /// @todo harmonise with coda creation plugin
@@ -634,7 +635,6 @@
             spacer->setTrack(m_score->nstaves() * VOICES); // invisible staves are correctly accounted for on layout
             spacer->setGap((staffSystem->bottom + staffSystem->distanceToPrev) / EVPU_PER_SPACE);
             startMeasure->add(spacer);
->>>>>>> 09515731
         }
     }
 }
