/*
 * SPDX-License-Identifier: GPL-3.0-only
 * MuseScore-Studio-CLA-applies
 *
 * MuseScore Studio
 * Music Composition & Notation
 *
 * Copyright (C) 2025 MuseScore Limited
 *
 * This program is free software: you can redistribute it and/or modify
 * it under the terms of the GNU General Public License version 3 as
 * published by the Free Software Foundation.
 *
 * This program is distributed in the hope that it will be useful,
 * but WITHOUT ANY WARRANTY; without even the implied warranty of
 * MERCHANTABILITY or FITNESS FOR A PARTICULAR PURPOSE.  See the
 * GNU General Public License for more details.
 *
 * You should have received a copy of the GNU General Public License
 * along with this program.  If not, see <https://www.gnu.org/licenses/>.
 */
#include "internal/importfinalescoremap.h"
#include "internal/importfinalelogger.h"
#include "internal/finaletypesconv.h"
#include "dom/sig.h"

#include <vector>
#include <exception>

#include "musx/musx.h"

#include "types/string.h"

#include "engraving/dom/accidental.h"
#include "engraving/dom/beam.h"
#include "engraving/dom/box.h"
#include "engraving/dom/bracketItem.h"
#include "engraving/dom/chord.h"
#include "engraving/dom/chordlist.h"
#include "engraving/dom/clef.h"
#include "engraving/dom/drumset.h"
#include "engraving/dom/factory.h"
#include "engraving/dom/harmony.h"
#include "engraving/dom/instrument.h"
#include "engraving/dom/instrtemplate.h"
#include "engraving/dom/key.h"
#include "engraving/dom/keysig.h"
#include "engraving/dom/layoutbreak.h"
#include "engraving/dom/masterscore.h"
#include "engraving/dom/measure.h"
#include "engraving/dom/mscore.h"
#include "engraving/dom/note.h"
#include "engraving/dom/part.h"
#include "engraving/dom/pitchspelling.h"
#include "engraving/dom/rest.h"
#include "engraving/dom/segment.h"
#include "engraving/dom/slur.h"
#include "engraving/dom/staff.h"
#include "engraving/dom/stafftype.h"
#include "engraving/dom/text.h"
#include "engraving/dom/tie.h"
#include "engraving/dom/timesig.h"
#include "engraving/dom/tuplet.h"
#include "engraving/dom/utils.h"

#include "log.h"

using namespace mu::engraving;
using namespace muse;
using namespace musx::dom;

namespace mu::iex::finale {

void EnigmaXmlImporter::mapLayers()
{
    // This function maps layers to voices based on the layer stem directions and the hardwired MuseScore directions.
    // MuseScore hardwire voices 0,2 up and voices 1,3 down.

    m_layer2Voice.clear();
    m_layerForceStems.clear();
    std::unordered_map<voice_idx_t, LayerIndex> reverseMap;

    auto layerAttrs = m_doc->getOthers()->getArray<others::LayerAttributes>(m_currentMusxPartId);

    const auto mapLayer = [&](const std::shared_ptr<others::LayerAttributes>& layerAttr) {
        std::array<voice_idx_t, 4> tryOrder;
        if (!layerAttr->freezeLayer) {
            tryOrder = { 0, 1, 2, 3 }; // default
        } else if (layerAttr->freezeStemsUp) {
            tryOrder = { 0, 2, 1, 3 }; // prefer upstem voices
        } else {
            tryOrder = { 1, 3, 0, 2 }; // prefer downstem voices
        }
        const LayerIndex layerIndex = layerAttr->getCmper();
        for (voice_idx_t idx : tryOrder) {
            auto [it, emplaced] = reverseMap.emplace(idx, layerIndex);
            if (emplaced) {
                m_layer2Voice.emplace(layerIndex, idx);
                // If direction is unspecified or mismatched, force stems
                const bool stemUpVoice = (idx % 2 == 0); // voices 0,2
                if (!layerAttr->freezeLayer || (layerAttr->freezeStemsUp != stemUpVoice)) {
                    m_layerForceStems.insert(layerIndex);
                }
                return;
            }
        }
        logger()->logWarning(String(u"Unable to map Finale layer %1 to a MuseScore voice due to incompatible layer attributes").arg(int(layerIndex) + 1));
    };
    for (const auto& layerAttr : layerAttrs) {
        if (layerAttr->freezeLayer) {
            mapLayer(layerAttr);
        }
    }
    for (const auto& layerAttr : layerAttrs) {
        if (!layerAttr->freezeLayer) {
            mapLayer(layerAttr);
        }
    }
}

std::unordered_map<int, voice_idx_t> EnigmaXmlImporter::mapFinaleVoices(const std::map<LayerIndex, bool>& finaleVoiceMap,
                                                                        musx::dom::InstCmper curStaff, musx::dom::MeasCmper curMeas) const
{
    using FinaleVoiceID = int;
    std::unordered_map<FinaleVoiceID, voice_idx_t> result;
    std::unordered_map<voice_idx_t, FinaleVoiceID> reverseMap;
    for (const auto& [layerIndex, usesV2] : finaleVoiceMap) {
        const auto& it = m_layer2Voice.find(layerIndex);
        if (it != m_layer2Voice.end()) {
            auto [revIt, emplaced] = reverseMap.emplace(it->second, FinaleTConv::createFinaleVoiceId(layerIndex, false));
            if (emplaced) {
                result.emplace(revIt->second, revIt->first);
            } else {
                logger()->logWarning(String(u"Layer %1 was already mapped to a voice").arg(int(layerIndex) + 1), m_doc, curStaff, curMeas);
            }
        } else {
            logger()->logWarning(String(u"Layer %1 was not mapped to a voice").arg(int(layerIndex) + 1), m_doc, curStaff, curMeas);
        }
    }
    for (const auto& [layerIndex, usesV2] : finaleVoiceMap) {
        if (usesV2) {
            bool foundVoice = false;
            for (voice_idx_t v : {0, 1, 2, 3}) {
                auto [revIt, emplaced] = reverseMap.emplace(v, FinaleTConv::createFinaleVoiceId(layerIndex, true));
                if (emplaced) {
                    result.emplace(revIt->second, revIt->first);
                    foundVoice = true;
                    break;
                }
            }
            if (!foundVoice) {
                logger()->logWarning(String(u"Voice 2 exceeded available MuseScore voices for layer %1.").arg(int(layerIndex) + 1), m_doc, curStaff, curMeas);
                break;
            }
        }
    }
    return result;
}

static void transferTupletProperties(std::shared_ptr<const details::TupletDef> musxTuplet, Tuplet* scoreTuplet, FinaleLoggerPtr& logger)
{
    scoreTuplet->setNumberType(FinaleTConv::toMuseScoreTupletNumberType(musxTuplet->numStyle));
    // actual number object is generated on score layout

    // separate bracket/number offset not supported, just add it to the whole tuplet for now
    /// @todo needs to be negated?
    scoreTuplet->setOffset(PointF((musxTuplet->tupOffX + musxTuplet->brackOffX) / EVPU_PER_SPACE,
                                  (musxTuplet->tupOffY + musxTuplet->brackOffY) / EVPU_PER_SPACE));
    scoreTuplet->setVisible(!musxTuplet->hidden);
    if (musxTuplet->autoBracketStyle != options::TupletOptions::AutoBracketStyle::Always) {
        // Can't be determined until we write all the notes/beams
        /// @todo write this setting on a second pass, along with musxTuplet->posStyle
        logger->logWarning(String(u"Unsupported"));
    }
    if (musxTuplet->avoidStaff) {
        // supported globally as a style: Sid::tupletOutOfStaff
        logger->logWarning(String(u"Unsupported"));
    }
    if (musxTuplet->metricCenter) {
        // center number using duration
        /// @todo will be supported globally as a style
        logger->logWarning(String(u"Unsupported"));
    }
    if (musxTuplet->fullDura) {
        // extend bracket to full duration
        /// @todo will be supported globally as a style
        logger->logWarning(String(u"Unsupported"));
    }
    // unsupported: breakBracket, ignoreHorzNumOffset, allowHorz, useBottomNote, smartTuplet, leftHookLen / rightHookLen (style for both)

    // bracket extensions
    /// @todo account for the fact that Finale always includes head widths in total bracket width, an option not yet in musescore. See PR and the related issues
    scoreTuplet->setUserPoint1(PointF(-musxTuplet->leftHookExt / EVPU_PER_SPACE, 0.0));
    scoreTuplet->setUserPoint2(PointF(musxTuplet->rightHookExt, -musxTuplet->manualSlopeAdj) / EVPU_PER_SPACE);
    if (musxTuplet->alwaysFlat) {
        scoreTuplet->setUserPoint2(PointF(scoreTuplet->userP2().x(), scoreTuplet->userP1().y()));
    }
}

static size_t indexOfParentTuplet(std::vector<ReadableTuplet> tupletMap, size_t index) {
    size_t i = index;
    while (i >= 1) {
        --i;
        if (tupletMap[i].layer + 1 == tupletMap[index].layer) {
            return i;
        }
    }
    return i;
}

static Tuplet* bottomTupletFromTick(std::vector<ReadableTuplet> tupletMap, Fraction pos)
{
    for (size_t i = 0; i < tupletMap.size(); ++i) {
        // first, find the lowest tuplet
        while (i + 1 < tupletMap.size() && tupletMap[i+1].absBegin == tupletMap[i].absBegin && tupletMap[i+1].layer > tupletMap[i].layer) {
            ++i;
        }
        // return it if the pos is contained within it
        if (pos >= tupletMap[i].absBegin && pos < tupletMap[i].absEnd) {
            return tupletMap[i].scoreTuplet;
        }
        // next, iterate backwards through all the parent tuplets (which could be larger) and check if its contained there
        size_t j = i;
        while (j >= 1) {
            j = indexOfParentTuplet(tupletMap, j);
            if (pos > tupletMap[j].absBegin && pos < tupletMap[j].absEnd) {
                return tupletMap[j].scoreTuplet;
            }
        }
        // continue after the lowest tuplet (ones preceding it don't contain pos, no need to check them again)
    }
    return nullptr;
}

bool EnigmaXmlImporter::processEntryInfo(EntryInfoPtr entryInfo, track_idx_t curTrackIdx, Measure* measure,
                                         std::vector<ReadableTuplet>& tupletMap, std::unordered_map<size_t, ChordRest*>& entryMap)
{
    if (entryInfo->getEntry()->graceNote) {
        logger()->logWarning(String(u"Grace notes not yet supported"), m_doc, entryInfo.getStaff(), entryInfo.getMeasure());
        return true;
    }

    Fraction entryStartTick = FinaleTConv::musxFractionToFraction(entryInfo->elapsedDuration).reduced();
    Segment* segment = measure->getSegment(SegmentType::ChordRest, entryStartTick);

    // Retrieve entry from entryInfo
    std::shared_ptr<const Entry> currentEntry = entryInfo->getEntry();
    if (!currentEntry) {
        logger()->logWarning(String(u"Failed to get entry"));
        return false;
    }

    // durationType
    std::pair<musx::dom::NoteType, int> noteInfo = currentEntry->calcNoteInfo();
    TDuration d = FinaleTConv::noteTypeToDurationType(noteInfo.first);
    if (d == DurationType::V_INVALID) {
        logger()->logWarning(String(u"Given ChordRest duration not supported in MuseScore"));
        return false;
    }
    d.setDots(static_cast<int>(noteInfo.second));

    ChordRest* cr = nullptr;
    int crossStaffMove = 0;
    staff_idx_t staffIdx = track2staff(curTrackIdx);

    // because we need the real staff to calculate when to show accidentals,
    // we have to calculate cross-staffing before pitches
    for (size_t i = 0; i < currentEntry->notes.size(); ++i) {
        NoteInfoPtr noteInfoPtr = NoteInfoPtr(entryInfo, i);
        if (noteInfoPtr->crossStaff) {
            staff_idx_t crossStaffIdx = muse::value(m_inst2Staff, noteInfoPtr.calcStaff(), muse::nidx);
            IF_ASSERT_FAILED(crossStaffIdx != muse::nidx) {
                logger()->logWarning(String(u"Collect cross staffing: Musx inst value not found for staff cmper %1").arg(String::fromStdString(std::to_string(noteInfoPtr.calcStaff()))));
                continue;
            }
            int newStaffMove = int(crossStaffIdx) - int(staffIdx);
            // MuseScore doesn't support individual cross-staff notes, either move the whole chord or nothing
            // When moving, prioritise outermost staves
            if (std::abs(newStaffMove) > std::abs(crossStaffMove)) {
                crossStaffMove = newStaffMove;
            }
        }
    }
    // check if the calculate cross-staff position is valid
    staff_idx_t idx = static_cast<staff_idx_t>(int(staffIdx) + crossStaffMove);
    const Staff* baseStaff = m_score->staff(staffIdx);
    const StaffType* baseStaffType = baseStaff->staffType(segment->tick());
    const Staff* targetStaff = m_score->staff(idx);
    const StaffType* targetStaffType = targetStaff ? targetStaff->staffType(segment->tick()) : nullptr;
    staff_idx_t minStaff = track2staff(baseStaff->part()->startTrack());
    staff_idx_t maxStaff = track2staff(baseStaff->part()->endTrack());
    if (!(targetStaff && targetStaff->visible() && idx >= minStaff && idx < maxStaff
          && targetStaffType->group() == baseStaffType->group() && targetStaff->isLinked() == baseStaff->isLinked())) {
        crossStaffMove = 0;
        targetStaff = baseStaff;
        idx = staffIdx;
    }

    if (currentEntry->isNote) {
        Chord* chord = Factory::createChord(segment);

        for (size_t i = 0; i < currentEntry->notes.size(); ++i) {
            NoteInfoPtr noteInfoPtr = NoteInfoPtr(entryInfo, i);

            // calculate pitch & accidentals
            NoteVal nval = FinaleTConv::notePropertiesToNoteVal(noteInfoPtr.calcNoteProperties(), baseStaff->concertKey(segment->tick()));
            AccidentalVal accVal = tpc2alter(nval.tpc1);
            ///@todo transposition
            nval.tpc2 = nval.tpc1;

            engraving::Note* note = Factory::createNote(chord);
            note->setParent(chord);
            note->setTrack(curTrackIdx);
            note->setNval(nval);

            // Add accidental if needed
            bool forceAccidental = noteInfoPtr->freezeAcci;
            if (!forceAccidental) {
                int line = noteValToLine(nval, targetStaff, segment->tick());
                bool error = false;
                engraving::Note* startN = note->firstTiedNote() ? note->firstTiedNote() : note;
                if (Segment* startSegment = startN->chord()->segment()) {
                    AccidentalVal defaultAccVal = startSegment->measure()->findAccidental(startSegment, idx, line, error);
                    if (error) {
                        defaultAccVal = Accidental::subtype2value(AccidentalType::NONE); // needed?
                    }
                    forceAccidental = defaultAccVal != accVal;
                }
            }
            if (forceAccidental) {
                AccidentalType at = Accidental::value2subtype(accVal);
                Accidental* a = Factory::createAccidental(note);
                a->setAccidentalType(at);
                a->setRole(noteInfoPtr->freezeAcci ? AccidentalRole::USER : AccidentalRole::AUTO);
                a->setParent(note);
                note->add(a);
            }
            chord->add(note);

            // set up ties
            if (noteInfoPtr->tieStart) {
                bool hasEnd = noteInfoPtr.calcTieTo()->tieEnd;
                Tie* tie = hasEnd ? item_cast<Tie*>(Factory::createLaissezVib(m_score->dummy()->note())) : Factory::createTie(m_score->dummy());
                tie->setStartNote(note);
                tie->setTick(note->tick());
                tie->setTrack(note->track());
                tie->setParent(note); //needed?
                note->setTieFor(tie);
            }
            if (noteInfoPtr->tieEnd) {
                engraving::Note* prevTied = muse::value(m_noteInfoPtr2Note, noteInfoPtr.calcTieFrom(), nullptr);
                Tie* tie = prevTied ? prevTied->tieFor() : nullptr;
                if (tie) {
                    tie->setEndNote(note);
                    tie->setTick2(note->tick());
                    note->setTieBack(tie);
                } else {
                    logger()->logInfo(String(u"Tie does not have starting note. Possibly a partial tie, currently unsupported."));
                }           
            }
            m_noteInfoPtr2Note.emplace(noteInfoPtr, note);
            /// @todo clear map after each part (ties can be between staves (cross-staff) but not parts)
        }
        if (currentEntry->freezeStem || currentEntry->voice2 || entryInfo->v2Launch
            || m_layerForceStems.find(entryInfo.getLayerIndex()) != m_layerForceStems.end()) {
            /// @todo beams: this works for non-beamable notes, but beams appear to have their own up/down status
            DirectionV d = currentEntry->upStem ? DirectionV::UP : DirectionV::DOWN;
            chord->setStemDirection(d);
        }
        cr = toChordRest(chord);
    } else {
        Rest* rest = Factory::createRest(segment, d);

        for (size_t i = 0; i < currentEntry->notes.size(); ++i) {
            // NoteInfoPtr noteInfoPtr = NoteInfoPtr(entryInfo, i);
            /// @todo calculate y-offset here (remember is also staff-dependent)
        }
        cr = toChordRest(rest);
    }

    cr->setDurationType(d);
    cr->setStaffMove(crossStaffMove);
    cr->setParent(segment);
    cr->setTrack(curTrackIdx);
    if (cr->durationTypeTicks() < Fraction(1, 4)) {
        cr->setBeamMode(BeamMode::NONE); // this is changed in the next pass to match the beaming.
    }
    cr->setTicks(cr->actualDurationType().fraction());
    segment->add(cr);
    Tuplet* parentTuplet = bottomTupletFromTick(tupletMap, entryStartTick);
    if (parentTuplet) {
        parentTuplet->add(cr);
        cr->setTuplet(parentTuplet);
    }
    entryMap.emplace(entryInfo.getIndexInFrame(), cr);
    return true;
}

static std::vector<ReadableTuplet> createTupletMap(std::vector<EntryFrame::TupletInfo> tupletInfo, int voice)
{
    const size_t n = tupletInfo.size();
    std::vector<ReadableTuplet> result;
    result.reserve(n);

    const bool forVoice2 = bool(voice);
    for (const auto& tuplet : tupletInfo) {
        if (forVoice2 != tuplet.voice2) {
            continue;
        }
        ReadableTuplet rTuplet;
        rTuplet.absBegin    = FinaleTConv::musxFractionToFraction(tuplet.startDura).reduced();
        rTuplet.absDuration = FinaleTConv::musxFractionToFraction(tuplet.endDura - tuplet.startDura).reduced();
        rTuplet.absEnd      = FinaleTConv::musxFractionToFraction(tuplet.endDura).reduced();
        rTuplet.musxTuplet = tuplet.tuplet;
        rTuplet.layer = 0;
        result.emplace_back(rTuplet);
    }

   for (size_t i = 0; i < n; ++i) {
        for (size_t j = 0; j < n; ++j) {
            if(i == j) {
                continue;
            }

            if (result[i].absBegin >= result[j].absBegin && result[i].absEnd <= result[j].absEnd
                && (result[i].absBegin > result[j].absBegin || result[i].absEnd < result[j].absEnd)) {
                result[i].layer = std::max(result[i].layer, result[j].layer + 1);
            }
        }
    }

    std::sort(result.begin(), result.end(), [](const ReadableTuplet& a, const ReadableTuplet& b) {
        if (a.absBegin.reduced() != b.absBegin.reduced()) {
            return a.absBegin < b.absBegin;
        }
        return a.layer < b.layer;
    });

    return result;
}

<<<<<<< HEAD
static void createTupletsFromMap(Measure* measure, track_idx_t curTrackIdx, std::vector<ReadableTuplet>& tupletMap, FinaleLoggerPtr& logger)
{
    // create Tuplets as needed, starting with the outermost
    for (size_t i = 0; i < tupletMap.size(); ++i) {
        if (tupletMap[i].layer < 0) {
            continue;
        }
        tupletMap[i].scoreTuplet = Factory::createTuplet(measure);
        tupletMap[i].scoreTuplet->setTrack(curTrackIdx);
        tupletMap[i].scoreTuplet->setTick(measure->tick() + tupletMap[i].absBegin);
        tupletMap[i].scoreTuplet->setParent(measure);
        // musxTuplet::calcRatio is the reciprocal of what MuseScore needs
        /// @todo skip case where finale numerator is 0: often used for changing beams
        Fraction tupletRatio = FinaleTConv::musxFractionToFraction(tupletMap[i].musxTuplet->calcRatio().reciprocal());
        tupletMap[i].scoreTuplet->setRatio(tupletRatio);
        std::pair<musx::dom::NoteType, unsigned> musxBaseLen = calcNoteInfoFromEdu(tupletMap[i].musxTuplet->referenceDuration);
        TDuration baseLen = FinaleTConv::noteTypeToDurationType(musxBaseLen.first);
        baseLen.setDots(static_cast<int>(musxBaseLen.second));
        tupletMap[i].scoreTuplet->setBaseLen(baseLen);
        Fraction f = tupletMap[i].scoreTuplet->baseLen().fraction() * tupletMap[i].scoreTuplet->ratio().denominator();
        tupletMap[i].scoreTuplet->setTicks(f.reduced());
        logger->logInfo(String(u"Detected Tuplet: Starting at %1, duration: %2, ratio: %3").arg(
                        tupletMap[i].absBegin.toString(), f.reduced().toString(), tupletRatio.toString()));
        size_t parentIndex = indexOfParentTuplet(tupletMap, i);
        if (tupletMap[parentIndex].layer >= 0) {
            // finale value doesn't include parent tuplet ratio, but is global. Our setup should be correct though, so hack the assert
            f /= tupletMap[parentIndex].scoreTuplet->ratio();
        }
        IF_ASSERT_FAILED(f.reduced() == tupletMap[i].absDuration.reduced()) {
            logger->logWarning(String(u"Tuplet duration is corrupted"));
            /// @todo account for tuplets with invalid durations, i.e. durations not attainable in MuseScore
        }
        transferTupletProperties(tupletMap[i].musxTuplet, tupletMap[i].scoreTuplet, logger);
        // reparent tuplet if needed
        if (tupletMap[parentIndex].layer >= 0) {
            tupletMap[parentIndex].scoreTuplet->add(tupletMap[i].scoreTuplet);
        }
    }
}

static Clef* createClef(Score* score, staff_idx_t staffIdx, ClefIndex musxClef, Measure* measure, Edu musxEduPos, bool afterBarline, bool visible)
{
    ClefType entryClefType = FinaleTConv::toMuseScoreClefType(musxClef);
    if (entryClefType == ClefType::INVALID) {
        return nullptr;
    }
    Clef* clef = Factory::createClef(score->dummy()->segment());
    clef->setTrack(staffIdx * VOICES);
    clef->setConcertClef(entryClefType);
    clef->setTransposingClef(entryClefType);
    // clef->setShowCourtesy();
    // clef->setForInstrumentChange();
    clef->setVisible(visible);
    clef->setGenerated(false);
    const bool isHeader = !afterBarline && !measure->prevMeasure() && musxEduPos == 0;
    clef->setIsHeader(isHeader);
    if (afterBarline) {
        clef->setClefToBarlinePosition(ClefToBarlinePosition::AFTER);
    } else if (musxEduPos == 0) {
        clef->setClefToBarlinePosition(ClefToBarlinePosition::BEFORE);
    }

    Fraction clefTick = measure->tick() + FinaleTConv::eduToFraction(musxEduPos);
    Segment* clefSeg = measure->getSegment(
                       clef->isHeader() ? SegmentType::HeaderClef : SegmentType::Clef, clefTick);
    clefSeg->add(clef);
    return clef;
}

void EnigmaXmlImporter::importStaffItems()
{
    /// @todo key signatures, move clefs here
    std::vector<std::shared_ptr<others::Measure>> musxMeasures = m_doc->getOthers()->getArray<others::Measure>(m_currentMusxPartId);
    std::vector<std::shared_ptr<others::InstrumentUsed>> musxScrollView = m_doc->getOthers()->getArray<others::InstrumentUsed>(m_currentMusxPartId, BASE_SYSTEM_ID);
    for (const std::shared_ptr<others::InstrumentUsed>& musxScrollViewItem : musxScrollView) {
        std::shared_ptr<TimeSignature> currMusxTimeSig;
        /// @todo handle pickup measures and other measures where display and actual timesigs differ
        for (const std::shared_ptr<others::Measure>& musxMeasure : musxMeasures) {
            Fraction currTick = muse::value(m_meas2Tick, musxMeasure->getCmper(), Fraction(-1, 1));
            Measure* measure = currTick >= Fraction(0, 1)  ? m_score->tick2measure(currTick) : nullptr;
            IF_ASSERT_FAILED(measure) {
                logger()->logWarning(String(u"Unable to retrieve measure by tick"), m_doc, musxScrollViewItem->staffId, musxMeasure->getCmper());
                return;
            }
            staff_idx_t staffIdx = muse::value(m_inst2Staff, musxScrollViewItem->staffId, muse::nidx);
            Staff* staff = staffIdx != muse::nidx ? m_score->staff(staffIdx) : nullptr;
            IF_ASSERT_FAILED(staff) {
                logger()->logWarning(String(u"Unable to retrieve staff by idx"), m_doc, musxScrollViewItem->staffId, musxMeasure->getCmper());
                return;
            }
            auto currStaff = others::StaffComposite::createCurrent(m_doc, m_currentMusxPartId, musxScrollViewItem->staffId, musxMeasure->getCmper(), 0);
            IF_ASSERT_FAILED(currStaff) {
                logger()->logWarning(String(u"Unable to retrieve composite staff information"), m_doc, musxScrollViewItem->staffId, musxMeasure->getCmper());
                return;
            }
            std::shared_ptr<TimeSignature> globalTimeSig = musxMeasure->createTimeSignature();
            std::shared_ptr<TimeSignature> musxTimeSig = musxMeasure->createTimeSignature(musxScrollViewItem->staffId);
            if (!currMusxTimeSig || !currMusxTimeSig->isSame(*musxTimeSig) || musxMeasure->showTime == others::Measure::ShowTimeSigMode::Always) {
                Fraction timeSig = FinaleTConv::simpleMusxTimeSigToFraction(musxTimeSig->calcSimplified(), logger());
                Segment* seg = measure->getSegment(SegmentType::TimeSig, currTick);
                TimeSig* ts = Factory::createTimeSig(seg);
                ts->setSig(timeSig);
                ts->setTrack(staffIdx * VOICES);
                ts->setVisible(musxMeasure->showTime != others::Measure::ShowTimeSigMode::Never);
                Fraction stretch = Fraction(musxTimeSig->calcTotalDuration().calcEduDuration(), globalTimeSig->calcTotalDuration().calcEduDuration()).reduced();
                ts->setStretch(stretch);
                /// @todo other time signature options? Beaming? Composite list?
                seg->add(ts);
                staff->addTimeSig(ts);
            }
            currMusxTimeSig = musxTimeSig;

            /// @todo key signatures (including independent key sigs)
        }
    }
}

void EnigmaXmlImporter::importClefs(details::GFrameHoldContext gfHold,
                                    const std::shared_ptr<others::InstrumentUsed>& musxScrollViewItem,
                                    const std::shared_ptr<others::Measure>& musxMeasure, Measure* measure, staff_idx_t curStaffIdx,
                                    ClefIndex& musxCurrClef)
{
    // The Finale UI requires transposition to be a full-measure staff-style assignment, so checking only the beginning of the bar should be sufficient.
    // However, it is possible to defeat this requirement using plugins. That said, doing so produces erratic results, so I'm not sure we should support it.
    // For now, only check the start of the measure.
    auto musxStaffAtMeasureStart = others::StaffComposite::createCurrent(m_doc, m_currentMusxPartId, musxScrollViewItem->staffId, musxMeasure->getCmper(), 0);
    if (musxStaffAtMeasureStart && musxStaffAtMeasureStart->transposition && musxStaffAtMeasureStart->transposition->setToClef) {
        if (musxStaffAtMeasureStart->transposedClef != musxCurrClef) {
            if (createClef(m_score, curStaffIdx, musxStaffAtMeasureStart->transposedClef, measure, /*xEduPos*/ 0, false, true)) {
                musxCurrClef = musxStaffAtMeasureStart->transposedClef;
            }
        }
        return;
    }
    if (gfHold) {
        if (gfHold->clefId.has_value()) {
            if (gfHold->clefId.value() != musxCurrClef || gfHold->showClefMode == ShowClefMode::Always) {
                const bool visible = gfHold->showClefMode != ShowClefMode::Never;
                if (createClef(m_score, curStaffIdx, gfHold->clefId.value(), measure, /*xEduPos*/ 0, gfHold->clefAfterBarline, visible)) {
                    musxCurrClef = gfHold->clefId.value();
                }
            }
        } else {
            std::vector<std::shared_ptr<others::ClefList>> midMeasureClefs = m_doc->getOthers()->getArray<others::ClefList>(gfHold.getRequestedPartId(), gfHold->clefListId);
            for (const std::shared_ptr<others::ClefList>& midMeasureClef : midMeasureClefs) {
                if (midMeasureClef->xEduPos > 0 || midMeasureClef->clefIndex != musxCurrClef || midMeasureClef->clefMode == ShowClefMode::Always) {
                    const bool visible = midMeasureClef->clefMode != ShowClefMode::Never;
                    const bool afterBarline = midMeasureClef->xEduPos == 0 && midMeasureClef->afterBarline;
                    if (Clef* clef = createClef(m_score, curStaffIdx, midMeasureClef->clefIndex, measure, midMeasureClef->xEduPos, afterBarline, visible)) {
                        // only set y offset because MuseScore automatically calculates the horizontal spacing value
                        clef->setOffset(0.0, clef->spatium() * (-double(midMeasureClef->yEvpuPos) / EVPU_PER_SPACE));
                        /// @todo perhaps populate other fields from midMeasureClef, such as clef-specific mag, etc.?
                        musxCurrClef = midMeasureClef->clefIndex;
                    }
                }
            }
        }
    }
}

=======
>>>>>>> 9c2dadea
void EnigmaXmlImporter::importEntries()
{
    // Add entries (notes, rests, tuplets)
    std::vector<std::shared_ptr<others::Measure>> musxMeasures = m_doc->getOthers()->getArray<others::Measure>(m_currentMusxPartId);
    std::vector<std::shared_ptr<others::InstrumentUsed>> musxScrollView = m_doc->getOthers()->getArray<others::InstrumentUsed>(m_currentMusxPartId, BASE_SYSTEM_ID);
    for (const std::shared_ptr<others::InstrumentUsed>& musxScrollViewItem : musxScrollView) {
        staff_idx_t curStaffIdx = muse::value(m_inst2Staff, InstCmper(musxScrollViewItem->staffId), muse::nidx);
        IF_ASSERT_FAILED (curStaffIdx != muse::nidx) {
            logger()->logWarning(String(u"Add entries: Musx inst value not found."), m_doc, musxScrollViewItem->staffId, 1);
            continue;
        } else {
            logger()->logInfo(String(u"Add entries: Successfully read staff_idx_t %1").arg(int(curStaffIdx)), m_doc, musxScrollViewItem->staffId, 1);
        }
        if (!m_score->firstMeasure()) {
            logger()->logWarning(String(u"Add entries: Score has no first measure."), m_doc, musxScrollViewItem->staffId, 1);
            continue;
        }
        for (const std::shared_ptr<others::Measure>& musxMeasure : musxMeasures) {
            Fraction currTick = muse::value(m_meas2Tick, musxMeasure->getCmper(), Fraction(-1, 1));
            Measure* measure = currTick >= Fraction(0, 1)  ? m_score->tick2measure(currTick) : nullptr;
            if (!measure) {
                logger()->logWarning(String(u"Unable to retrieve measure by tick"), m_doc, musxScrollViewItem->staffId, musxMeasure->getCmper());
                break;
            }

            details::GFrameHoldContext gfHold(musxMeasure->getDocument(), m_currentMusxPartId, musxScrollViewItem->staffId, musxMeasure->getCmper());
            if (gfHold) {
                // gfHold.calcVoices() guarantees that every layer/voice returned contains entries
                std::map<LayerIndex, bool> finaleLayers = gfHold.calcVoices();
                std::unordered_map<int, track_idx_t> finaleVoiceMap = mapFinaleVoices(finaleLayers, musxScrollViewItem->staffId, musxMeasure->getCmper());
                for (const auto& finaleLayer : finaleLayers) {
                    const LayerIndex layer = finaleLayer.first;
                    /// @todo reparse with forWrittenPitch true, to obtain correct transposed keysigs/clefs/enharmonics
                    std::shared_ptr<const EntryFrame> entryFrame = gfHold.createEntryFrame(layer, /*forWrittenPitch*/ false);
                    if (!entryFrame) {
                        logger()->logWarning(String(u"Layer %1 not found.").arg(int(layer)), m_doc, musxScrollViewItem->staffId, musxMeasure->getCmper());
                        continue;
                    }
                    const int maxV1V2 = finaleLayer.second ? 1 : 0;
                    for (int voice = 0; voice <= maxV1V2; voice++) {

                        // calculate current track
                        voice_idx_t voiceOff = muse::value(finaleVoiceMap, FinaleTConv::createFinaleVoiceId(layer, bool(voice)), muse::nidx);
                        IF_ASSERT_FAILED(voiceOff != muse::nidx && voiceOff < VOICES) {
                            logger()->logWarning(String(u"Encountered incorrectly mapped voice ID for layer %1").arg(int(layer) + 1), m_doc, musxScrollViewItem->staffId, musxMeasure->getCmper());
                            continue;
                        }
                        track_idx_t curTrackIdx = curStaffIdx * VOICES + voiceOff;

                        // generate tuplet map and create tuplets
                        std::vector<ReadableTuplet> tupletMap = createTupletMap(entryFrame->tupletInfo, voice);
                        // trick: insert invalid 'tuplet' spanning the whole measure. useful for fallback when filling with rests
                        /// @todo does this account for local timesigs
                        ReadableTuplet rTuplet;
                        Fraction mDur = FinaleTConv::simpleMusxTimeSigToFraction(musxMeasure->createTimeSignature()->calcSimplified(), logger());
                        rTuplet.absBegin = Fraction(0, 1);
                        rTuplet.absDuration = mDur;
                        rTuplet.absEnd = mDur;
                        rTuplet.layer = -1,
                        tupletMap.insert(tupletMap.begin(), rTuplet);
                        createTupletsFromMap(measure, curTrackIdx, tupletMap, logger());

                        // add chords and rests
                        std::unordered_map<size_t, ChordRest*> entryMap;
                        for (EntryInfoPtr entryInfoPtr = entryFrame->getFirstInVoice(voice + 1); entryInfoPtr; entryInfoPtr = entryInfoPtr.getNextInVoice(voice + 1)) {
                            processEntryInfo(entryInfoPtr, curTrackIdx, measure, tupletMap, entryMap);
                        }

                        // create beams
                        for (EntryInfoPtr entryInfoPtr = entryFrame->getFirstInVoice(voice + 1); entryInfoPtr; entryInfoPtr = entryInfoPtr.getNextInVoice(voice + 1)) {
                            if (entryInfoPtr.calcIsBeamStart()) {
                                /// @todo detect special cases for beams over barlines created by the Beam Over Barline plugin
                                ChordRest* cr = muse::value(entryMap, entryInfoPtr.getIndexInFrame(), nullptr);
                                if (!cr) { // once grace notes are supported, use IF_ASSERT_FAILED(cr)
                                    logger()->logWarning(String(u"Entry %1 was not mapped").arg(entryInfoPtr->getEntry()->getEntryNumber()), m_doc, musxScrollViewItem->staffId, musxMeasure->getCmper());
                                    continue;
                                }
                                Beam* beam = Factory::createBeam(m_score->dummy()->system());
                                beam->setTrack(curTrackIdx);
                                if (entryInfoPtr->getEntry()->isNote && cr->isChord()) {
                                    beam->setDirection(toChord(cr)->stemDirection());
                                } else {
                                    beam->setDirection(DirectionV::AUTO);
                                }
                                beam->add(cr);
                                cr->setBeam(beam);
                                cr->setBeamMode(BeamMode::BEGIN);
                                ChordRest* lastCr = nullptr;
                                for (auto nextInBeam = entryInfoPtr.getNextInBeamGroup(); nextInBeam; nextInBeam = nextInBeam.getNextInBeamGroup()) {
                                    std::shared_ptr<const Entry> currentEntry = nextInBeam->getEntry();
                                    lastCr = muse::value(entryMap, nextInBeam.getIndexInFrame(), nullptr);
                                    IF_ASSERT_FAILED(lastCr) {
                                        logger()->logWarning(String(u"Entry %1 was not mapped").arg(nextInBeam->getEntry()->getEntryNumber()), m_doc, musxScrollViewItem->staffId, musxMeasure->getCmper());
                                        continue;
                                    }
                                    /// @todo fully test secondary beam breaks: can a smaller beam than 32nd be broken?
                                    /// XM: No, not currently in MuseScore.
                                    unsigned secBeamStart = 0;
                                    if (currentEntry->secBeam) {
                                        if (auto secBeamBreak = m_doc->getDetails()->get<details::SecondaryBeamBreak>(gfHold.getRequestedPartId(), currentEntry->getEntryNumber())) {
                                            secBeamStart = secBeamBreak->calcLowestBreak();
                                        }
                                    }
                                    if (secBeamStart <= 1) {
                                        lastCr->setBeamMode(BeamMode::MID);
                                    } else if (secBeamStart == 2) {
                                        lastCr->setBeamMode(BeamMode::BEGIN16);
                                    } else {
                                        lastCr->setBeamMode(BeamMode::BEGIN32);
                                    }
                                    beam->add(lastCr);
                                    lastCr->setBeam(beam);
                                }
                                if (lastCr) {
                                    lastCr->setBeamMode(BeamMode::END);
                                }
                            }
                        }
                    }
                }
            }
            // Avoid corruptions: fill in any gaps in existing voices...
            measure->checkMeasure(curStaffIdx);
            // ...and make sure voice 1 exists.
            if (!measure->hasVoice(curStaffIdx * VOICES)) {
                Staff* staff = m_score->staff(curStaffIdx);
                Segment* segment = measure->getSegment(SegmentType::ChordRest, Fraction(0, 1));
                Rest* rest = Factory::createRest(segment, TDuration(DurationType::V_MEASURE));
                rest->setScore(m_score);
                rest->setTicks(measure->timesig() / staff->timeStretch(measure->tick()));
                rest->setTrack(curStaffIdx * VOICES);
                segment->add(rest);
            }
        }
    }
}

}<|MERGE_RESOLUTION|>--- conflicted
+++ resolved
@@ -78,12 +78,12 @@
 
     m_layer2Voice.clear();
     m_layerForceStems.clear();
-    std::unordered_map<voice_idx_t, LayerIndex> reverseMap;
+    std::unordered_map<track_idx_t, LayerIndex> reverseMap;
 
     auto layerAttrs = m_doc->getOthers()->getArray<others::LayerAttributes>(m_currentMusxPartId);
 
     const auto mapLayer = [&](const std::shared_ptr<others::LayerAttributes>& layerAttr) {
-        std::array<voice_idx_t, 4> tryOrder;
+        std::array<track_idx_t, 4> tryOrder;
         if (!layerAttr->freezeLayer) {
             tryOrder = { 0, 1, 2, 3 }; // default
         } else if (layerAttr->freezeStemsUp) {
@@ -92,7 +92,7 @@
             tryOrder = { 1, 3, 0, 2 }; // prefer downstem voices
         }
         const LayerIndex layerIndex = layerAttr->getCmper();
-        for (voice_idx_t idx : tryOrder) {
+        for (track_idx_t idx : tryOrder) {
             auto [it, emplaced] = reverseMap.emplace(idx, layerIndex);
             if (emplaced) {
                 m_layer2Voice.emplace(layerIndex, idx);
@@ -118,12 +118,12 @@
     }
 }
 
-std::unordered_map<int, voice_idx_t> EnigmaXmlImporter::mapFinaleVoices(const std::map<LayerIndex, bool>& finaleVoiceMap,
+std::unordered_map<int, track_idx_t> EnigmaXmlImporter::mapFinaleVoices(const std::map<LayerIndex, bool>& finaleVoiceMap,
                                                                         musx::dom::InstCmper curStaff, musx::dom::MeasCmper curMeas) const
 {
     using FinaleVoiceID = int;
-    std::unordered_map<FinaleVoiceID, voice_idx_t> result;
-    std::unordered_map<voice_idx_t, FinaleVoiceID> reverseMap;
+    std::unordered_map<FinaleVoiceID, track_idx_t> result;
+    std::unordered_map<track_idx_t, FinaleVoiceID> reverseMap;
     for (const auto& [layerIndex, usesV2] : finaleVoiceMap) {
         const auto& it = m_layer2Voice.find(layerIndex);
         if (it != m_layer2Voice.end()) {
@@ -140,7 +140,7 @@
     for (const auto& [layerIndex, usesV2] : finaleVoiceMap) {
         if (usesV2) {
             bool foundVoice = false;
-            for (voice_idx_t v : {0, 1, 2, 3}) {
+            for (track_idx_t v : {0, 1, 2, 3}) {
                 auto [revIt, emplaced] = reverseMap.emplace(v, FinaleTConv::createFinaleVoiceId(layerIndex, true));
                 if (emplaced) {
                     result.emplace(revIt->second, revIt->first);
@@ -157,97 +157,12 @@
     return result;
 }
 
-static void transferTupletProperties(std::shared_ptr<const details::TupletDef> musxTuplet, Tuplet* scoreTuplet, FinaleLoggerPtr& logger)
-{
-    scoreTuplet->setNumberType(FinaleTConv::toMuseScoreTupletNumberType(musxTuplet->numStyle));
-    // actual number object is generated on score layout
-
-    // separate bracket/number offset not supported, just add it to the whole tuplet for now
-    /// @todo needs to be negated?
-    scoreTuplet->setOffset(PointF((musxTuplet->tupOffX + musxTuplet->brackOffX) / EVPU_PER_SPACE,
-                                  (musxTuplet->tupOffY + musxTuplet->brackOffY) / EVPU_PER_SPACE));
-    scoreTuplet->setVisible(!musxTuplet->hidden);
-    if (musxTuplet->autoBracketStyle != options::TupletOptions::AutoBracketStyle::Always) {
-        // Can't be determined until we write all the notes/beams
-        /// @todo write this setting on a second pass, along with musxTuplet->posStyle
-        logger->logWarning(String(u"Unsupported"));
-    }
-    if (musxTuplet->avoidStaff) {
-        // supported globally as a style: Sid::tupletOutOfStaff
-        logger->logWarning(String(u"Unsupported"));
-    }
-    if (musxTuplet->metricCenter) {
-        // center number using duration
-        /// @todo will be supported globally as a style
-        logger->logWarning(String(u"Unsupported"));
-    }
-    if (musxTuplet->fullDura) {
-        // extend bracket to full duration
-        /// @todo will be supported globally as a style
-        logger->logWarning(String(u"Unsupported"));
-    }
-    // unsupported: breakBracket, ignoreHorzNumOffset, allowHorz, useBottomNote, smartTuplet, leftHookLen / rightHookLen (style for both)
-
-    // bracket extensions
-    /// @todo account for the fact that Finale always includes head widths in total bracket width, an option not yet in musescore. See PR and the related issues
-    scoreTuplet->setUserPoint1(PointF(-musxTuplet->leftHookExt / EVPU_PER_SPACE, 0.0));
-    scoreTuplet->setUserPoint2(PointF(musxTuplet->rightHookExt, -musxTuplet->manualSlopeAdj) / EVPU_PER_SPACE);
-    if (musxTuplet->alwaysFlat) {
-        scoreTuplet->setUserPoint2(PointF(scoreTuplet->userP2().x(), scoreTuplet->userP1().y()));
-    }
-}
-
-static size_t indexOfParentTuplet(std::vector<ReadableTuplet> tupletMap, size_t index) {
-    size_t i = index;
-    while (i >= 1) {
-        --i;
-        if (tupletMap[i].layer + 1 == tupletMap[index].layer) {
-            return i;
-        }
-    }
-    return i;
-}
-
-static Tuplet* bottomTupletFromTick(std::vector<ReadableTuplet> tupletMap, Fraction pos)
-{
-    for (size_t i = 0; i < tupletMap.size(); ++i) {
-        // first, find the lowest tuplet
-        while (i + 1 < tupletMap.size() && tupletMap[i+1].absBegin == tupletMap[i].absBegin && tupletMap[i+1].layer > tupletMap[i].layer) {
-            ++i;
-        }
-        // return it if the pos is contained within it
-        if (pos >= tupletMap[i].absBegin && pos < tupletMap[i].absEnd) {
-            return tupletMap[i].scoreTuplet;
-        }
-        // next, iterate backwards through all the parent tuplets (which could be larger) and check if its contained there
-        size_t j = i;
-        while (j >= 1) {
-            j = indexOfParentTuplet(tupletMap, j);
-            if (pos > tupletMap[j].absBegin && pos < tupletMap[j].absEnd) {
-                return tupletMap[j].scoreTuplet;
-            }
-        }
-        // continue after the lowest tuplet (ones preceding it don't contain pos, no need to check them again)
-    }
-    return nullptr;
-}
-
-bool EnigmaXmlImporter::processEntryInfo(EntryInfoPtr entryInfo, track_idx_t curTrackIdx, Measure* measure,
-                                         std::vector<ReadableTuplet>& tupletMap, std::unordered_map<size_t, ChordRest*>& entryMap)
-{
-    if (entryInfo->getEntry()->graceNote) {
-        logger()->logWarning(String(u"Grace notes not yet supported"), m_doc, entryInfo.getStaff(), entryInfo.getMeasure());
-        return true;
-    }
-
-    Fraction entryStartTick = FinaleTConv::musxFractionToFraction(entryInfo->elapsedDuration).reduced();
-    Segment* segment = measure->getSegment(SegmentType::ChordRest, entryStartTick);
-
+ChordRest* EnigmaXmlImporter::importEntry(EntryInfoPtr entryInfo, Segment* segment, track_idx_t curTrackIdx)
+{
     // Retrieve entry from entryInfo
     std::shared_ptr<const Entry> currentEntry = entryInfo->getEntry();
     if (!currentEntry) {
-        logger()->logWarning(String(u"Failed to get entry"));
-        return false;
+        return nullptr;
     }
 
     // durationType
@@ -255,7 +170,7 @@
     TDuration d = FinaleTConv::noteTypeToDurationType(noteInfo.first);
     if (d == DurationType::V_INVALID) {
         logger()->logWarning(String(u"Given ChordRest duration not supported in MuseScore"));
-        return false;
+        return nullptr;
     }
     d.setDots(static_cast<int>(noteInfo.second));
 
@@ -292,6 +207,8 @@
     if (!(targetStaff && targetStaff->visible() && idx >= minStaff && idx < maxStaff
           && targetStaffType->group() == baseStaffType->group() && targetStaff->isLinked() == baseStaff->isLinked())) {
         crossStaffMove = 0;
+    }
+    if (!targetStaff) {
         targetStaff = baseStaff;
         idx = staffIdx;
     }
@@ -336,30 +253,6 @@
                 note->add(a);
             }
             chord->add(note);
-
-            // set up ties
-            if (noteInfoPtr->tieStart) {
-                bool hasEnd = noteInfoPtr.calcTieTo()->tieEnd;
-                Tie* tie = hasEnd ? item_cast<Tie*>(Factory::createLaissezVib(m_score->dummy()->note())) : Factory::createTie(m_score->dummy());
-                tie->setStartNote(note);
-                tie->setTick(note->tick());
-                tie->setTrack(note->track());
-                tie->setParent(note); //needed?
-                note->setTieFor(tie);
-            }
-            if (noteInfoPtr->tieEnd) {
-                engraving::Note* prevTied = muse::value(m_noteInfoPtr2Note, noteInfoPtr.calcTieFrom(), nullptr);
-                Tie* tie = prevTied ? prevTied->tieFor() : nullptr;
-                if (tie) {
-                    tie->setEndNote(note);
-                    tie->setTick2(note->tick());
-                    note->setTieBack(tie);
-                } else {
-                    logger()->logInfo(String(u"Tie does not have starting note. Possibly a partial tie, currently unsupported."));
-                }           
-            }
-            m_noteInfoPtr2Note.emplace(noteInfoPtr, note);
-            /// @todo clear map after each part (ties can be between staves (cross-staff) but not parts)
         }
         if (currentEntry->freezeStem || currentEntry->voice2 || entryInfo->v2Launch
             || m_layerForceStems.find(entryInfo.getLayerIndex()) != m_layerForceStems.end()) {
@@ -380,19 +273,235 @@
 
     cr->setDurationType(d);
     cr->setStaffMove(crossStaffMove);
-    cr->setParent(segment);
-    cr->setTrack(curTrackIdx);
-    if (cr->durationTypeTicks() < Fraction(1, 4)) {
-        cr->setBeamMode(BeamMode::NONE); // this is changed in the next pass to match the beaming.
-    }
-    cr->setTicks(cr->actualDurationType().fraction());
-    segment->add(cr);
-    Tuplet* parentTuplet = bottomTupletFromTick(tupletMap, entryStartTick);
-    if (parentTuplet) {
-        parentTuplet->add(cr);
-        cr->setTuplet(parentTuplet);
-    }
-    entryMap.emplace(entryInfo.getIndexInFrame(), cr);
+    return cr;
+}
+
+static void transferTupletProperties(std::shared_ptr<const details::TupletDef> musxTuplet, Tuplet* scoreTuplet, FinaleLoggerPtr& logger)
+{
+    scoreTuplet->setNumberType(FinaleTConv::toMuseScoreTupletNumberType(musxTuplet->numStyle));
+    // separate bracket/number offset not supported, just add it to the whole tuplet for now
+    /// @todo needs to be negated?
+    scoreTuplet->setOffset(PointF((musxTuplet->tupOffX + musxTuplet->brackOffX) / EVPU_PER_SPACE,
+                                  (musxTuplet->tupOffY + musxTuplet->brackOffY) / EVPU_PER_SPACE));
+    scoreTuplet->setVisible(!musxTuplet->hidden);
+    if (musxTuplet->autoBracketStyle != options::TupletOptions::AutoBracketStyle::Always) {
+        // Can't be determined until we write all the notes/beams
+        /// @todo write this setting on a second pass
+        logger->logWarning(String(u"Unsupported"));
+    }
+    if (musxTuplet->avoidStaff) {
+        // supported globally as a style: Sid::tupletOutOfStaff
+        logger->logWarning(String(u"Unsupported"));
+    }
+    if (musxTuplet->metricCenter) {
+        // center number using duration
+        /// @todo wait until added to MuseScore (soon)
+        logger->logWarning(String(u"Unsupported"));
+    }
+    if (musxTuplet->fullDura) {
+        // extend bracket to full duration
+        /// @todo wait until added to MuseScore (soon)
+        logger->logWarning(String(u"Unsupported"));
+    }
+    // at the end
+    if (musxTuplet->alwaysFlat) {
+        scoreTuplet->setUserPoint2(PointF(scoreTuplet->userP2().x(), scoreTuplet->userP1().y()));
+    }
+
+    /*} else if (tag == "Number") {
+        number = Factory::createText(t, TextStyleType::TUPLET);
+        number->setComposition(true);
+        number->setParent(t);
+        Tuplet::resetNumberProperty(number);
+        TRead::read(number, e, ctx);
+        number->setVisible(t->visible());         //?? override saved property
+        number->setColor(t->color());
+        number->setTrack(t->track());
+        // font settings
+    }
+    t->setNumber(number);*/
+}
+
+static size_t indexOfParentTuplet(std::vector<ReadableTuplet> tupletMap, size_t index) {
+    size_t i = index;
+    while (i >= 1) {
+        --i;
+        if (tupletMap[i].layer + 1 == tupletMap[index].layer) {
+            return i;
+        }
+    }
+    return i;
+}
+
+static std::vector<std::tuple<Fraction, Fraction, Tuplet*>> bottomTupletsFromTupletMap(std::vector<ReadableTuplet> tupletMap)
+{
+    std::vector<std::tuple<Fraction, Fraction, Tuplet*>> result;
+    Fraction curTick{0, 1};
+    for (size_t i = 0; i < tupletMap.size(); ++i) {
+        // first, return the lowest tuplet
+        while (i + 1 < tupletMap.size() && tupletMap[i+1].absBegin == tupletMap[i].absBegin && tupletMap[i+1].layer > tupletMap[i].layer) {
+            ++i;
+        }
+        curTick = tupletMap[i].absBegin;
+        result.emplace_back(std::make_tuple(curTick, tupletMap[i].absEnd, tupletMap[i].scoreTuplet));
+        curTick = tupletMap[i].absEnd;
+        size_t j = i;
+        while (i >= 1) {
+            i = indexOfParentTuplet(tupletMap, i);
+            if (tupletMap[i].absEnd > curTick && tupletMap[i].absBegin < curTick) {
+                result.emplace_back(std::make_tuple(curTick, tupletMap[i].absEnd, tupletMap[i].scoreTuplet));
+                break;
+            }
+        }
+        i = j;
+    }
+    return result;
+}
+
+void EnigmaXmlImporter::fillWithInvisibleRests(Fraction startTick, track_idx_t curTrackIdx, Fraction lengthToFill, std::vector<ReadableTuplet> tupletMap)
+{
+    /// @todo replace with measure::checkMeasure
+    Segment* s = m_score->tick2measure(startTick)->getSegment(SegmentType::ChordRest, startTick);
+    if (!s) {
+        return;
+    }
+    Fraction rTick = s->rtick();
+    Fraction rEnd = rTick + lengthToFill;
+
+    std::vector<std::tuple<Fraction, Fraction, Tuplet*>> lowestTuplets = bottomTupletsFromTupletMap(tupletMap);
+
+    for (size_t i = 0; i < lowestTuplets.size(); ++i) {
+        if (std::get<1>(lowestTuplets[i]) < rTick || std::get<0>(lowestTuplets[i]) > rEnd) {
+            continue;
+        }
+        Fraction tStart = std::get<0>(lowestTuplets[i]);
+        if (rTick > std::get<0>(lowestTuplets[i])) {
+            tStart = rTick;
+        }
+        Fraction tEnd = std::get<1>(lowestTuplets[i]);
+        if (rEnd < std::get<1>(lowestTuplets[i])) {
+            tStart = rEnd;
+        }
+        /// @todo is this the correct duration to fill with? It's absolute, perhaps tuplets need relative durations
+        const std::vector<Rest*> rests = m_score->setRests(m_score->tick2measure(startTick)->first(SegmentType::ChordRest)->tick() + tStart, curTrackIdx,
+                                                           tEnd - tStart, false, std::get<2>(lowestTuplets[i]));
+        for (Rest* r : rests) {
+            r->setVisible(false);
+        }
+    }
+}
+
+bool EnigmaXmlImporter::processEntryInfo(EntryInfoPtr entryInfo, track_idx_t curTrackIdx, Segment* segment,
+                                         std::vector<ReadableTuplet>& tupletMap, size_t& lastAddedTupletIndex,
+                                         std::unordered_map<size_t, ChordRest*>& entryMap)
+{
+    if (!segment) {
+        logger()->logWarning(String(u"Position in measure unknown"), m_doc, entryInfo.getStaff(), entryInfo.getMeasure());
+        return false;
+    }
+
+    if (entryInfo->getEntry()->graceNote) {
+        logger()->logWarning(String(u"Grace notes not yet supported"), m_doc, entryInfo.getStaff(), entryInfo.getMeasure());
+        return true;
+    }
+
+    Fraction currentEntryInfoStart      = FinaleTConv::musxFractionToFraction(entryInfo->elapsedDuration).reduced();
+    Fraction currentEntryActualDuration = FinaleTConv::musxFractionToFraction(entryInfo->actualDuration).reduced();
+    Fraction tickEnd = segment->tick();
+
+    if (segment->rtick().reduced() < currentEntryInfoStart) {
+        // The entry starts further into the measure than expected (perfectly normal and caused by gaps)
+        // Simply fill with invisible rests up to the starting point
+        Fraction tickDifference = currentEntryInfoStart - segment->rtick();
+        fillWithInvisibleRests(segment->tick(), curTrackIdx, tickDifference, tupletMap);
+        tickEnd += tickDifference;
+        segment = m_score->tick2measure(tickEnd)->getSegment(SegmentType::ChordRest, tickEnd);
+    } else if (segment->rtick().reduced() > currentEntryInfoStart) {
+        // edge case: current entry is at the beginning of the measure
+        /// @todo this method needs a different location. tuplet map is from the previous measure
+        Fraction tickDifference = segment->measure()->ticks() - segment->rtick();
+        if (currentEntryInfoStart == Fraction(0, 1)) {
+            fillWithInvisibleRests(segment->tick(), curTrackIdx, tickDifference, tupletMap);
+            tickEnd += tickDifference;
+            segment = m_score->tick2measure(tickEnd)->getSegment(SegmentType::ChordRest, tickEnd);
+        } else {
+            logger()->logWarning(String(u"Incorrect position in measure"));
+            return false;
+        }
+    }
+
+    // create Tuplets as needed, starting with the outermost
+    for (size_t i = 0; i < tupletMap.size(); ++i) {
+        if (tupletMap[i].layer < 0) {
+            continue;
+        }
+        if (tupletMap[i].absBegin == currentEntryInfoStart) {
+            tupletMap[i].scoreTuplet = Factory::createTuplet(segment->measure());
+            tupletMap[i].scoreTuplet->setTrack(curTrackIdx);
+            tupletMap[i].scoreTuplet->setTick(segment->tick());
+            tupletMap[i].scoreTuplet->setParent(segment->measure());
+            // musxTuplet::calcRatio is the reciprocal of what MuseScore needs
+            Fraction tupletRatio = FinaleTConv::musxFractionToFraction(tupletMap[i].musxTuplet->calcRatio().reciprocal());
+            tupletMap[i].scoreTuplet->setRatio(tupletRatio);
+            std::pair<musx::dom::NoteType, unsigned> musxBaseLen = calcNoteInfoFromEdu(tupletMap[i].musxTuplet->referenceDuration);
+            TDuration baseLen = FinaleTConv::noteTypeToDurationType(musxBaseLen.first);
+            baseLen.setDots(static_cast<int>(musxBaseLen.second));
+            tupletMap[i].scoreTuplet->setBaseLen(baseLen);
+            Fraction f = tupletMap[i].scoreTuplet->baseLen().fraction() * tupletMap[i].scoreTuplet->ratio().denominator();
+            tupletMap[i].scoreTuplet->setTicks(f.reduced());
+            IF_ASSERT_FAILED(tupletMap[i].scoreTuplet->ticks() == tupletMap[i].absDuration.reduced()) {
+                logger()->logWarning(String(u"Tuplet duration is corrupted"));
+                /// @todo account for tuplets with invalid durations, i.e. durations not attainable in MuseScore
+            }
+            transferTupletProperties(tupletMap[i].musxTuplet, tupletMap[i].scoreTuplet, logger());
+            // reparent tuplet if needed
+            size_t parentIndex = indexOfParentTuplet(tupletMap, i);
+            if (tupletMap[parentIndex].layer >= 0) {
+                tupletMap[parentIndex].scoreTuplet->add(tupletMap[i].scoreTuplet);
+            }
+            lastAddedTupletIndex = i;
+        } else if (tupletMap[i].absBegin > currentEntryInfoStart) {
+            break;
+        }
+    }
+    // locate current tuplet to parent the ChordRests to (if it exists)
+    Tuplet* parentTuplet = nullptr;
+    if (tupletMap[lastAddedTupletIndex].scoreTuplet) {
+        do {
+            if (tupletMap[lastAddedTupletIndex].absEnd > currentEntryInfoStart) {
+                break;
+            }
+        } while (lastAddedTupletIndex > 0 && --lastAddedTupletIndex);
+        parentTuplet = tupletMap[lastAddedTupletIndex].scoreTuplet;
+    }
+
+    // load entry
+    ChordRest* cr = importEntry(entryInfo, segment, curTrackIdx);
+    if (cr) {
+        cr->setParent(segment);
+        cr->setTrack(curTrackIdx);
+        if (cr->durationTypeTicks() < Fraction(1, 4)) {
+            cr->setBeamMode(BeamMode::NONE); // this is changed in the next pass to match the beaming.
+        }
+        cr->setTicks(cr->actualDurationType().fraction());
+        segment->add(cr);
+        if (parentTuplet) {
+            parentTuplet->add(cr);
+            cr->setTuplet(parentTuplet);
+        }
+        entryMap.emplace(entryInfo.getIndexInFrame(), cr);
+    } else {
+        logger()->logWarning(String(u"Failed to read entry contents"));
+        // Fill space with invisible rests instead
+        fillWithInvisibleRests(segment->tick(), curTrackIdx, currentEntryActualDuration, tupletMap);
+        return false;
+    }
+
+    tickEnd += cr->actualTicks(); /// @todo this seems like the correct value, but it does not produce correct results with tuplets or local time sigs
+    Measure* nm = m_score->tick2measure(tickEnd);
+    if (nm) {
+        segment = nm->getSegment(SegmentType::ChordRest, tickEnd);
+    }
     return true;
 }
 
@@ -439,169 +548,6 @@
     return result;
 }
 
-<<<<<<< HEAD
-static void createTupletsFromMap(Measure* measure, track_idx_t curTrackIdx, std::vector<ReadableTuplet>& tupletMap, FinaleLoggerPtr& logger)
-{
-    // create Tuplets as needed, starting with the outermost
-    for (size_t i = 0; i < tupletMap.size(); ++i) {
-        if (tupletMap[i].layer < 0) {
-            continue;
-        }
-        tupletMap[i].scoreTuplet = Factory::createTuplet(measure);
-        tupletMap[i].scoreTuplet->setTrack(curTrackIdx);
-        tupletMap[i].scoreTuplet->setTick(measure->tick() + tupletMap[i].absBegin);
-        tupletMap[i].scoreTuplet->setParent(measure);
-        // musxTuplet::calcRatio is the reciprocal of what MuseScore needs
-        /// @todo skip case where finale numerator is 0: often used for changing beams
-        Fraction tupletRatio = FinaleTConv::musxFractionToFraction(tupletMap[i].musxTuplet->calcRatio().reciprocal());
-        tupletMap[i].scoreTuplet->setRatio(tupletRatio);
-        std::pair<musx::dom::NoteType, unsigned> musxBaseLen = calcNoteInfoFromEdu(tupletMap[i].musxTuplet->referenceDuration);
-        TDuration baseLen = FinaleTConv::noteTypeToDurationType(musxBaseLen.first);
-        baseLen.setDots(static_cast<int>(musxBaseLen.second));
-        tupletMap[i].scoreTuplet->setBaseLen(baseLen);
-        Fraction f = tupletMap[i].scoreTuplet->baseLen().fraction() * tupletMap[i].scoreTuplet->ratio().denominator();
-        tupletMap[i].scoreTuplet->setTicks(f.reduced());
-        logger->logInfo(String(u"Detected Tuplet: Starting at %1, duration: %2, ratio: %3").arg(
-                        tupletMap[i].absBegin.toString(), f.reduced().toString(), tupletRatio.toString()));
-        size_t parentIndex = indexOfParentTuplet(tupletMap, i);
-        if (tupletMap[parentIndex].layer >= 0) {
-            // finale value doesn't include parent tuplet ratio, but is global. Our setup should be correct though, so hack the assert
-            f /= tupletMap[parentIndex].scoreTuplet->ratio();
-        }
-        IF_ASSERT_FAILED(f.reduced() == tupletMap[i].absDuration.reduced()) {
-            logger->logWarning(String(u"Tuplet duration is corrupted"));
-            /// @todo account for tuplets with invalid durations, i.e. durations not attainable in MuseScore
-        }
-        transferTupletProperties(tupletMap[i].musxTuplet, tupletMap[i].scoreTuplet, logger);
-        // reparent tuplet if needed
-        if (tupletMap[parentIndex].layer >= 0) {
-            tupletMap[parentIndex].scoreTuplet->add(tupletMap[i].scoreTuplet);
-        }
-    }
-}
-
-static Clef* createClef(Score* score, staff_idx_t staffIdx, ClefIndex musxClef, Measure* measure, Edu musxEduPos, bool afterBarline, bool visible)
-{
-    ClefType entryClefType = FinaleTConv::toMuseScoreClefType(musxClef);
-    if (entryClefType == ClefType::INVALID) {
-        return nullptr;
-    }
-    Clef* clef = Factory::createClef(score->dummy()->segment());
-    clef->setTrack(staffIdx * VOICES);
-    clef->setConcertClef(entryClefType);
-    clef->setTransposingClef(entryClefType);
-    // clef->setShowCourtesy();
-    // clef->setForInstrumentChange();
-    clef->setVisible(visible);
-    clef->setGenerated(false);
-    const bool isHeader = !afterBarline && !measure->prevMeasure() && musxEduPos == 0;
-    clef->setIsHeader(isHeader);
-    if (afterBarline) {
-        clef->setClefToBarlinePosition(ClefToBarlinePosition::AFTER);
-    } else if (musxEduPos == 0) {
-        clef->setClefToBarlinePosition(ClefToBarlinePosition::BEFORE);
-    }
-
-    Fraction clefTick = measure->tick() + FinaleTConv::eduToFraction(musxEduPos);
-    Segment* clefSeg = measure->getSegment(
-                       clef->isHeader() ? SegmentType::HeaderClef : SegmentType::Clef, clefTick);
-    clefSeg->add(clef);
-    return clef;
-}
-
-void EnigmaXmlImporter::importStaffItems()
-{
-    /// @todo key signatures, move clefs here
-    std::vector<std::shared_ptr<others::Measure>> musxMeasures = m_doc->getOthers()->getArray<others::Measure>(m_currentMusxPartId);
-    std::vector<std::shared_ptr<others::InstrumentUsed>> musxScrollView = m_doc->getOthers()->getArray<others::InstrumentUsed>(m_currentMusxPartId, BASE_SYSTEM_ID);
-    for (const std::shared_ptr<others::InstrumentUsed>& musxScrollViewItem : musxScrollView) {
-        std::shared_ptr<TimeSignature> currMusxTimeSig;
-        /// @todo handle pickup measures and other measures where display and actual timesigs differ
-        for (const std::shared_ptr<others::Measure>& musxMeasure : musxMeasures) {
-            Fraction currTick = muse::value(m_meas2Tick, musxMeasure->getCmper(), Fraction(-1, 1));
-            Measure* measure = currTick >= Fraction(0, 1)  ? m_score->tick2measure(currTick) : nullptr;
-            IF_ASSERT_FAILED(measure) {
-                logger()->logWarning(String(u"Unable to retrieve measure by tick"), m_doc, musxScrollViewItem->staffId, musxMeasure->getCmper());
-                return;
-            }
-            staff_idx_t staffIdx = muse::value(m_inst2Staff, musxScrollViewItem->staffId, muse::nidx);
-            Staff* staff = staffIdx != muse::nidx ? m_score->staff(staffIdx) : nullptr;
-            IF_ASSERT_FAILED(staff) {
-                logger()->logWarning(String(u"Unable to retrieve staff by idx"), m_doc, musxScrollViewItem->staffId, musxMeasure->getCmper());
-                return;
-            }
-            auto currStaff = others::StaffComposite::createCurrent(m_doc, m_currentMusxPartId, musxScrollViewItem->staffId, musxMeasure->getCmper(), 0);
-            IF_ASSERT_FAILED(currStaff) {
-                logger()->logWarning(String(u"Unable to retrieve composite staff information"), m_doc, musxScrollViewItem->staffId, musxMeasure->getCmper());
-                return;
-            }
-            std::shared_ptr<TimeSignature> globalTimeSig = musxMeasure->createTimeSignature();
-            std::shared_ptr<TimeSignature> musxTimeSig = musxMeasure->createTimeSignature(musxScrollViewItem->staffId);
-            if (!currMusxTimeSig || !currMusxTimeSig->isSame(*musxTimeSig) || musxMeasure->showTime == others::Measure::ShowTimeSigMode::Always) {
-                Fraction timeSig = FinaleTConv::simpleMusxTimeSigToFraction(musxTimeSig->calcSimplified(), logger());
-                Segment* seg = measure->getSegment(SegmentType::TimeSig, currTick);
-                TimeSig* ts = Factory::createTimeSig(seg);
-                ts->setSig(timeSig);
-                ts->setTrack(staffIdx * VOICES);
-                ts->setVisible(musxMeasure->showTime != others::Measure::ShowTimeSigMode::Never);
-                Fraction stretch = Fraction(musxTimeSig->calcTotalDuration().calcEduDuration(), globalTimeSig->calcTotalDuration().calcEduDuration()).reduced();
-                ts->setStretch(stretch);
-                /// @todo other time signature options? Beaming? Composite list?
-                seg->add(ts);
-                staff->addTimeSig(ts);
-            }
-            currMusxTimeSig = musxTimeSig;
-
-            /// @todo key signatures (including independent key sigs)
-        }
-    }
-}
-
-void EnigmaXmlImporter::importClefs(details::GFrameHoldContext gfHold,
-                                    const std::shared_ptr<others::InstrumentUsed>& musxScrollViewItem,
-                                    const std::shared_ptr<others::Measure>& musxMeasure, Measure* measure, staff_idx_t curStaffIdx,
-                                    ClefIndex& musxCurrClef)
-{
-    // The Finale UI requires transposition to be a full-measure staff-style assignment, so checking only the beginning of the bar should be sufficient.
-    // However, it is possible to defeat this requirement using plugins. That said, doing so produces erratic results, so I'm not sure we should support it.
-    // For now, only check the start of the measure.
-    auto musxStaffAtMeasureStart = others::StaffComposite::createCurrent(m_doc, m_currentMusxPartId, musxScrollViewItem->staffId, musxMeasure->getCmper(), 0);
-    if (musxStaffAtMeasureStart && musxStaffAtMeasureStart->transposition && musxStaffAtMeasureStart->transposition->setToClef) {
-        if (musxStaffAtMeasureStart->transposedClef != musxCurrClef) {
-            if (createClef(m_score, curStaffIdx, musxStaffAtMeasureStart->transposedClef, measure, /*xEduPos*/ 0, false, true)) {
-                musxCurrClef = musxStaffAtMeasureStart->transposedClef;
-            }
-        }
-        return;
-    }
-    if (gfHold) {
-        if (gfHold->clefId.has_value()) {
-            if (gfHold->clefId.value() != musxCurrClef || gfHold->showClefMode == ShowClefMode::Always) {
-                const bool visible = gfHold->showClefMode != ShowClefMode::Never;
-                if (createClef(m_score, curStaffIdx, gfHold->clefId.value(), measure, /*xEduPos*/ 0, gfHold->clefAfterBarline, visible)) {
-                    musxCurrClef = gfHold->clefId.value();
-                }
-            }
-        } else {
-            std::vector<std::shared_ptr<others::ClefList>> midMeasureClefs = m_doc->getOthers()->getArray<others::ClefList>(gfHold.getRequestedPartId(), gfHold->clefListId);
-            for (const std::shared_ptr<others::ClefList>& midMeasureClef : midMeasureClefs) {
-                if (midMeasureClef->xEduPos > 0 || midMeasureClef->clefIndex != musxCurrClef || midMeasureClef->clefMode == ShowClefMode::Always) {
-                    const bool visible = midMeasureClef->clefMode != ShowClefMode::Never;
-                    const bool afterBarline = midMeasureClef->xEduPos == 0 && midMeasureClef->afterBarline;
-                    if (Clef* clef = createClef(m_score, curStaffIdx, midMeasureClef->clefIndex, measure, midMeasureClef->xEduPos, afterBarline, visible)) {
-                        // only set y offset because MuseScore automatically calculates the horizontal spacing value
-                        clef->setOffset(0.0, clef->spatium() * (-double(midMeasureClef->yEvpuPos) / EVPU_PER_SPACE));
-                        /// @todo perhaps populate other fields from midMeasureClef, such as clef-specific mag, etc.?
-                        musxCurrClef = midMeasureClef->clefIndex;
-                    }
-                }
-            }
-        }
-    }
-}
-
-=======
->>>>>>> 9c2dadea
 void EnigmaXmlImporter::importEntries()
 {
     // Add entries (notes, rests, tuplets)
@@ -626,10 +572,15 @@
                 logger()->logWarning(String(u"Unable to retrieve measure by tick"), m_doc, musxScrollViewItem->staffId, musxMeasure->getCmper());
                 break;
             }
-
+            Segment* segment = measure->getSegment(SegmentType::ChordRest, measure->tick());
+            if (!segment) {
+                logger()->logWarning(String(u"Unable to initialise start segment"), m_doc, musxScrollViewItem->staffId, musxMeasure->getCmper());
+                break;
+            }
+
+            bool processedEntries = false;
             details::GFrameHoldContext gfHold(musxMeasure->getDocument(), m_currentMusxPartId, musxScrollViewItem->staffId, musxMeasure->getCmper());
             if (gfHold) {
-                // gfHold.calcVoices() guarantees that every layer/voice returned contains entries
                 std::map<LayerIndex, bool> finaleLayers = gfHold.calcVoices();
                 std::unordered_map<int, track_idx_t> finaleVoiceMap = mapFinaleVoices(finaleLayers, musxScrollViewItem->staffId, musxMeasure->getCmper());
                 for (const auto& finaleLayer : finaleLayers) {
@@ -642,35 +593,33 @@
                     }
                     const int maxV1V2 = finaleLayer.second ? 1 : 0;
                     for (int voice = 0; voice <= maxV1V2; voice++) {
-
-                        // calculate current track
-                        voice_idx_t voiceOff = muse::value(finaleVoiceMap, FinaleTConv::createFinaleVoiceId(layer, bool(voice)), muse::nidx);
-                        IF_ASSERT_FAILED(voiceOff != muse::nidx && voiceOff < VOICES) {
+                        // gfHold.calcVoices() guarantees that every layer/voice returned contains entries
+                        processedEntries = true;
+
+                        /// @todo load (measure-specific) key signature from entryFrame->keySignature RGP: this todo is probably unnecessary.
+                        /// Key sigs should be handled at the measure/staff level. They can only change on barlines in Finale. The one in entryFrame
+                        /// is provided for convenience and takes into account transposition (when written pitch is requested).
+
+                        track_idx_t trackOffset = muse::value(finaleVoiceMap, FinaleTConv::createFinaleVoiceId(layer, bool(voice)), muse::nidx);
+                        IF_ASSERT_FAILED(int(trackOffset) >= 0 && trackOffset < VOICES) {
                             logger()->logWarning(String(u"Encountered incorrectly mapped voice ID for layer %1").arg(int(layer) + 1), m_doc, musxScrollViewItem->staffId, musxMeasure->getCmper());
                             continue;
                         }
-                        track_idx_t curTrackIdx = curStaffIdx * VOICES + voiceOff;
-
-                        // generate tuplet map and create tuplets
+                        track_idx_t curTrackIdx = curStaffIdx * VOICES + trackOffset;
                         std::vector<ReadableTuplet> tupletMap = createTupletMap(entryFrame->tupletInfo, voice);
                         // trick: insert invalid 'tuplet' spanning the whole measure. useful for fallback when filling with rests
-                        /// @todo does this account for local timesigs
                         ReadableTuplet rTuplet;
                         Fraction mDur = FinaleTConv::simpleMusxTimeSigToFraction(musxMeasure->createTimeSignature()->calcSimplified(), logger());
                         rTuplet.absBegin = Fraction(0, 1);
                         rTuplet.absDuration = mDur;
                         rTuplet.absEnd = mDur;
                         rTuplet.layer = -1,
-                        tupletMap.insert(tupletMap.begin(), rTuplet);
-                        createTupletsFromMap(measure, curTrackIdx, tupletMap, logger());
-
-                        // add chords and rests
+                            tupletMap.insert(tupletMap.begin(), rTuplet);
+                        size_t lastAddedTupletIndex = 0;
                         std::unordered_map<size_t, ChordRest*> entryMap;
                         for (EntryInfoPtr entryInfoPtr = entryFrame->getFirstInVoice(voice + 1); entryInfoPtr; entryInfoPtr = entryInfoPtr.getNextInVoice(voice + 1)) {
-                            processEntryInfo(entryInfoPtr, curTrackIdx, measure, tupletMap, entryMap);
+                            processEntryInfo(entryInfoPtr, curTrackIdx, segment, tupletMap, lastAddedTupletIndex, entryMap);
                         }
-
-                        // create beams
                         for (EntryInfoPtr entryInfoPtr = entryFrame->getFirstInVoice(voice + 1); entryInfoPtr; entryInfoPtr = entryInfoPtr.getNextInVoice(voice + 1)) {
                             if (entryInfoPtr.calcIsBeamStart()) {
                                 /// @todo detect special cases for beams over barlines created by the Beam Over Barline plugin
@@ -723,12 +672,8 @@
                     }
                 }
             }
-            // Avoid corruptions: fill in any gaps in existing voices...
-            measure->checkMeasure(curStaffIdx);
-            // ...and make sure voice 1 exists.
-            if (!measure->hasVoice(curStaffIdx * VOICES)) {
+            if (!processedEntries) {
                 Staff* staff = m_score->staff(curStaffIdx);
-                Segment* segment = measure->getSegment(SegmentType::ChordRest, Fraction(0, 1));
                 Rest* rest = Factory::createRest(segment, TDuration(DurationType::V_MEASURE));
                 rest->setScore(m_score);
                 rest->setTicks(measure->timesig() / staff->timeStretch(measure->tick()));
