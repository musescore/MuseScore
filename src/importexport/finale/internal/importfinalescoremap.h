--- conflicted
+++ resolved
@@ -91,12 +91,8 @@
     void importClefs(musx::dom::details::GFrameHoldContext gfHold,
                      const std::shared_ptr<musx::dom::others::InstrumentUsed>& musxScrollViewItem,
                      const std::shared_ptr<musx::dom::others::Measure>& musxMeasure,
-<<<<<<< HEAD
-                     engraving::Measure* measure, engraving::staff_idx_t curStaffIdx);
-=======
                      engraving::Measure* measure, engraving::staff_idx_t curStaffIdx,
                      musx::dom::ClefIndex musxCurrClef);
->>>>>>> 40c01c9b
     // styles
     void importStyles(engraving::MStyle& style, musx::dom::Cmper partId);
 
