/*
 * SPDX-License-Identifier: GPL-3.0-only
 * MuseScore-CLA-applies
 *
 * MuseScore
 * Music Composition & Notation
 *
 * Copyright (C) 2021 MuseScore BVBA and others
 *
 * This program is free software: you can redistribute it and/or modify
 * it under the terms of the GNU General Public License version 3 as
 * published by the Free Software Foundation.
 *
 * This program is distributed in the hope that it will be useful,
 * but WITHOUT ANY WARRANTY; without even the implied warranty of
 * MERCHANTABILITY or FITNESS FOR A PARTICULAR PURPOSE.  See the
 * GNU General Public License for more details.
 *
 * You should have received a copy of the GNU General Public License
 * along with this program.  If not, see <https://www.gnu.org/licenses/>.
 */

#include "shortcutsmodel.h"

#include "ui/view/iconcodes.h"
#include "translation.h"
#include "types/translatablestring.h"
#include "log.h"

using namespace mu::shortcuts;
using namespace mu::ui;

static QString shortcutsFileFilter()
{
    return mu::qtrc("shortcuts", "MuseScore shortcuts file") + " (*.xml)";
}

ShortcutsModel::ShortcutsModel(QObject* parent)
    : QAbstractListModel(parent)
{
}

QVariant ShortcutsModel::data(const QModelIndex& index, int role) const
{
    if (!index.isValid()) {
        return QVariant();
    }

    const Shortcut& shortcut = m_shortcuts.at(index.row());

    switch (role) {
    case RoleTitle: return actionText(shortcut.action);
    case RoleIcon: return static_cast<int>(this->action(shortcut.action).iconCode);
    case RoleSequence: return sequencesToNativeText(shortcut.sequences);
    case RoleSearchKey: {
        const UiAction& action = this->action(shortcut.action);
        return QString::fromStdString(action.code) + action.title.qTranslated() + action.description.qTranslated()
               + sequencesToNativeText(shortcut.sequences);
    }
    }

    return QVariant();
}

const UiAction& ShortcutsModel::action(const std::string& actionCode) const
{
    return uiactionsRegister()->action(actionCode);
}

QString ShortcutsModel::actionText(const std::string& actionCode) const
{
    const UiAction& action = this->action(actionCode);

    if (action.description.isEmpty()) {
        return action.title.qTranslated();
    }

    return action.description.qTranslated();
}

int ShortcutsModel::rowCount(const QModelIndex&) const
{
    return m_shortcuts.size();
}

QHash<int, QByteArray> ShortcutsModel::roleNames() const
{
    static const QHash<int, QByteArray> roles {
        { RoleTitle, "title" },
        { RoleIcon, "icon" },
        { RoleSequence, "sequence" },
        { RoleSearchKey, "searchKey" }
    };

    return roles;
}

void ShortcutsModel::load()
{
    beginResetModel();
    m_shortcuts.clear();

    for (const UiAction& action : uiactionsRegister()->getActions()) {
        if (action.title.isEmpty() || action.description.isEmpty()) {
            continue;
        }

        Shortcut shortcut = shortcutsRegister()->shortcut(action.code);
        if (shortcut.action != action.code) {
            shortcut.action = action.code;
            shortcut.context = action.scCtx;
        }

        m_shortcuts << shortcut;
    }

    shortcutsRegister()->shortcutsChanged().onNotify(this, [this]() {
        load();
    });

    std::sort(m_shortcuts.begin(), m_shortcuts.end(), [this](const Shortcut& s1, const Shortcut& s2) {
        return actionText(s1.action) < actionText(s2.action);
    });

    endResetModel();
}

bool ShortcutsModel::apply()
{
    ShortcutList shortcuts;

    for (const Shortcut& shortcut : qAsConst(m_shortcuts)) {
        if (!shortcut.sequences.empty()) {
            shortcuts.push_back(shortcut);
        }
    }

    Ret ret = shortcutsRegister()->setShortcuts(shortcuts);

    if (!ret) {
        LOGE() << ret.toString();
    }

    return ret;
}

void ShortcutsModel::reset()
{
    shortcutsRegister()->resetShortcuts();
}

QItemSelection ShortcutsModel::selection() const
{
    return m_selection;
}

QVariant ShortcutsModel::currentShortcut() const
{
    QModelIndex index = currentShortcutIndex();
    if (!index.isValid()) {
        return QVariant();
    }

    const Shortcut& sc = m_shortcuts.at(index.row());
<<<<<<< HEAD

    const UiAction& action = this->action(sc.action);

    QVariantMap obj;
    obj["title"] = action.title;
    obj["icon"] = static_cast<int>(action.iconCode);
    obj["sequence"] = QString::fromStdString(sc.sequencesAsString());
    obj["context"] = QString::fromStdString(sc.context);
    return obj;
=======
    return shortcutToObject(sc);
>>>>>>> be71fb2d
}

QModelIndex ShortcutsModel::currentShortcutIndex() const
{
    if (m_selection.size() == 1) {
        return m_selection.indexes().first();
    }

    return QModelIndex();
}

void ShortcutsModel::setSelection(const QItemSelection& selection)
{
    if (m_selection == selection) {
        return;
    }

    m_selection = selection;
    emit selectionChanged();
}

void ShortcutsModel::importShortcutsFromFile()
{
    io::path_t path = interactive()->selectOpeningFile(
        qtrc("shortcuts", "Import shortcuts"),
        globalConfiguration()->homePath(),
        shortcutsFileFilter());

    if (!path.empty()) {
        shortcutsRegister()->importFromFile(path);
    }
}

void ShortcutsModel::exportShortcutsToFile()
{
    io::path_t path = interactive()->selectSavingFile(
        qtrc("shortcuts", "Export shortcuts"),
        globalConfiguration()->homePath(),
        shortcutsFileFilter());

    if (path.empty()) {
        return;
    }

    Ret ret = shortcutsRegister()->exportToFile(path);
    if (!ret) {
        LOGE() << ret.toString();
    }
}

void ShortcutsModel::applySequenceToCurrentShortcut(const QString& newSequence, int conflictShortcutIndex)
{
    QModelIndex currIndex = currentShortcutIndex();
    if (!currIndex.isValid()) {
        return;
    }

    int row = currIndex.row();
    m_shortcuts[row].sequences = Shortcut::sequencesFromString(newSequence.toStdString());

    if (conflictShortcutIndex >= 0 && conflictShortcutIndex < m_shortcuts.size()) {
        m_shortcuts[conflictShortcutIndex].clear();
        notifyAboutShortcutChanged(index(conflictShortcutIndex));
    }

    notifyAboutShortcutChanged(currIndex);
}

void ShortcutsModel::clearSelectedShortcuts()
{
    for (const QModelIndex& index : m_selection.indexes()) {
        Shortcut& shortcut = m_shortcuts[index.row()];
        shortcut.clear();

        notifyAboutShortcutChanged(index);
    }
}

void ShortcutsModel::notifyAboutShortcutChanged(const QModelIndex& index)
{
    emit dataChanged(index, index);
}

void ShortcutsModel::resetToDefaultSelectedShortcuts()
{
    auto resolveConflicts = [this](const Shortcut& shortcut) {
        for (int i = 0; i < m_shortcuts.size(); ++i) {
            Shortcut& sc = m_shortcuts[i];

            if (shortcut == sc) {
                continue;
            }

            if (!areContextPrioritiesEqual(shortcut.context, sc.context)) {
                continue;
            }

            if (shortcut.sequences == sc.sequences) {
                sc.clear();
                notifyAboutShortcutChanged(index(i));
            }
        }
    };

    for (const QModelIndex& index : m_selection.indexes()) {
        Shortcut& shortcut = m_shortcuts[index.row()];

        const Shortcut& defaultShortcut = shortcutsRegister()->defaultShortcut(shortcut.action);
        if (defaultShortcut.isValid()) {
            shortcut = defaultShortcut;
        } else {
            shortcut.sequences = {};
        }

        resolveConflicts(shortcut);

        notifyAboutShortcutChanged(index);
    }
}

QVariantList ShortcutsModel::shortcuts() const
{
    QVariantList result;

    for (const Shortcut& shortcut : qAsConst(m_shortcuts)) {
        result << shortcutToObject(shortcut);
    }

    return result;
}

QVariant ShortcutsModel::shortcutToObject(const Shortcut& shortcut) const
{
    QVariantMap obj;
    obj["title"] = actionText(shortcut.action);
    obj["sequence"] = QString::fromStdString(shortcut.sequencesAsString());
    obj["context"] = QString::fromStdString(shortcut.context);

    return obj;
}<|MERGE_RESOLUTION|>--- conflicted
+++ resolved
@@ -162,19 +162,7 @@
     }
 
     const Shortcut& sc = m_shortcuts.at(index.row());
-<<<<<<< HEAD
-
-    const UiAction& action = this->action(sc.action);
-
-    QVariantMap obj;
-    obj["title"] = action.title;
-    obj["icon"] = static_cast<int>(action.iconCode);
-    obj["sequence"] = QString::fromStdString(sc.sequencesAsString());
-    obj["context"] = QString::fromStdString(sc.context);
-    return obj;
-=======
     return shortcutToObject(sc);
->>>>>>> be71fb2d
 }
 
 QModelIndex ShortcutsModel::currentShortcutIndex() const
@@ -308,8 +296,11 @@
 
 QVariant ShortcutsModel::shortcutToObject(const Shortcut& shortcut) const
 {
+    const UiAction& action = this->action(shortcut.action);
+    
     QVariantMap obj;
-    obj["title"] = actionText(shortcut.action);
+    obj["title"] = actionText(action);
+    obj["icon"] = static_cast<int>(action.iconCode);
     obj["sequence"] = QString::fromStdString(shortcut.sequencesAsString());
     obj["context"] = QString::fromStdString(shortcut.context);
 
