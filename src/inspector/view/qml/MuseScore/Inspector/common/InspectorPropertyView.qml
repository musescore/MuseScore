/*
 * SPDX-License-Identifier: GPL-3.0-only
 * MuseScore-CLA-applies
 *
 * MuseScore
 * Music Composition & Notation
 *
 * Copyright (C) 2021 MuseScore BVBA and others
 *
 * This program is free software: you can redistribute it and/or modify
 * it under the terms of the GNU General Public License version 3 as
 * published by the Free Software Foundation.
 *
 * This program is distributed in the hope that it will be useful,
 * but WITHOUT ANY WARRANTY; without even the implied warranty of
 * MERCHANTABILITY or FITNESS FOR A PARTICULAR PURPOSE.  See the
 * GNU General Public License for more details.
 *
 * You should have received a copy of the GNU General Public License
 * along with this program.  If not, see <https://www.gnu.org/licenses/>.
 */
import QtQuick 2.15
import QtQuick.Controls 2.15
import QtQuick.Layouts 1.15

import MuseScore.UiComponents 1.0
import MuseScore.Ui 1.0

Column {
    id: root

    property QtObject propertyItem: null

    property alias navigation: menuButton.navigation

    property alias titleText: titleLabel.text
    property bool isStyled: propertyItem ? propertyItem.isStyled : false
    property bool isModified: propertyItem ? propertyItem.isModified : false

    width: parent.width

    spacing: 8

    Item {
        height: contentRow.implicitHeight
        width: parent.width

        RowLayout {
            id: contentRow

            width: parent.width

            spacing: 4

            StyledTextLabel {
                id: titleLabel

                Layout.alignment: Qt.AlignLeft
                Layout.fillWidth: true

                horizontalAlignment: Text.AlignLeft
            }

            MenuButton {
                id: menuButton

                height: 20
                width: height

                menuModel: {
                    var result = []

                    result.push({ title: qsTrc("inspector", "Reset"), enabled: root.isModified, icon: IconCode.NONE, id: "reset" })

                    if (root.isStyled) {
                        if (root.isModified) {
                            result.push({ title: qsTrc("inspector", "Save as default style for this score"), enabled: true, icon: IconCode.SAVE, id: "save" })
                        } else {
                            result.push({ title: qsTrc("inspector", "This is set as the default style for this score"), enabled: false, icon: IconCode.TICK_RIGHT_ANGLE })
                        }
                    }

                    return result
                }

                menuAlign: Qt.AlignHCenter

<<<<<<< HEAD
                onHandleMenuItem: {
=======
                onHandleMenuItem: function(itemId) {
>>>>>>> 08ad6fb9
                    switch (itemId) {
                    case "reset":
                        root.propertyItem.resetToDefault()
                        break
                    case "save":
                        root.propertyItem.applyToStyle()
                        break
                    }
                }
            }
        }
    }
}<|MERGE_RESOLUTION|>--- conflicted
+++ resolved
@@ -85,11 +85,7 @@
 
                 menuAlign: Qt.AlignHCenter
 
-<<<<<<< HEAD
-                onHandleMenuItem: {
-=======
                 onHandleMenuItem: function(itemId) {
->>>>>>> 08ad6fb9
                     switch (itemId) {
                     case "reset":
                         root.propertyItem.resetToDefault()
