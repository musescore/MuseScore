/*
 * SPDX-License-Identifier: GPL-3.0-only
 * MuseScore-CLA-applies
 *
 * MuseScore
 * Music Composition & Notation
 *
 * Copyright (C) 2021 MuseScore BVBA and others
 *
 * This program is free software: you can redistribute it and/or modify
 * it under the terms of the GNU General Public License version 3 as
 * published by the Free Software Foundation.
 *
 * This program is distributed in the hope that it will be useful,
 * but WITHOUT ANY WARRANTY; without even the implied warranty of
 * MERCHANTABILITY or FITNESS FOR A PARTICULAR PURPOSE.  See the
 * GNU General Public License for more details.
 *
 * You should have received a copy of the GNU General Public License
 * along with this program.  If not, see <https://www.gnu.org/licenses/>.
 */
#include "paint.h"

#include "infrastructure/draw/painter.h"
#include "libmscore/engravingitem.h"
#include "libmscore/page.h"
#include "libmscore/score.h"

#include "debugpaint.h"

#include "log.h"
#include "config.h"

using namespace mu::engraving;
using namespace Ms;

void Paint::paintElement(mu::draw::Painter& painter, const Ms::EngravingItem* element)
{
    if (element->skipDraw()) {
        return;
    }
    element->itemDiscovered = false;
    PointF elementPosition(element->pagePos());

    painter.translate(elementPosition);
    element->draw(&painter);
    painter.translate(-elementPosition);
}

void Paint::paintElements(mu::draw::Painter& painter, const std::list<EngravingItem*>& elements, bool isPrinting)
{
<<<<<<< HEAD
    QList<Ms::EngravingItem*> sortedElements = elements;

    std::sort(sortedElements.begin(), sortedElements.end(), Ms::elementLessThan);
=======
    std::vector<Ms::EngravingItem*> sortedElements(elements.begin(), elements.end());
    std::sort(sortedElements.begin(), sortedElements.end(), [](Ms::EngravingItem* e1, Ms::EngravingItem* e2) {
        if (e1->z() == e2->z()) {
            if (e1->selected()) {
                return false;
            } else if (e2->selected()) {
                return true;
            } else if (e1->visible()) {
                return false;
            } else if (e2->visible()) {
                return true;
            }

            return e1->track() > e2->track();
        }

        return e1->z() < e2->z();
    });
>>>>>>> 8f3fc727

    for (const EngravingItem* element : sortedElements) {
        if (!element->isInteractionAvailable()) {
            continue;
        }

        paintElement(painter, element);
    }

#ifdef ENGRAVING_PAINT_DEBUGGER_ENABLED
    if (!isPrinting) {
        DebugPaint::paintElementsDebug(painter, sortedElements);
    }
#else
    UNUSED(isPrinting);
#endif
}<|MERGE_RESOLUTION|>--- conflicted
+++ resolved
@@ -49,30 +49,9 @@
 
 void Paint::paintElements(mu::draw::Painter& painter, const std::list<EngravingItem*>& elements, bool isPrinting)
 {
-<<<<<<< HEAD
-    QList<Ms::EngravingItem*> sortedElements = elements;
+    std::vector<Ms::EngravingItem*> sortedElements(elements.begin(), elements.end());
 
     std::sort(sortedElements.begin(), sortedElements.end(), Ms::elementLessThan);
-=======
-    std::vector<Ms::EngravingItem*> sortedElements(elements.begin(), elements.end());
-    std::sort(sortedElements.begin(), sortedElements.end(), [](Ms::EngravingItem* e1, Ms::EngravingItem* e2) {
-        if (e1->z() == e2->z()) {
-            if (e1->selected()) {
-                return false;
-            } else if (e2->selected()) {
-                return true;
-            } else if (e1->visible()) {
-                return false;
-            } else if (e2->visible()) {
-                return true;
-            }
-
-            return e1->track() > e2->track();
-        }
-
-        return e1->z() < e2->z();
-    });
->>>>>>> 8f3fc727
 
     for (const EngravingItem* element : sortedElements) {
         if (!element->isInteractionAvailable()) {
