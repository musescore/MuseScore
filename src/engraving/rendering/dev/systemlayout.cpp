/*
 * SPDX-License-Identifier: GPL-3.0-only
 * MuseScore-CLA-applies
 *
 * MuseScore
 * Music Composition & Notation
 *
 * Copyright (C) 2023 MuseScore BVBA and others
 *
 * This program is free software: you can redistribute it and/or modify
 * it under the terms of the GNU General Public License version 3 as
 * published by the Free Software Foundation.
 *
 * This program is distributed in the hope that it will be useful,
 * but WITHOUT ANY WARRANTY; without even the implied warranty of
 * MERCHANTABILITY or FITNESS FOR A PARTICULAR PURPOSE.  See the
 * GNU General Public License for more details.
 *
 * You should have received a copy of the GNU General Public License
 * along with this program.  If not, see <https://www.gnu.org/licenses/>.
 */
#include "systemlayout.h"

#include "realfn.h"

#include "style/defaultstyle.h"

#include "dom/barline.h"
#include "dom/beam.h"
#include "dom/box.h"
#include "dom/bracket.h"
#include "dom/bracketItem.h"
#include "dom/chord.h"
#include "dom/dynamic.h"
#include "dom/factory.h"
#include "dom/instrumentname.h"
#include "dom/layoutbreak.h"
#include "dom/measure.h"
#include "dom/measurenumber.h"
#include "dom/mmrestrange.h"
#include "dom/note.h"
#include "dom/ornament.h"
#include "dom/part.h"
#include "dom/rest.h"
#include "dom/score.h"
#include "dom/slur.h"
#include "dom/spacer.h"
#include "dom/staff.h"
#include "dom/stafflines.h"
#include "dom/system.h"
#include "dom/tie.h"
#include "dom/timesig.h"
#include "dom/tremolo.h"
#include "dom/tuplet.h"
#include "dom/volta.h"

#include "tlayout.h"
#include "autoplace.h"
#include "beamlayout.h"
#include "chordlayout.h"
#include "harmonylayout.h"
#include "lyricslayout.h"
#include "measurelayout.h"
#include "tupletlayout.h"
#include "slurtielayout.h"

#include "log.h"

using namespace mu::engraving;
using namespace mu::engraving::rendering::dev;

//---------------------------------------------------------
//   collectSystem
//---------------------------------------------------------

System* SystemLayout::collectSystem(LayoutContext& ctx)
{
    TRACEFUNC;

    if (!ctx.state().curMeasure()) {
        return nullptr;
    }

    const MeasureBase* measure = ctx.dom().systems().empty() ? 0 : ctx.dom().systems().back()->measures().back();
    if (measure) {
        measure = measure->findPotentialSectionBreak();
    }

    if (measure) {
        const LayoutBreak* layoutBreak = measure->sectionBreakElement();
        ctx.mutState().setFirstSystem(measure->sectionBreak() && !ctx.conf().isFloatMode());
        ctx.mutState().setFirstSystemIndent(ctx.state().firstSystem()
                                            && ctx.conf().firstSystemIndent()
                                            && layoutBreak->firstSystemIndentation());
        ctx.mutState().setStartWithLongNames(ctx.state().firstSystem() && layoutBreak->startWithLongNames());
    }

    System* system = getNextSystem(ctx);
    Fraction lcmTick = ctx.state().curMeasure()->tick();
    SystemLayout::setInstrumentNames(system, ctx, ctx.state().startWithLongNames(), lcmTick);

    double curSysWidth = 0.0;
    double layoutSystemMinWidth = 0.0;
    bool firstMeasure = true;
    bool createHeader = false;
    double targetSystemWidth = ctx.conf().styleD(Sid::pagePrintableWidth) * DPI;
    system->setWidth(targetSystemWidth);

    // save state of measure
    bool curHeader = ctx.state().curMeasure()->header();
    bool curTrailer = ctx.state().curMeasure()->trailer();
    MeasureBase* breakMeasure = nullptr;

    Fraction minTicks = Fraction::max(); // Initializing at highest possible value
    Fraction prevMinTicks = Fraction(1, 1);
    bool minSysTicksChanged = false;
    Fraction maxTicks = Fraction(0, 1); // Initializing at lowest possible value
    Fraction prevMaxTicks = Fraction(1, 1);
    bool maxSysTicksChanged = false;
    static constexpr double squeezability = 0.3; // We may consider exposing in Style settings (M.S.)
    double oldStretch = 1.0;
    double oldWidth = 0.0;
    System* oldSystem = nullptr;

    while (ctx.state().curMeasure()) {      // collect measure for system
        oldSystem = ctx.mutState().curMeasure()->system();
        system->appendMeasure(ctx.mutState().curMeasure());
        if (system->hasCrossStaffOrModifiedBeams()) {
            updateCrossBeams(system, ctx);
        }
        double ww  = 0.0; // width of current measure
        if (ctx.state().curMeasure()->isMeasure()) {
            Measure* m = toMeasure(ctx.mutState().curMeasure());
            if (!(oldSystem && oldSystem->page() && oldSystem->page() != ctx.state().page())) {
                // Construct information that is needed before horizontal spacing
                // (unless the curMeasure we've just collected comes from the next page)
                MeasureLayout::computePreSpacingItems(m, ctx);
            }
            // After appending a new measure, the shortest note in the system may change, in which case
            // we need to recompute the layout of the previous measures. When updating the width of these
            // measures, curSysWidth must be updated accordingly.
            Fraction curMinTicks = m->shortestChordRest();
            Fraction curMaxTicks = m->maxTicks();
            if (curMinTicks < minTicks) {
                prevMinTicks = minTicks; // We save the previous value in case we need to restore it (see later)
                minTicks = curMinTicks;
                minSysTicksChanged = true;
            } else {
                minSysTicksChanged = false;
            }
            if (curMaxTicks > maxTicks) {
                prevMaxTicks = maxTicks;
                maxTicks = curMaxTicks;
                maxSysTicksChanged = true;
            } else {
                maxSysTicksChanged = false;
            }
            if (minSysTicksChanged || maxSysTicksChanged) {
                for (MeasureBase* mb : system->measures()) {
                    if (mb == m) {
                        break; // Cause I want to change only previous measures, not current one
                    }
                    if (mb->isMeasure()) {
                        Measure* mm = toMeasure(mb);
                        double prevWidth = mm->width();
                        MeasureLayout::computeWidth(mm, ctx, minTicks, maxTicks, 1);
                        double newWidth = mm->width();
                        curSysWidth += newWidth - prevWidth;
                    }
                }
            }

            if (firstMeasure) {
                layoutSystemMinWidth = curSysWidth;
                SystemLayout::layoutSystem(system, ctx, curSysWidth, ctx.state().firstSystem(), ctx.state().firstSystemIndent());
                if (system->hasCrossStaffOrModifiedBeams()) {
                    updateCrossBeams(system, ctx);
                }
                curSysWidth += system->leftMargin();
                if (m->repeatStart()) {
                    Segment* s = m->findSegmentR(SegmentType::StartRepeatBarLine, Fraction(0, 1));
                    if (!s->enabled()) {
                        s->setEnabled(true);
                    }
                }
                MeasureLayout::addSystemHeader(m, ctx.state().firstSystem(), ctx);
                firstMeasure = false;
                createHeader = false;
            } else {
                if (createHeader) {
                    MeasureLayout::addSystemHeader(m, false, ctx);
                    createHeader = false;
                } else if (m->header()) {
                    MeasureLayout::removeSystemHeader(m);
                }
            }

            MeasureLayout::createEndBarLines(m, true, ctx);
            // measures with nobreak cannot end a system
            // thus they will not contain a trailer
            if (m->noBreak()) {
                MeasureLayout::removeSystemTrailer(m, ctx);
            } else {
                MeasureLayout::addSystemTrailer(m, m->nextMeasure(), ctx);
            }
            MeasureLayout::computeWidth(m, ctx, minTicks, maxTicks, 1);
            ww = m->width();
        } else if (ctx.state().curMeasure()->isHBox()) {
            ctx.mutState().curMeasure()->computeMinWidth();
            ww = ctx.state().curMeasure()->width();
            createHeader = toHBox(ctx.mutState().curMeasure())->createSystemHeader();
        } else {
            // vbox:
            MeasureLayout::getNextMeasure(ctx);
            SystemLayout::layout2(system, ctx);         // compute staff distances
            return system;
        }

        // check if lc.curMeasure fits, remove if not
        // collect at least one measure and the break
        double acceptanceRange = squeezability * system->squeezableSpace();
        bool doBreak = (system->measures().size() > 1) && ((curSysWidth + ww) > targetSystemWidth + acceptanceRange)
                       && !ctx.state().prevMeasure()->noBreak();
        /* acceptanceRange allows some systems to be initially slightly larger than the margins and be
         * justified by squeezing instead of stretching. Allows to make much better choices of how many
         * measures to fit per system. */
        if (doBreak) {
            breakMeasure = ctx.mutState().curMeasure();
            system->removeLastMeasure();
            ctx.mutState().curMeasure()->setParent(oldSystem);
            while (ctx.state().prevMeasure() && ctx.state().prevMeasure()->noBreak() && system->measures().size() > 1) {
                // remove however many measures are grouped with nobreak, working backwards
                // but if too many are grouped, stop before we get 0 measures left on system
                // TODO: intelligently break group into smaller groups instead
                ctx.mutState().setTick(ctx.state().tick() - ctx.state().curMeasure()->ticks());
                ctx.mutState().setMeasureNo(ctx.state().curMeasure()->no());

                ctx.mutState().setNextMeasure(ctx.mutState().curMeasure());
                ctx.mutState().setCurMeasure(ctx.mutState().prevMeasure());
                ctx.mutState().setPrevMeasure(ctx.mutState().curMeasure()->prev());

                curSysWidth -= system->lastMeasure()->width();
                system->removeLastMeasure();
                ctx.mutState().curMeasure()->setParent(oldSystem);
            }
            // If the last appended measure caused a re-layout of the previous measures, now that we are
            // removing it we need to re-layout the previous measures again.
            if (minSysTicksChanged) {
                minTicks = prevMinTicks; // If the last measure caused it to change, now we need to restore it!
            }
            if (maxSysTicksChanged) {
                maxTicks = prevMaxTicks;
            }
            if (minSysTicksChanged || maxSysTicksChanged) {
                for (MeasureBase* mb : system->measures()) {
                    if (mb->isMeasure()) {
                        double prevWidth = toMeasure(mb)->width();
                        MeasureLayout::computeWidth(toMeasure(mb), ctx, minTicks, maxTicks, 1);
                        double newWidth = toMeasure(mb)->width();
                        curSysWidth += newWidth - prevWidth;
                    }
                }
            }
            break;
        }

        if (ctx.state().prevMeasure() && ctx.state().prevMeasure()->isMeasure() && ctx.state().prevMeasure()->system() == system) {
            //
            // now we know that the previous measure is not the last
            // measure in the system and we finally can create the end barline for it

            Measure* m = toMeasure(ctx.mutState().prevMeasure());
            // TODO: if lc.curMeasure is a frame, removing the trailer may be premature
            // but merely skipping this code isn't good enough,
            // we need to find the right time to re-enable the trailer,
            // since it seems to be disabled somewhere else
            if (m->trailer()) {
                double ow = m->width();
                MeasureLayout::removeSystemTrailer(m, ctx);
                curSysWidth += m->width() - ow;
            }
            // if the prev measure is an end repeat and the cur measure
            // is an repeat, the createEndBarLines() created an start-end repeat barline
            // and we can remove the start repeat barline of the current barline

            if (ctx.state().curMeasure()->isMeasure()) {
                Measure* m1 = toMeasure(ctx.mutState().curMeasure());
                if (m1->repeatStart()) {
                    Segment* s = m1->findSegmentR(SegmentType::StartRepeatBarLine, Fraction(0, 1));
                    if (!s->enabled()) {
                        s->setEnabled(true);
                        MeasureLayout::computeWidth(m1, ctx, minTicks, maxTicks, 1);
                        ww = m1->width();
                    }
                }
            }
            // TODO: we actually still don't know for sure
            // if this will be the last true measure of the system or not
            // since the lc.curMeasure may be a frame
            // but at this point we have no choice but to assume it isn't
            // since we don't know yet if another true measure will fit
            // worst that happens is we don't get the automatic double bar before a courtesy key signature
            curSysWidth += MeasureLayout::createEndBarLines(m, false, ctx);          // create final barLine
        }

        const MeasureBase* mb = ctx.state().curMeasure();
        bool lineBreak  = false;
        switch (ctx.conf().viewMode()) {
        case LayoutMode::PAGE:
        case LayoutMode::SYSTEM:
            lineBreak = mb->pageBreak() || mb->lineBreak() || mb->sectionBreak();
            break;
        case LayoutMode::FLOAT:
        case LayoutMode::LINE:
        case LayoutMode::HORIZONTAL_FIXED:
            lineBreak = false;
            break;
        }

        // preserve state of next measure (which is about to become current measure)
        if (ctx.state().nextMeasure()) {
            MeasureBase* nmb = ctx.mutState().nextMeasure();
            if (nmb->isMeasure() && ctx.conf().styleB(Sid::createMultiMeasureRests)) {
                Measure* nm = toMeasure(nmb);
                if (nm->hasMMRest()) {
                    nmb = nm->mmRest();
                }
            }
            if (nmb->isMeasure()) {
                oldStretch = toMeasure(nmb)->layoutStretch();
                oldWidth = toMeasure(nmb)->width(LD_ACCESS::BAD);
            }
            if (!ctx.state().curMeasure()->noBreak()) {
                // current measure is not a nobreak,
                // so next measure could possibly start a system
                curHeader = nmb->header();
            }
            if (!nmb->noBreak()) {
                // next measure is not a nobreak
                // so it could possibly end a system
                curTrailer = nmb->trailer();
            }
        }

        MeasureLayout::getNextMeasure(ctx);

        curSysWidth += ww;

        // ElementType nt = lc.curMeasure ? lc.curMeasure->type() : ElementType::INVALID;
        mb = ctx.state().curMeasure();
        bool tooWide = false;     // curSysWidth + minMeasureWidth > systemWidth;  // TODO: noBreak
        if (lineBreak || !mb || mb->isVBox() || mb->isTBox() || mb->isFBox() || tooWide) {
            break;
        }
    }

    assert(ctx.state().prevMeasure());

    if (ctx.state().endTick() < ctx.state().prevMeasure()->tick()) {
        // we've processed the entire range
        // but we need to continue layout until we reach a system whose last measure is the same as previous layout
        if (ctx.state().prevMeasure() == ctx.state().systemOldMeasure()) {
            // this system ends in the same place as the previous layout
            // ok to stop
            if (ctx.state().curMeasure() && ctx.state().curMeasure()->isMeasure()) {
                // we may have previously processed first measure(s) of next system
                // so now we must restore to original state
                Measure* m = toMeasure(ctx.mutState().curMeasure());
                if (m->repeatStart()) {
                    Segment* s = m->findSegmentR(SegmentType::StartRepeatBarLine, Fraction(0, 1));
                    if (!s->enabled()) {
                        s->setEnabled(true);
                    }
                }
                const MeasureBase* pbmb = ctx.state().prevMeasure()->findPotentialSectionBreak();
                bool localFirstSystem = pbmb->sectionBreak() && !ctx.conf().isMode(LayoutMode::FLOAT);
                MeasureBase* nm = breakMeasure ? breakMeasure : m;
                if (curHeader) {
                    MeasureLayout::addSystemHeader(m, localFirstSystem, ctx);
                } else {
                    MeasureLayout::removeSystemHeader(m);
                }
                for (;;) {
                    // TODO: what if the nobreak group takes the entire system - is this correct?
                    if (curTrailer && !m->noBreak()) {
                        MeasureLayout::addSystemTrailer(m, m->nextMeasure(), ctx);
                    } else {
                        MeasureLayout::removeSystemTrailer(m, ctx);
                    }
                    MeasureLayout::computeWidth(m, ctx, m->system()->minSysTicks(), m->system()->maxSysTicks(), oldStretch);
                    m->stretchToTargetWidth(oldWidth);
                    MeasureLayout::layoutMeasureElements(m, ctx);
                    BeamLayout::restoreBeams(m, ctx);
                    if (m == nm || !m->noBreak()) {
                        break;
                    }
                    m = m->nextMeasure();
                }
            }
            ctx.mutState().setRangeDone(true);
        }
    }

    /*************************************************************
     * SYSTEM NOW HAS A COMPLETE SET OF MEASURES
     * Now perform all operation to finalize system.
     * **********************************************************/

    // Brake cross-measure beams
    // Create end barlines
    if (ctx.state().prevMeasure() && ctx.state().prevMeasure()->isMeasure()) {
        Measure* pm = toMeasure(ctx.mutState().prevMeasure());
        BeamLayout::breakCrossMeasureBeams(pm, ctx);
        MeasureLayout::createEndBarLines(pm, true, ctx);
    }

    // hide empty staves
    hideEmptyStaves(system, ctx, ctx.state().firstSystem());
    // Relayout system to account for newly hidden/unhidden staves
    curSysWidth -= system->leftMargin();
    SystemLayout::layoutSystem(system, ctx, layoutSystemMinWidth, ctx.state().firstSystem(), ctx.state().firstSystemIndent());
    curSysWidth += system->leftMargin();

    // add system trailer if needed (cautionary time/key signatures etc)
    Measure* lm  = system->lastMeasure();
    if (lm) {
        Measure* nm = lm->nextMeasure();
        if (nm) {
            MeasureLayout::addSystemTrailer(lm, nm, ctx);
        }
    }

    // Recompute measure widths to account for the last changes (barlines, hidden staves, etc)
    // If system is currently larger than margin (because of acceptanceRange) compute width
    // with a reduced pre-stretch, because justifySystem expects curSysWidth < targetWidth
    double preStretch = targetSystemWidth > curSysWidth ? 1.0 : 1 - squeezability;
    for (MeasureBase* mb : system->measures()) {
        if (!mb->isMeasure()) {
            continue;
        }
        Measure* m = toMeasure(mb);
        double oldWidth = m->width();
        MeasureLayout::computeWidth(m, ctx, minTicks, maxTicks, preStretch);
        curSysWidth += m->width() - oldWidth;
    }

    if (curSysWidth > targetSystemWidth) {
        manageNarrowSpacing(system, ctx, curSysWidth, targetSystemWidth, minTicks, maxTicks);
    }

    // JUSTIFY SYSTEM
    // Do not justify last system of a section if curSysWidth is < lastSystemFillLimit
    if (!((ctx.state().curMeasure() == nullptr || (lm && lm->sectionBreak()))
          && ((curSysWidth / targetSystemWidth) < ctx.conf().styleD(Sid::lastSystemFillLimit)))
        && !MScore::noHorizontalStretch) { // debug feature
        justifySystem(system, curSysWidth, targetSystemWidth);
    }

    // LAYOUT MEASURES
    PointF pos;
    firstMeasure = true;
    bool createBrackets = false;
    for (MeasureBase* mb : system->measures()) {
        double ww = mb->width();
        if (mb->isMeasure()) {
            if (firstMeasure) {
                pos.rx() += system->leftMargin();
                firstMeasure = false;
            }
            mb->setPos(pos);
            mb->setParent(system);
            Measure* m = toMeasure(mb);
            MeasureLayout::layoutMeasureElements(m, ctx);
            MeasureLayout::layoutStaffLines(m, ctx);
            if (createBrackets) {
                SystemLayout::addBrackets(system, toMeasure(mb), ctx);
                createBrackets = false;
            }
        } else if (mb->isHBox()) {
            mb->setPos(pos + PointF(toHBox(mb)->topGap(), 0.0));
            TLayout::layoutMeasureBase(mb, ctx);
            createBrackets = toHBox(mb)->createSystemHeader();
        } else if (mb->isVBox()) {
            mb->setPos(pos);
        }
        pos.rx() += ww;
    }
    system->setWidth(pos.x());

    layoutSystemElements(system, ctx);
    SystemLayout::layout2(system, ctx);     // compute staff distances
    for (MeasureBase* mb : system->measures()) {
        MeasureLayout::layoutCrossStaff(mb, ctx);
    }
    // TODO: now that the code at the top of this function does this same backwards search,
    // we might be able to eliminate this block
    // but, lc might be used elsewhere so we need to be careful
    measure = system->measures().back();

    if (measure) {
        measure = measure->findPotentialSectionBreak();
    }

    if (measure) {
        const LayoutBreak* layoutBreak = measure->sectionBreakElement();
        ctx.mutState().setFirstSystem(measure->sectionBreak() && !ctx.conf().isMode(LayoutMode::FLOAT));
        ctx.mutState().setFirstSystemIndent(ctx.state().firstSystem()
                                            && ctx.conf().firstSystemIndent()
                                            && layoutBreak->firstSystemIndentation());
        ctx.mutState().setStartWithLongNames(ctx.state().firstSystem() && layoutBreak->startWithLongNames());
    }

    if (oldSystem && !(oldSystem->page() && oldSystem->page() != ctx.state().page())) {
        // We may have previously processed the ties of the next system (in LayoutChords::updateLineAttachPoints()).
        // We need to restore them to the correct state.
        SystemLayout::restoreTies(oldSystem);
    }

    return system;
}

void SystemLayout::justifySystem(System* system, double curSysWidth, double targetSystemWidth)
{
    double rest = targetSystemWidth - curSysWidth;
    if (RealIsNull(rest)) {
        return;
    }
    if (rest < 0) {
        LOGE("*** System justification error ***");
        return;
    }

    std::vector<Spring> springs;

    for (MeasureBase* mb : system->measures()) {
        if (!mb->isMeasure()) {
            continue;
        }
        for (Segment& s : toMeasure(mb)->segments()) {
            if (s.isChordRestType() && s.ticks() > Fraction(0, 1) && s.visible() && s.enabled() && !s.allElementsInvisible()) {
                double springConst = 1 / s.stretch();
                double width = s.width() - s.widthOffset();
                double preTension = width * springConst;
                springs.push_back(Spring(springConst, width, preTension, &s));
            }
        }
    }

    Segment::stretchSegmentsToWidth(springs, rest);

    for (MeasureBase* mb : system->measures()) {
        if (!mb->isMeasure()) {
            continue;
        }
        Measure* m = toMeasure(mb);
        m->respaceSegments();
    }
}

//---------------------------------------------------------
//   getNextSystem
//---------------------------------------------------------

System* SystemLayout::getNextSystem(LayoutContext& ctx)
{
    bool isVBox = ctx.state().curMeasure()->isVBox();
    System* system = nullptr;
    if (ctx.state().systemList().empty()) {
        system = Factory::createSystem(ctx.mutDom().dummyParent()->page());
        ctx.mutState().setSystemOldMeasure(nullptr);
    } else {
        system = mu::takeFirst(ctx.mutState().systemList());
        ctx.mutState().setSystemOldMeasure(system->measures().empty() ? 0 : system->measures().back());
        system->clear();       // remove measures from system
    }
    ctx.mutDom().systems().push_back(system);
    if (!isVBox) {
        size_t nstaves = ctx.dom().nstaves();
        system->adjustStavesNumber(nstaves);
        for (staff_idx_t i = 0; i < nstaves; ++i) {
            system->staff(i)->setShow(ctx.dom().staff(i)->show());
        }
    }
    return system;
}

void SystemLayout::hideEmptyStaves(System* system, LayoutContext& ctx, bool isFirstSystem)
{
    size_t staves = ctx.dom().nstaves();
    staff_idx_t staffIdx = 0;
    bool systemIsEmpty = true;

    for (const Staff* staff : ctx.dom().staves()) {
        SysStaff* ss  = system->staff(staffIdx);

        Staff::HideMode hideMode = staff->hideWhenEmpty();

        if (hideMode == Staff::HideMode::ALWAYS
            || (ctx.conf().styleB(Sid::hideEmptyStaves)
                && (staves > 1)
                && !(isFirstSystem && ctx.conf().styleB(Sid::dontHideStavesInFirstSystem))
                && hideMode != Staff::HideMode::NEVER)) {
            bool hideStaff = true;
            for (MeasureBase* m : system->measures()) {
                if (!m->isMeasure()) {
                    continue;
                }
                Measure* measure = toMeasure(m);
                if (!measure->isEmpty(staffIdx)) {
                    hideStaff = false;
                    break;
                }
            }
            // check if notes moved into this staff
            Part* part = staff->part();
            const size_t n = part->nstaves();
            if (hideStaff && (n > 1)) {
                staff_idx_t idx = part->staves().front()->idx();
                for (staff_idx_t i = 0; i < n; ++i) {
                    staff_idx_t st = idx + i;

                    for (MeasureBase* mb : system->measures()) {
                        if (!mb->isMeasure()) {
                            continue;
                        }
                        Measure* m = toMeasure(mb);
                        if (staff->hideWhenEmpty() == Staff::HideMode::INSTRUMENT && !m->isEmpty(st)) {
                            hideStaff = false;
                            break;
                        }
                        for (Segment* s = m->first(SegmentType::ChordRest); s; s = s->next(SegmentType::ChordRest)) {
                            for (voice_idx_t voice = 0; voice < VOICES; ++voice) {
                                ChordRest* cr = s->cr(st * VOICES + voice);
                                int staffMove = cr ? cr->staffMove() : 0;
                                if (!cr || cr->isRest() || cr->staffMove() == 0) {
                                    // The case staffMove == 0 has already been checked by measure->isEmpty()
                                    continue;
                                }
                                if (staffIdx == st + staffMove) {
                                    hideStaff = false;
                                    break;
                                }
                            }
                        }
                        if (!hideStaff) {
                            break;
                        }
                    }
                    if (!hideStaff) {
                        break;
                    }
                }
            }
            ss->setShow(hideStaff ? false : staff->show());
            if (ss->show()) {
                systemIsEmpty = false;
            }
        } else if (!staff->show()) {
            // TODO: OK to check this first and not bother with checking if empty?
            ss->setShow(false);
        } else {
            systemIsEmpty = false;
            ss->setShow(true);
        }

        ++staffIdx;
    }
    const Staff* firstVisible = nullptr;
    if (systemIsEmpty) {
        for (const Staff* staff : ctx.dom().staves()) {
            SysStaff* ss  = system->staff(staff->idx());
            if (staff->showIfEmpty() && !ss->show()) {
                ss->setShow(true);
                systemIsEmpty = false;
            } else if (!firstVisible && staff->show()) {
                firstVisible = staff;
            }
        }
    }
    // don’t allow a complete empty system
    if (systemIsEmpty && !ctx.dom().staves().empty()) {
        const Staff* staff = firstVisible ? firstVisible : ctx.dom().staves().front();
        SysStaff* ss = system->staff(staff->idx());
        ss->setShow(true);
    }
    // Re-create the shapes to account for newly hidden or un-hidden staves
    for (auto mb : system->measures()) {
        if (mb->isMeasure()) {
            for (auto& seg : toMeasure(mb)->segments()) {
                seg.createShapes();
            }
        }
    }
}

void SystemLayout::layoutSystemElements(System* system, LayoutContext& ctx)
{
    if (ctx.dom().nstaves() == 0) {
        return;
    }

    //-------------------------------------------------------------
    //    create cr segment list to speed up computations
    //-------------------------------------------------------------

    std::vector<Segment*> sl;
    for (MeasureBase* mb : system->measures()) {
        if (!mb->isMeasure()) {
            continue;
        }
        Measure* m = toMeasure(mb);
        MeasureLayout::layoutMeasureNumber(m, ctx);
        MeasureLayout::layoutMMRestRange(m, ctx);

        // in continuous view, entire score is one system
        // but we only need to process the range
        if (ctx.conf().isLinearMode() && (m->tick() < ctx.state().startTick() || m->tick() > ctx.state().endTick())) {
            continue;
        }
        for (Segment* s = m->first(); s; s = s->next()) {
            if (s->isChordRestType() || !s->annotations().empty()) {
                sl.push_back(s);
            }
        }
    }

    //-------------------------------------------------------------
    // layout beams
    //  Needs to be done before creating skylines as stem lengths
    //  may change.
    //-------------------------------------------------------------

    for (Segment* s : sl) {
        if (!s->isChordRestType()) {
            continue;
        }
        BeamLayout::layoutNonCrossBeams(s, ctx);
        // Must recreate the shapes because stem lengths may have been changed!
        s->createShapes();
    }

    for (Segment* s : sl) {
        for (EngravingItem* item : s->elist()) {
            if (!item || !item->isRest()) {
                continue;
            }
            Rest* rest = toRest(item);
            Beam* beam = rest->beam();
            if (beam && !beam->cross()) {
                BeamLayout::verticalAdjustBeamedRests(rest, beam, ctx);
            }
        }
    }

    //-------------------------------------------------------------
    //    create skylines
    //-------------------------------------------------------------

    for (size_t staffIdx = 0; staffIdx < ctx.dom().nstaves(); ++staffIdx) {
        SysStaff* ss = system->staff(staffIdx);
        Skyline& skyline = ss->skyline();
        skyline.clear();
        for (MeasureBase* mb : system->measures()) {
            if (!mb->isMeasure()) {
                continue;
            }
            Measure* m = toMeasure(mb);
            MeasureNumber* mno = m->noText(staffIdx);
            MMRestRange* mmrr  = m->mmRangeText(staffIdx);
            // no need to build skyline outside of range in continuous view
            if (ctx.conf().isLinearMode() && (m->tick() < ctx.state().startTick() || m->tick() > ctx.state().endTick())) {
                continue;
            }
            if (mno && mno->addToSkyline()) {
                ss->skyline().add(mno->ldata()->bbox().translated(m->pos() + mno->pos()));
            }
            if (mmrr && mmrr->addToSkyline()) {
                ss->skyline().add(mmrr->ldata()->bbox().translated(m->pos() + mmrr->pos()));
            }
            if (m->staffLines(staffIdx)->addToSkyline()) {
                ss->skyline().add(m->staffLines(staffIdx)->ldata()->bbox().translated(m->pos()));
            }
            for (Segment& s : m->segments()) {
                if (!s.enabled()) {
                    continue;
                }
                PointF p(s.pos() + m->pos());
                if (s.segmentType()
                    & (SegmentType::BarLine | SegmentType::EndBarLine | SegmentType::StartRepeatBarLine | SegmentType::BeginBarLine)) {
                    BarLine* bl = toBarLine(s.element(staffIdx * VOICES));
                    if (bl && bl->addToSkyline()) {
                        RectF r = TLayout::layoutRect(bl, ctx);
                        skyline.add(r.translated(bl->pos() + p));
                    }
                } else if (s.segmentType() & SegmentType::TimeSig) {
                    TimeSig* ts = toTimeSig(s.element(staffIdx * VOICES));
                    if (ts && ts->addToSkyline()) {
                        skyline.add(ts->shape().translate(ts->pos() + p));
                    }
                } else {
                    track_idx_t strack = staffIdx * VOICES;
                    track_idx_t etrack = strack + VOICES;
                    for (EngravingItem* e : s.elist()) {
                        if (!e) {
                            continue;
                        }
                        track_idx_t effectiveTrack = e->vStaffIdx() * VOICES + e->voice();
                        if (effectiveTrack < strack || effectiveTrack >= etrack) {
                            continue;
                        }

                        // add element to skyline
                        if (e->addToSkyline()) {
                            skyline.add(e->shape().translated(e->pos() + p));
                            // add grace notes to skyline
                            if (e->isChord()) {
                                GraceNotesGroup& graceBefore = toChord(e)->graceNotesBefore();
                                GraceNotesGroup& graceAfter = toChord(e)->graceNotesAfter();
                                if (!graceBefore.empty()) {
                                    skyline.add(graceBefore.shape().translated(graceBefore.pos() + p));
                                }
                                if (!graceAfter.empty()) {
                                    skyline.add(graceAfter.shape().translated(graceAfter.pos() + p));
                                }
                            }
                            // If present, add ornament cue note to skyline
                            if (e->isChord()) {
                                Ornament* ornament = toChord(e)->findOrnament();
                                if (ornament) {
                                    Chord* cue = ornament->cueNoteChord();
                                    if (cue && cue->upNote()->visible()) {
                                        skyline.add(cue->shape().translate(cue->pos() + p));
                                    }
                                }
                            }
                        }

                        // add tremolo to skyline
                        if (e->isChord() && toChord(e)->tremolo()) {
                            Tremolo* t = toChord(e)->tremolo();
                            Chord* c1 = t->chord1();
                            Chord* c2 = t->chord2();
                            if (!t->twoNotes() || (c1 && !c1->staffMove() && c2 && !c2->staffMove())) {
                                if (t->chord() == e && t->addToSkyline()) {
                                    skyline.add(t->shape().translate(t->pos() + e->pos() + p));
                                }
                            }
                        }

                        // add beams to skline
                        if (e->isChordRest()) {
                            ChordRest* cr = toChordRest(e);
                            if (BeamLayout::isTopBeam(cr)) {
                                Beam* b = cr->beam();
                                b->addSkyline(skyline);
                            }
                        }
                    }
                }
            }
        }
    }

    //-------------------------------------------------------------
    // layout articulations, fingering and stretched bends
    //-------------------------------------------------------------

    for (Segment* s : sl) {
        for (EngravingItem* e : s->elist()) {
            if (!e || !e->isChord() || !ctx.dom().staff(e->staffIdx())->show()) {
                continue;
            }
            Chord* c = toChord(e);
            ChordLayout::layoutArticulations(c, ctx);
            ChordLayout::layoutArticulations2(c, ctx);
            ChordLayout::layoutChordBaseFingering(c, system, ctx);
            ChordLayout::layoutStretchedBends(c, ctx);
        }
    }

    //-------------------------------------------------------------
    // layout tuplets
    //-------------------------------------------------------------

    std::map<track_idx_t, Fraction> skipTo;
    for (Segment* s : sl) {
        for (EngravingItem* e : s->elist()) {
            if (!e || !e->isChordRest() || !ctx.dom().staff(e->staffIdx())->show()) {
                continue;
            }
            track_idx_t track = e->track();
            if (skipTo.count(track) && e->tick() < skipTo[track]) {
                continue; // don't lay out tuplets for this voice that have already been done
            }
            // find the top tuplet for this segment
            DurationElement* de = toChordRest(e);
            if (!de->tuplet()) {
                continue;
            }
            while (de->tuplet()) {
                de = de->tuplet();
            }
            TupletLayout::layout(de, ctx); // recursively lay out all tuplets covered by this tuplet

            // don't layout any tuplets covered by this top level tuplet for this voice--
            // they've already been laid out by layoutTuplet().
            skipTo[track] = de->tick() + de->ticks();
        }
    }

    //-------------------------------------------------------------
    // Drumline sticking
    //-------------------------------------------------------------

    for (const Segment* s : sl) {
        for (EngravingItem* e : s->annotations()) {
            if (e->isSticking()) {
                TLayout::layoutItem(e, ctx);
            }
        }
    }

    //-------------------------------------------------------------
    // layout slurs
    //-------------------------------------------------------------

    bool useRange = false;    // TODO: lineMode();
    Fraction stick = useRange ? ctx.state().startTick() : system->measures().front()->tick();
    Fraction etick = useRange ? ctx.state().endTick() : system->measures().back()->endTick();
    auto spanners = ctx.dom().spannerMap().findOverlapping(stick.ticks(), etick.ticks());

    // ties
    doLayoutTies(system, sl, stick, etick);

    // slurs
    std::vector<Spanner*> spanner;
    for (auto interval : spanners) {
        Spanner* sp = interval.value;
        sp->computeStartElement();
        sp->computeEndElement();
        ctx.mutState().processedSpanners().insert(sp);
        if (sp->tick() < etick && sp->tick2() >= stick) {
            if (sp->isSlur() && !toSlur(sp)->isCrossStaff()) {
                // skip cross-staff slurs, will be done after page layout
                spanner.push_back(sp);
            }
        }
    }
    processLines(system, ctx, spanner, false);
    for (auto s : spanner) {
        Slur* slur = toSlur(s);
        ChordRest* scr = s->startCR();
        ChordRest* ecr = s->endCR();
        if (scr && scr->isChord()) {
            ChordLayout::layoutArticulations3(toChord(scr), slur, ctx);
        }
        if (ecr && ecr->isChord()) {
            ChordLayout::layoutArticulations3(toChord(ecr), slur, ctx);
        }
    }

    //-------------------------------------------------------------
    // Fermata, TremoloBar
    //-------------------------------------------------------------

    for (const Segment* s : sl) {
        for (EngravingItem* e : s->annotations()) {
            if (e->isFermata() || e->isTremoloBar()) {
                TLayout::layoutItem(e, ctx);
            }
        }
    }

    //-------------------------------------------------------------
    // Dynamics and figured bass
    //-------------------------------------------------------------

    std::vector<EngravingItem*> dynamicsAndFigBass;
    for (Segment* s : sl) {
        for (EngravingItem* e : s->annotations()) {
            if (e->isDynamic() || e->isFiguredBass()) {
                TLayout::layoutItem(e, ctx);
                if (e->autoplace()) {
                    if (e->isDynamic()) {
                        toDynamic(e)->manageBarlineCollisions();
                    }
                    Autoplace::autoplaceSegmentElement(e, e->mutldata(), false);
                    dynamicsAndFigBass.push_back(e);
                }
            }
        }
    }

    // add dynamics shape to skyline
    for (EngravingItem* e : dynamicsAndFigBass) {
        if (!e->addToSkyline()) {
            continue;
        }
        EngravingItem* parent = e->parentItem(true);
        IF_ASSERT_FAILED(parent && parent->isSegment()) {
            continue;
        }
        staff_idx_t si = e->staffIdx();
        Segment* s = toSegment(parent);
        Measure* m = s->measure();
        system->staff(si)->skyline().add(e->shape().translate(e->pos() + s->pos() + m->pos()));
    }

    //-------------------------------------------------------------
    // Expressions
    // Must be done after dynamics. Remember that expressions may
    // also snap into alignment with dynamics.
    //-------------------------------------------------------------
    for (Segment* s : sl) {
        Measure* m = s->measure();
        for (EngravingItem* e : s->annotations()) {
            if (e->isExpression()) {
                TLayout::layoutItem(e, ctx);
                if (e->addToSkyline()) {
                    system->staff(e->staffIdx())->skyline().add(e->shape().translate(e->pos() + s->pos() + m->pos()));
                }
            }
        }
    }

    //-------------------------------------------------------------
    // layout SpannerSegments for current system
    // voltas and tempo change lines are collected here, but laid out later
    //-------------------------------------------------------------

    spanner.clear();
    std::vector<Spanner*> hairpins;
    std::vector<Spanner*> ottavas;
    std::vector<Spanner*> pedal;
    std::vector<Spanner*> voltas;
    std::vector<Spanner*> tempoChangeLines;

    for (auto interval : spanners) {
        Spanner* sp = interval.value;
        if (sp->tick() < etick && sp->tick2() > stick) {
            if (sp->isOttava()) {
                if (sp->staff()->staffType()->isTabStaff()) {
                    continue;
                }

                ottavas.push_back(sp);
            } else if (sp->isPedal()) {
                pedal.push_back(sp);
            } else if (sp->isVolta()) {
                voltas.push_back(sp);
            } else if (sp->isHairpin()) {
                hairpins.push_back(sp);
            } else if (sp->isGradualTempoChange()) {
                tempoChangeLines.push_back(sp);
            } else if (!sp->isSlur() && !sp->isVolta()) {      // slurs are already
                spanner.push_back(sp);
            }
        }
    }
    processLines(system, ctx, hairpins, false);
    processLines(system, ctx, spanner, false);
    processLines(system, ctx, ottavas, false);
    processLines(system, ctx, pedal,   true);

    //-------------------------------------------------------------
    // Lyric
    //-------------------------------------------------------------

    LyricsLayout::layoutLyrics(ctx, system);

    // here are lyrics dashes and melisma
    for (Spanner* sp : ctx.dom().unmanagedSpanners()) {
        if (sp->tick() >= etick || sp->tick2() <= stick) {
            continue;
        }
        TLayout::layoutSystem(sp, system, ctx);
    }

    //-------------------------------------------------------------
    // Harp pedal diagrams
    //-------------------------------------------------------------

    for (const Segment* s : sl) {
        for (EngravingItem* e : s->annotations()) {
            if (e->isHarpPedalDiagram()) {
                rendering::dev::TLayout::layoutItem(e, ctx);
            }
        }
    }

    //
    // We need to known if we have FretDiagrams in the system to decide when to layout the Harmonies
    //

    bool hasFretDiagram = false;
    for (const Segment* s : sl) {
        for (EngravingItem* e : s->annotations()) {
            if (e->isFretDiagram()) {
                hasFretDiagram = true;
                break;
            }
        }

        if (hasFretDiagram) {
            break;
        }
    }

    //-------------------------------------------------------------
    // Harmony, 1st place
    // If we have FretDiagrams, we want the Harmony above this and
    // above the volta, therefore we delay the layout.
    //-------------------------------------------------------------

    if (!hasFretDiagram) {
        HarmonyLayout::layoutHarmonies(sl, ctx);
        HarmonyLayout::alignHarmonies(system, sl, true, ctx.conf().maxChordShiftAbove(), ctx.conf().maxChordShiftBelow());
    }

    //-------------------------------------------------------------
    // StaffText
    //-------------------------------------------------------------

    for (const Segment* s : sl) {
        for (EngravingItem* e : s->annotations()) {
            if (e->isStaffText()) {
                TLayout::layoutItem(e, ctx);
            }
        }
    }

    //-------------------------------------------------------------
    // InstrumentChange
    //-------------------------------------------------------------

    for (const Segment* s : sl) {
        for (EngravingItem* e : s->annotations()) {
            if (e->isInstrumentChange()) {
                TLayout::layoutItem(e, ctx);
            }
        }
    }

    //-------------------------------------------------------------
    // SystemText
    //-------------------------------------------------------------

    for (const Segment* s : sl) {
        for (EngravingItem* e : s->annotations()) {
            if (e->isPlayTechAnnotation() || e->isCapo() || e->isSystemText() || e->isTripletFeel()) {
                TLayout::layoutItem(e, ctx);
            }
        }
    }

    //-------------------------------------------------------------
    // layout Voltas for current system
    //-------------------------------------------------------------

    processLines(system, ctx, voltas, false);

    //
    // vertical align volta segments
    //
    for (staff_idx_t staffIdx = 0; staffIdx < ctx.dom().nstaves(); ++staffIdx) {
        std::vector<SpannerSegment*> voltaSegments;
        for (SpannerSegment* ss : system->spannerSegments()) {
            if (ss->isVoltaSegment() && ss->staffIdx() == staffIdx) {
                voltaSegments.push_back(ss);
            }
        }
        while (!voltaSegments.empty()) {
            // we assume voltas are sorted left to right (by tick values)
            double y = 0;
            int idx = 0;
            Volta* prevVolta = 0;
            for (SpannerSegment* ss : voltaSegments) {
                Volta* volta = toVolta(ss->spanner());
                if (prevVolta && prevVolta != volta) {
                    // check if volta is adjacent to prevVolta
                    if (prevVolta->tick2() != volta->tick()) {
                        break;
                    }
                }
                y = std::min(y, ss->ldata()->pos().y());
                ++idx;
                prevVolta = volta;
            }

            for (int i = 0; i < idx; ++i) {
                SpannerSegment* ss = voltaSegments[i];
                if (ss->autoplace() && ss->isStyled(Pid::OFFSET)) {
                    ss->mutldata()->setPosY(y);
                }
                if (ss->addToSkyline()) {
                    system->staff(staffIdx)->skyline().add(ss->shape().translate(ss->pos()));
                }
            }

            voltaSegments.erase(voltaSegments.begin(), voltaSegments.begin() + idx);
        }
    }

    //-------------------------------------------------------------
    // FretDiagram
    //-------------------------------------------------------------

    if (hasFretDiagram) {
        for (const Segment* s : sl) {
            for (EngravingItem* e : s->annotations()) {
                if (e->isFretDiagram()) {
                    TLayout::layoutItem(e, ctx);
                }
            }
        }

        //-------------------------------------------------------------
        // Harmony, 2nd place
        // We have FretDiagrams, we want the Harmony above this and
        // above the volta.
        //-------------------------------------------------------------

        HarmonyLayout::layoutHarmonies(sl, ctx);
        HarmonyLayout::alignHarmonies(system, sl, false, ctx.conf().maxFretShiftAbove(), ctx.conf().maxFretShiftBelow());
    }

    //-------------------------------------------------------------
    // TempoText, tempo change lines
    //-------------------------------------------------------------

    for (const Segment* s : sl) {
        for (EngravingItem* e : s->annotations()) {
            if (e->isTempoText()) {
                TLayout::layoutItem(e, ctx);
            }
        }
    }
    processLines(system, ctx, tempoChangeLines, false);

    //-------------------------------------------------------------
    // Marker and Jump
    //-------------------------------------------------------------

    for (MeasureBase* mb : system->measures()) {
        if (!mb->isMeasure()) {
            continue;
        }
        Measure* m = toMeasure(mb);
        for (EngravingItem* e : m->el()) {
            if (e->isMarker() || e->isJump()) {
                TLayout::layoutItem(e, ctx);
            }
        }
    }

    //-------------------------------------------------------------
    // RehearsalMark
    //-------------------------------------------------------------

    for (const Segment* s : sl) {
        for (EngravingItem* e : s->annotations()) {
            if (e->isRehearsalMark()) {
                TLayout::layoutItem(e, ctx);
            }
        }
    }

    //-------------------------------------------------------------
    // Image
    //-------------------------------------------------------------

    for (const Segment* s : sl) {
        for (EngravingItem* e : s->annotations()) {
            if (e->isImage()) {
                TLayout::layoutItem(e, ctx);
            }
        }
    }
}

void SystemLayout::doLayoutTies(System* system, std::vector<Segment*> sl, const Fraction& stick, const Fraction& etick)
{
    UNUSED(etick);

    for (Segment* s : sl) {
        for (EngravingItem* e : s->elist()) {
            if (!e || !e->isChord()) {
                continue;
            }
            Chord* c = toChord(e);
            for (Chord* ch : c->graceNotes()) {
                layoutTies(ch, system, stick);
            }
            layoutTies(c, system, stick);
        }
    }
}

void SystemLayout::processLines(System* system, LayoutContext& ctx, std::vector<Spanner*> lines, bool align)
{
    std::vector<SpannerSegment*> segments;
    for (Spanner* sp : lines) {
        SpannerSegment* ss = TLayout::layoutSystem(sp, system, ctx);        // create/layout spanner segment for this system
        if (ss->autoplace()) {
            segments.push_back(ss);
        }
    }

    if (align && segments.size() > 1) {
        const size_t nstaves = system->staves().size();
        constexpr double minY = -1000000.0;
        const double defaultY = segments[0]->ldata()->pos().y();
        std::vector<double> y(nstaves, minY);

        for (SpannerSegment* ss : segments) {
            if (ss->visible()) {
                double& staffY = y[ss->staffIdx()];
                staffY = std::max(staffY, ss->ldata()->pos().y());
            }
        }
        for (SpannerSegment* ss : segments) {
            if (!ss->isStyled(Pid::OFFSET)) {
                continue;
            }
            const double staffY = y[ss->staffIdx()];
            if (staffY > minY) {
                ss->mutldata()->setPosY(staffY);
            } else {
                ss->mutldata()->setPosY(defaultY);
            }
        }
    }

    if (segments.size() > 1) {
        //how far vertically an endpoint should adjust to avoid other slur endpoints:
        const double slurCollisionVertOffset = 0.65 * system->spatium();
        const double slurCollisionHorizOffset = 0.2 * system->spatium();
        const double fuzzyHorizCompare = 0.25 * system->spatium();
        auto compare = [fuzzyHorizCompare](double x1, double x2) { return std::abs(x1 - x2) < fuzzyHorizCompare; };
        for (SpannerSegment* seg1 : segments) {
            if (!seg1->isSlurSegment()) {
                continue;
            }
            SlurSegment* slur1 = toSlurSegment(seg1);
            for (SpannerSegment* seg2 : segments) {
                if (!seg2->isSlurTieSegment() || seg1 == seg2) {
                    continue;
                }
                if (seg2->isSlurSegment()) {
                    SlurSegment* slur2 = toSlurSegment(seg2);
                    if (slur1->slur()->endChord() == slur2->slur()->startChord()
                        && compare(slur1->ups(Grip::END).p.y(), slur2->ups(Grip::START).p.y())) {
                        slur1->ups(Grip::END).p.rx() -= slurCollisionHorizOffset;
                        slur2->ups(Grip::START).p.rx() += slurCollisionHorizOffset;
                        slur1->computeBezier();
                        slur2->computeBezier();
                        continue;
                    }
                }
                SlurTieSegment* slurTie2 = toSlurTieSegment(seg2);

                // slurs don't collide with themselves or slurs on other staves
                if (slur1->vStaffIdx() != slurTie2->vStaffIdx()) {
                    continue;
                }
                // slurs which don't overlap don't need to be checked
                if (slur1->ups(Grip::END).p.x() < slurTie2->ups(Grip::START).p.x()
                    || slurTie2->ups(Grip::END).p.x() < slur1->ups(Grip::START).p.x()
                    || slur1->slur()->up() != slurTie2->slurTie()->up()) {
                    continue;
                }
                // START POINT
                if (compare(slur1->ups(Grip::START).p.x(), slurTie2->ups(Grip::START).p.x())) {
                    if (slur1->ups(Grip::END).p.x() > slurTie2->ups(Grip::END).p.x() || slurTie2->isTieSegment()) {
                        // slur1 is the "outside" slur
                        slur1->ups(Grip::START).p.ry() += slurCollisionVertOffset * (slur1->slur()->up() ? -1 : 1);
                        slur1->computeBezier();
                    }
                }
                // END POINT
                if (compare(slur1->ups(Grip::END).p.x(), slurTie2->ups(Grip::END).p.x())) {
                    // slurs have the same endpoint
                    if (slur1->ups(Grip::START).p.x() < slurTie2->ups(Grip::START).p.x() || slurTie2->isTieSegment()) {
                        // slur1 is the "outside" slur
                        slur1->ups(Grip::END).p.ry() += slurCollisionVertOffset * (slur1->slur()->up() ? -1 : 1);
                        slur1->computeBezier();
                    }
                }
            }
        }
    }
    //
    // Fix harmonic marks and vibrato overlaps
    //
    SpannerSegment* prevSegment = nullptr;
    bool fixed = false;

    for (SpannerSegment* ss : segments) {
        if (fixed) {
            fixed = false;
            prevSegment = ss;
            continue;
        }
        if (prevSegment) {
            if (prevSegment->visible()
                && ss->visible()
                && prevSegment->isHarmonicMarkSegment()
                && ss->isVibratoSegment()
                && RealIsEqual(prevSegment->x(), ss->x())) {
                double diff = ss->ldata()->bbox().bottom() - prevSegment->ldata()->bbox().bottom()
                              + prevSegment->ldata()->bbox().top();
                prevSegment->mutldata()->moveY(diff);
                fixed = true;
            }
            if (prevSegment->visible()
                && ss->visible()
                && prevSegment->isVibratoSegment()
                && ss->isHarmonicMarkSegment()
                && RealIsEqual(prevSegment->x(), ss->x())) {
                double diff = prevSegment->ldata()->bbox().bottom() - ss->ldata()->bbox().bottom()
                              + ss->ldata()->bbox().top();
                ss->mutldata()->moveY(diff);
                fixed = true;
            }
        }

        prevSegment = ss;
    }

    //
    // add shapes to skyline
    //
    for (SpannerSegment* ss : segments) {
        if (ss->addToSkyline()) {
            staff_idx_t stfIdx = ss->systemFlag() ? ss->staffIdxOrNextVisible() : ss->staffIdx();
            if (stfIdx == mu::nidx) {
                continue;
            }
            system->staff(stfIdx)->skyline().add(ss->shape().translate(ss->pos()));
        }
    }
}

void SystemLayout::layoutTies(Chord* ch, System* system, const Fraction& stick)
{
    SysStaff* staff = system->staff(ch->staffIdx());
    if (!staff->show()) {
        return;
    }
    std::vector<TieSegment*> stackedForwardTies;
    std::vector<TieSegment*> stackedBackwardTies;
    for (Note* note : ch->notes()) {
        Tie* t = note->tieFor();
        if (t) {
            TieSegment* ts = SlurTieLayout::tieLayoutFor(t, system);
            if (ts && ts->addToSkyline()) {
                staff->skyline().add(ts->shape().translate(ts->pos()));
                stackedForwardTies.push_back(ts);
            }
        }
        t = note->tieBack();
        if (t) {
            if (t->startNote()->tick() < stick) {
                TieSegment* ts = SlurTieLayout::tieLayoutBack(t, system);
                if (ts && ts->addToSkyline()) {
                    staff->skyline().add(ts->shape().translate(ts->pos()));
                    stackedBackwardTies.push_back(ts);
                }
            }
        }
    }
    SlurTieLayout::resolveVerticalTieCollisions(stackedForwardTies);
    SlurTieLayout::resolveVerticalTieCollisions(stackedBackwardTies);
}

/****************************************************************************
 * updateCrossBeams
 * Performs a pre-calculation of staff distances (final staff distances will
 * be calculated at the very end of layout) and updates the up() property
 * of cross-beam chords accordingly.
 * *************************************************************************/

void SystemLayout::updateCrossBeams(System* system, LayoutContext& ctx)
{
    SystemLayout::layout2(system, ctx); // Computes staff distances, essential for the rest of the calculations
    // Update grace cross beams
    for (MeasureBase* mb : system->measures()) {
        if (!mb->isMeasure()) {
            continue;
        }
        for (Segment& seg : toMeasure(mb)->segments()) {
            if (!seg.isChordRestType()) {
                continue;
            }
            for (EngravingItem* e : seg.elist()) {
                if (!e || !e->isChord()) {
                    continue;
                }
                for (Chord* grace : toChord(e)->graceNotes()) {
                    if (grace->beam() && (grace->beam()->cross() || grace->beam()->userModified())) {
                        ChordLayout::computeUp(grace, ctx);
                    }
                }
            }
        }
    }
    // Update normal chords cross beams and respective segments
    for (MeasureBase* mb : system->measures()) {
        if (!mb->isMeasure()) {
            continue;
        }
        for (Segment& seg : toMeasure(mb)->segments()) {
            for (EngravingItem* e : seg.elist()) {
                if (!e || !e->isChord()) {
                    continue;
                }
                Chord* chord = toChord(e);
                if (chord->beam() && (chord->beam()->cross() || chord->beam()->userModified())) {
                    bool prevUp = chord->up();
                    ChordLayout::computeUp(chord, ctx);
                    if (chord->up() != prevUp) {
                        // If the chord has changed direction needs to be re-laid out
                        ChordLayout::layoutChords1(ctx, &seg, chord->vStaffIdx());
                        seg.createShape(chord->vStaffIdx());
                    }
                } else if (chord->tremolo() && chord->tremolo()->twoNotes()) {
                    Tremolo* t = chord->tremolo();
                    Chord* c1 = t->chord1();
                    Chord* c2 = t->chord2();
                    if (t->userModified() || (c1->staffMove() != 0 || c2->staffMove() != 0)) {
                        bool prevUp = chord->up();
                        ChordLayout::computeUp(chord, ctx);
                        if (chord->up() != prevUp) {
                            ChordLayout::layoutChords1(ctx, &seg, chord->vStaffIdx());
                            seg.createShape(chord->vStaffIdx());
                        }
                    }
                }
            }
        }
    }
}

void SystemLayout::restoreTies(System* system)
{
    std::vector<Segment*> segList;
    for (MeasureBase* mb : system->measures()) {
        if (!mb->isMeasure()) {
            continue;
        }
        for (Segment& seg : toMeasure(mb)->segments()) {
            if (seg.isChordRestType()) {
                segList.push_back(&seg);
            }
        }
    }
    Fraction stick = system->measures().front()->tick();
    Fraction etick = system->measures().back()->endTick();
    doLayoutTies(system, segList, stick, etick);
}

void SystemLayout::manageNarrowSpacing(System* system, LayoutContext& ctx, double& curSysWidth, double targetSysWidth,
                                       const Fraction minTicks,
                                       const Fraction maxTicks)
{
    static constexpr double step = 0.2; // We'll try reducing the spacing in steps of 20%
                                        // (empiric compromise between looking good and not taking too many iterations)
    static constexpr double squeezeLimit = 0.3; // For some spaces, do not go below 30%

    Measure* firstMeasure = system->firstMeasure();
    if (!firstMeasure) {
        // Happens for a system that only consists of a frame, for example a too-wide horizontal frame
        return;
    }

    // First, try to gradually reduce the duration stretch (i.e. flatten the spacing curve)
    double stretchCoeff = firstMeasure->layoutStretch() - step;
    while (curSysWidth > targetSysWidth && RealIsEqualOrMore(stretchCoeff, 0.0)) {
        for (MeasureBase* mb : system->measures()) {
            if (!mb->isMeasure()) {
                continue;
            }
            Measure* m = toMeasure(mb);
            double prevWidth = m->width();
            MeasureLayout::computeWidth(m, ctx, minTicks, maxTicks, stretchCoeff, /*overrideMinMeasureWidth*/ true);
            curSysWidth += m->width() - prevWidth;
        }
        stretchCoeff -= step;
    }
    if (curSysWidth < targetSysWidth) {
        // Success!
        return;
    }

    // Now we are limited by the collision checks, so try to gradually squeeze everything without collisions
    staff_idx_t nstaves = ctx.dom().nstaves();
    double squeezeFactor = 1 - step;
    while (curSysWidth > targetSysWidth && RealIsEqualOrMore(squeezeFactor, 0.0)) {
        for (MeasureBase* mb : system->measures()) {
            if (!mb->isMeasure()) {
                continue;
            }

            // Reduce all paddings
            Measure* m = toMeasure(mb);
            double prevWidth = m->width();
            for (Segment& segment : m->segments()) {
                for (staff_idx_t staffIdx = 0; staffIdx < nstaves; ++staffIdx) {
                    Shape& shape = segment.staffShape(staffIdx);
                    shape.setSqueezeFactor(squeezeFactor);
                }
            }
            MeasureLayout::computeWidth(m, ctx, minTicks, maxTicks, stretchCoeff,  /*overrideMinMeasureWidth*/ true);

            // Reduce other distances that don't depend on paddings
            Segment* first = m->firstEnabled();
            double currentFirstX = first->x();
            if (currentFirstX > 0 && !first->hasAccidentals()) {
                first->mutldata()->setPosX(currentFirstX * std::max(squeezeFactor, squeezeLimit));
            }
            for (Segment& segment : m->segments()) {
                if (!segment.header() && !segment.isTimeSigType()) {
                    continue;
                }
                Segment* nextSeg = segment.next();
                if (!nextSeg || !nextSeg->isChordRestType()) {
                    continue;
                }
                double margin = segment.width() - segment.minHorizontalCollidingDistance(nextSeg);
                double reducedMargin = margin * (1 - std::max(squeezeFactor, squeezeLimit));
                segment.setWidth(segment.width() - reducedMargin);
            }
            m->respaceSegments();
            curSysWidth += m->width() - prevWidth;
        }
        squeezeFactor -= step;
    }
    if (curSysWidth < targetSysWidth) {
        // Success!
        return;
    }

    // Things don't fit without collisions, so give up and allow collisions
    double smallerStep = 0.25 * step;
    double widthReduction = 1 - smallerStep;
    while (curSysWidth > targetSysWidth && RealIsEqualOrMore(widthReduction, 0.0)) {
        for (MeasureBase* mb : system->measures()) {
            if (!mb->isMeasure()) {
                continue;
            }

            Measure* m = toMeasure(mb);
            double prevWidth = m->width();
            for (Segment& segment : m->segments()) {
                if (!segment.isChordRestType()) {
                    continue;
                }
                double curSegmentWidth = segment.width();
                segment.setWidth(curSegmentWidth * widthReduction);
            }
            m->respaceSegments();
            curSysWidth += m->width() - prevWidth;
        }
        widthReduction -= smallerStep;
    }
}

void SystemLayout::layoutSystem(System* system, LayoutContext& ctx, double xo1, const bool isFirstSystem, bool firstSystemIndent)
{
    if (system->staves().empty()) {                 // ignore vbox
        return;
    }

    // Get standard instrument name distance
    double instrumentNameOffset = ctx.conf().styleMM(Sid::instrumentNameOffset);
    // Now scale it depending on the text size (which also may not follow staff scaling)
    double textSizeScaling = 1.0;
    double actualSize = 0.0;
    double defaultSize = 0.0;
    bool followStaffSize = true;
    if (ctx.state().startWithLongNames()) {
        actualSize = ctx.conf().styleD(Sid::longInstrumentFontSize);
        defaultSize = DefaultStyle::defaultStyle().value(Sid::longInstrumentFontSize).toDouble();
        followStaffSize = ctx.conf().styleB(Sid::longInstrumentFontSpatiumDependent);
    } else {
        actualSize = ctx.conf().styleD(Sid::shortInstrumentFontSize);
        defaultSize = DefaultStyle::defaultStyle().value(Sid::shortInstrumentFontSize).toDouble();
        followStaffSize = ctx.conf().styleB(Sid::shortInstrumentFontSpatiumDependent);
    }
    textSizeScaling = actualSize / defaultSize;
    if (!followStaffSize) {
        textSizeScaling *= DefaultStyle::defaultStyle().value(Sid::spatium).toDouble() / ctx.conf().styleD(Sid::spatium);
    }
    textSizeScaling = std::max(textSizeScaling, 1.0);
    instrumentNameOffset *= textSizeScaling;

    size_t nstaves = system->staves().size();

    //---------------------------------------------------
    //  find x position of staves
    //---------------------------------------------------
    SystemLayout::layoutBrackets(system, ctx);
    double maxBracketsWidth = SystemLayout::totalBracketOffset(ctx);

    double maxNamesWidth = SystemLayout::instrumentNamesWidth(system, ctx, isFirstSystem);

    double indent = maxNamesWidth > 0 ? maxNamesWidth + instrumentNameOffset : 0.0;
    if (isFirstSystem && firstSystemIndent) {
        indent = std::max(indent, system->styleP(Sid::firstSystemIndentationValue) * system->mag() - maxBracketsWidth);
        maxNamesWidth = indent - instrumentNameOffset;
    }

    if (RealIsNull(indent)) {
        if (ctx.conf().styleB(Sid::alignSystemToMargin)) {
            system->setLeftMargin(0.0);
        } else {
            system->setLeftMargin(maxBracketsWidth);
        }
    } else {
        system->setLeftMargin(indent + maxBracketsWidth);
    }

    for (size_t staffIdx = 0; staffIdx < nstaves; ++staffIdx) {
        SysStaff* s = system->staves().at(staffIdx);
        const Staff* staff = ctx.dom().staff(staffIdx);
        if (!staff->show() || !s->show()) {
            s->setbbox(RectF());
            continue;
        }

        double staffMag = staff->staffMag(Fraction(0, 1));         // ??? TODO
        int staffLines = staff->lines(Fraction(0, 1));
        if (staffLines <= 1) {
            double h = staff->lineDistance(Fraction(0, 1)) * staffMag * system->spatium();
            s->setbbox(system->leftMargin() + xo1, -h, 0.0, 2 * h);
        } else {
            double h = (staffLines - 1) * staff->lineDistance(Fraction(0, 1));
            h = h * staffMag * system->spatium();
            s->setbbox(system->leftMargin() + xo1, 0.0, 0.0, h);
        }
    }

    //---------------------------------------------------
    //  layout brackets
    //---------------------------------------------------

    system->setBracketsXPosition(xo1 + system->leftMargin());

    //---------------------------------------------------
    //  layout instrument names x position
    //     at this point it is not clear which staves will
    //     be hidden, so layout all instrument names
    //---------------------------------------------------

    for (const SysStaff* s : system->staves()) {
        for (InstrumentName* t : s->instrumentNames) {
            TLayout::layoutInstrumentName(t, t->mutldata());

            switch (t->align().horizontal) {
            case AlignH::LEFT:
                t->mutldata()->setPosX(0);
                break;
            case AlignH::HCENTER:
                t->mutldata()->setPosX(maxNamesWidth * .5);
                break;
            case AlignH::RIGHT:
                t->mutldata()->setPosX(maxNamesWidth);
                break;
            }
        }
    }

    for (MeasureBase* mb : system->measures()) {
        if (!mb->isMeasure()) {
            continue;
        }
        Measure* m = toMeasure(mb);
        if (m == system->measures().front() || (m->prev() && m->prev()->isHBox())) {
            MeasureLayout::createSystemBeginBarLine(m, ctx);
        }
    }
}

double SystemLayout::instrumentNamesWidth(System* system, LayoutContext& ctx, bool isFirstSystem)
{
    double namesWidth = 0.0;

    for (staff_idx_t staffIdx = 0; staffIdx < ctx.dom().nstaves(); ++staffIdx) {
        const SysStaff* staff = system->staff(staffIdx);
        if (!staff || (isFirstSystem && !staff->show())) {
            continue;
        }

        for (InstrumentName* name : staff->instrumentNames) {
            TLayout::layoutInstrumentName(name, name->mutldata());
            namesWidth = std::max(namesWidth, name->width());
        }
    }

    return namesWidth;
}

/// Calculates the total width of all brackets together that
/// would be visible when all staves are visible.
/// The logic in this method is closely related to the logic in
/// System::layoutBrackets and System::createBracket.
double SystemLayout::totalBracketOffset(LayoutContext& ctx)
{
    if (ctx.state().totalBracketsWidth() >= 0) {
        return ctx.state().totalBracketsWidth();
    }

    size_t columns = 0;
    for (const Staff* staff : ctx.dom().staves()) {
        for (const BracketItem* bi : staff->brackets()) {
            columns = std::max(columns, bi->column() + 1);
        }
    }

    size_t nstaves = ctx.dom().nstaves();
    std::vector < double > bracketWidth(nstaves, 0.0);
    for (staff_idx_t staffIdx = 0; staffIdx < nstaves; ++staffIdx) {
        const Staff* staff = ctx.dom().staff(staffIdx);
        for (auto bi : staff->brackets()) {
            if (bi->bracketType() == BracketType::NO_BRACKET || !bi->visible()) {
                continue;
            }

            //! This logic is partially copied from System::createBracket.
            //! Of course, we don't need to worry about invisible staves,
            //! but we do need to worry about brackets that span past the
            //! last staff.
            staff_idx_t firstStaff = staffIdx;
            staff_idx_t lastStaff = staffIdx + bi->bracketSpan() - 1;
            if (lastStaff >= nstaves) {
                lastStaff = nstaves - 1;
            }

            for (; firstStaff <= lastStaff; ++firstStaff) {
                if (ctx.dom().staff(firstStaff)->show()) {
                    break;
                }
            }
            for (; lastStaff >= firstStaff; --lastStaff) {
                if (ctx.dom().staff(lastStaff)->show()) {
                    break;
                }
            }

            size_t span = lastStaff - firstStaff + 1;
            if (span > 1
                || (bi->bracketSpan() == span)
                || (span == 1 && ctx.conf().styleB(Sid::alwaysShowBracketsWhenEmptyStavesAreHidden))) {
                Bracket* dummyBr = Factory::createBracket(ctx.mutDom().dummyParent(), /*isAccessibleEnabled=*/ false);
                dummyBr->setBracketItem(bi);
                dummyBr->setStaffSpan(firstStaff, lastStaff);
                dummyBr->mutldata()->setBracketHeight(3.5 * dummyBr->spatium() * 2); // default
                TLayout::layoutBracket(dummyBr, dummyBr->mutldata(), ctx.conf());
                for (staff_idx_t stfIdx = firstStaff; stfIdx <= lastStaff; ++stfIdx) {
                    bracketWidth[stfIdx] += dummyBr->ldata()->bracketWidth();
                }
                delete dummyBr;
            }
        }
    }

    double totalBracketsWidth = 0.0;
    for (double w : bracketWidth) {
        totalBracketsWidth = std::max(totalBracketsWidth, w);
    }
    ctx.mutState().setTotalBracketsWidth(totalBracketsWidth);

    return totalBracketsWidth;
}

double SystemLayout::layoutBrackets(System* system, LayoutContext& ctx)
{
    size_t nstaves = system->staves().size();
    size_t columns = system->getBracketsColumnsCount();

    std::vector<double> bracketWidth(columns, 0.0);

    std::vector<Bracket*> bl;
    bl.swap(system->brackets());

    for (size_t staffIdx = 0; staffIdx < nstaves; ++staffIdx) {
        const Staff* s = ctx.dom().staff(staffIdx);
        for (size_t i = 0; i < columns; ++i) {
            for (auto bi : s->brackets()) {
                if (bi->column() != i || bi->bracketType() == BracketType::NO_BRACKET) {
                    continue;
                }
                Bracket* b = SystemLayout::createBracket(system, ctx, bi, i, static_cast<int>(staffIdx), bl, system->firstMeasure());
                if (b != nullptr) {
                    b->mutldata()->setBracketHeight(3.5 * b->spatium() * 2); // dummy
                    TLayout::layoutBracket(b, b->mutldata(), ctx.conf());
                    bracketWidth[i] = std::max(bracketWidth[i], b->ldata()->bracketWidth());
                }
            }
        }
    }

    for (Bracket* b : bl) {
        delete b;
    }

    double totalBracketWidth = 0.0;

    if (!system->brackets().empty()) {
        for (double w : bracketWidth) {
            totalBracketWidth += w;
        }
    }

    return totalBracketWidth;
}

void SystemLayout::addBrackets(System* system, Measure* measure, LayoutContext& ctx)
{
    if (system->staves().empty()) {                 // ignore vbox
        return;
    }

    size_t nstaves = system->staves().size();

    //---------------------------------------------------
    //  find x position of staves
    //    create brackets
    //---------------------------------------------------

    size_t columns = system->getBracketsColumnsCount();

    std::vector<Bracket*> bl;
    bl.swap(system->brackets());

    for (staff_idx_t staffIdx = 0; staffIdx < nstaves; ++staffIdx) {
        const Staff* s = ctx.dom().staff(staffIdx);
        for (size_t i = 0; i < columns; ++i) {
            for (auto bi : s->brackets()) {
                if (bi->column() != i || bi->bracketType() == BracketType::NO_BRACKET) {
                    continue;
                }
                SystemLayout::createBracket(system, ctx, bi, i, staffIdx, bl, measure);
            }
        }
        if (!system->staff(staffIdx)->show()) {
            continue;
        }
    }

    //---------------------------------------------------
    //  layout brackets
    //---------------------------------------------------

    system->setBracketsXPosition(measure->x());

    mu::join(system->brackets(), bl);
}

//---------------------------------------------------------
//   createBracket
//   Create a bracket if it spans more then one visible system
//   If measure is NULL adds the bracket in front of the system, else in front of the measure.
//   Returns the bracket if it got created, else NULL
//---------------------------------------------------------

Bracket* SystemLayout::createBracket(System* system, LayoutContext& ctx, BracketItem* bi, size_t column, staff_idx_t staffIdx,
                                     std::vector<Bracket*>& bl,
                                     Measure* measure)
{
    size_t nstaves = system->staves().size();
    staff_idx_t firstStaff = staffIdx;
    staff_idx_t lastStaff = staffIdx + bi->bracketSpan() - 1;
    if (lastStaff >= nstaves) {
        lastStaff = nstaves - 1;
    }

    for (; firstStaff <= lastStaff; ++firstStaff) {
        if (system->staff(firstStaff)->show()) {
            break;
        }
    }
    for (; lastStaff >= firstStaff; --lastStaff) {
        if (system->staff(lastStaff)->show()) {
            break;
        }
    }
    size_t span = lastStaff - firstStaff + 1;
    //
    // do not show bracket if it only spans one
    // system due to some invisible staves
    //
    if (span > 1
        || (bi->bracketSpan() == span)
        || (span == 1 && ctx.conf().styleB(Sid::alwaysShowBracketsWhenEmptyStavesAreHidden)
            && bi->bracketType() != BracketType::SQUARE)
        || (span == 1 && ctx.conf().styleB(Sid::alwaysShowSquareBracketsWhenEmptyStavesAreHidden)
            && bi->bracketType() == BracketType::SQUARE)) {
        //
        // this bracket is visible
        //
        Bracket* b = 0;
        track_idx_t track = staffIdx * VOICES;
        for (size_t k = 0; k < bl.size(); ++k) {
            if (bl[k]->track() == track && bl[k]->column() == column && bl[k]->bracketType() == bi->bracketType()
                && bl[k]->measure() == measure) {
                b = mu::takeAt(bl, k);
                break;
            }
        }
        if (b == 0) {
            b = Factory::createBracket(ctx.mutDom().dummyParent());
            b->setBracketItem(bi);
            b->setGenerated(true);
            b->setTrack(track);
            b->setMeasure(measure);
        }
        system->add(b);

        if (bi->selected()) {
            bool needSelect = true;

            std::vector<EngravingItem*> brackets = ctx.selection().elements(ElementType::BRACKET);
            for (const EngravingItem* element : brackets) {
                if (toBracket(element)->bracketItem() == bi) {
                    needSelect = false;
                    break;
                }
            }

            if (needSelect) {
                ctx.select(b, SelectType::ADD);
            }
        }

        b->setStaffSpan(firstStaff, lastStaff);

        return b;
    }

    return nullptr;
}

//---------------------------------------------------------
//   layout2
//    called after measure layout
//    adjusts staff distance
//---------------------------------------------------------

void SystemLayout::layout2(System* system, LayoutContext& ctx)
{
    Box* vb = system->vbox();
    if (vb) {
        TLayout::layoutBox(vb, vb->mutldata(), ctx);
        system->setbbox(vb->ldata()->bbox());
        return;
    }

    system->setPos(0.0, 0.0);
    std::list<std::pair<size_t, SysStaff*> > visibleStaves;

    for (size_t i = 0; i < system->staves().size(); ++i) {
        const Staff* s  = ctx.dom().staff(i);
        SysStaff* ss = system->staves().at(i);
        if (s->show() && ss->show()) {
            visibleStaves.push_back(std::pair<size_t, SysStaff*>(i, ss));
        } else {
            ss->setbbox(RectF());        // already done in layout() ?
        }
    }

    double _spatium            = system->spatium();
    double y                   = 0.0;
    double minVerticalDistance = ctx.conf().styleMM(Sid::minVerticalDistance);
    double staffDistance       = ctx.conf().styleMM(Sid::staffDistance);
    double akkoladeDistance    = ctx.conf().styleMM(Sid::akkoladeDistance);
    if (ctx.conf().isVerticalSpreadEnabled()) {
        staffDistance       = ctx.conf().styleMM(Sid::minStaffSpread);
        akkoladeDistance    = ctx.conf().styleMM(Sid::minStaffSpread);
    }

    if (visibleStaves.empty()) {
        return;
    }

    for (auto i = visibleStaves.begin();; ++i) {
        SysStaff* ss  = i->second;
        staff_idx_t si1 = i->first;
        const Staff* staff  = ctx.dom().staff(si1);
        auto ni = std::next(i);

        double dist = staff->staffHeight();
        double yOffset;
        double h;
<<<<<<< HEAD
        yOffset = 0.0;
        h = staff->height();
//        if (staff->lines(Fraction(0, 1)) == 1) {
//            yOffset = _spatium * BARLINE_SPAN_1LINESTAFF_TO * 0.5;
//            h = _spatium * (BARLINE_SPAN_1LINESTAFF_TO - BARLINE_SPAN_1LINESTAFF_FROM) * 0.5;
//        } else {
//            yOffset = 0.0;
//            h = staff->height();
//        }
=======
        if (staff->lines(Fraction(0, 1)) == 1) {
            yOffset = _spatium * BARLINE_SPAN_1LINESTAFF_TO * 0.5;
            h = _spatium * (BARLINE_SPAN_1LINESTAFF_TO - BARLINE_SPAN_1LINESTAFF_FROM) * 0.5;
        } else {
            yOffset = 0.0;
            h = staff->staffHeight();
        }
>>>>>>> 978b5758
        if (ni == visibleStaves.end()) {
            ss->setYOff(yOffset);
            ss->setbbox(system->leftMargin(), y - yOffset, system->width() - system->leftMargin(), h);
            ss->saveLayout();
            break;
        }

        staff_idx_t si2 = ni->first;
        const Staff* staff2  = ctx.dom().staff(si2);

        if (staff->part() == staff2->part()) {
            Measure* m = system->firstMeasure();
            double mag = m ? staff->staffMag(m->tick()) : 1.0;
            dist += akkoladeDistance * mag;
        } else {
            dist += staffDistance;
        }
        dist += staff2->userDist();
        bool fixedSpace = false;
        for (const MeasureBase* mb : system->measures()) {
            if (!mb->isMeasure()) {
                continue;
            }
            const Measure* m = toMeasure(mb);
            Spacer* sp = m->vspacerDown(si1);
            if (sp) {
                if (sp->spacerType() == SpacerType::FIXED) {
                    dist = staff->staffHeight() + sp->gap();
                    fixedSpace = true;
                    break;
                } else {
                    dist = std::max(dist, staff->staffHeight() + sp->gap());
                }
            }
            sp = m->vspacerUp(si2);
            if (sp) {
                dist = std::max(dist, sp->gap() + staff->staffHeight());
            }
        }
        if (!fixedSpace) {
            // check minimum distance to next staff
            // note that in continuous view, we normally only have a partial skyline for the system
            // a full one is only built when triggering a full layout
            // therefore, we don't know the value we get from minDistance will actually be enough
            // so we remember the value between layouts and increase it when necessary
            // (the first layout on switching to continuous view gives us good initial values)
            // the result is space is good to start and grows as needed
            // it does not, however, shrink when possible - only by trigger a full layout
            // (such as by toggling to page view and back)
            double d = ss->skyline().minDistance(system->System::staff(si2)->skyline());
            if (ctx.conf().isLineMode()) {
                double previousDist = ss->continuousDist();
                if (d > previousDist) {
                    ss->setContinuousDist(d);
                } else {
                    d = previousDist;
                }
            }
            dist = std::max(dist, d + minVerticalDistance);
        }
        ss->setYOff(yOffset);
        ss->setbbox(system->leftMargin(), y - yOffset, system->width() - system->leftMargin(), h);
        ss->saveLayout();
        y += dist;
    }

    system->setSystemHeight(system->staff(visibleStaves.back().first)->bbox().bottom());
    system->setHeight(system->systemHeight());

    SystemLayout::setMeasureHeight(system, system->systemHeight(), ctx);

    //---------------------------------------------------
    //  layout brackets vertical position
    //---------------------------------------------------

    SystemLayout::layoutBracketsVertical(system, ctx);

    //---------------------------------------------------
    //  layout instrument names
    //---------------------------------------------------

    SystemLayout::layoutInstrumentNames(system, ctx);

    //---------------------------------------------------
    //  layout cross-staff slurs and ties
    //---------------------------------------------------

    Fraction stick = system->measures().front()->tick();
    Fraction etick = system->measures().back()->endTick();
    auto spanners = ctx.dom().spannerMap().findOverlapping(stick.ticks(), etick.ticks());

    std::vector<Spanner*> spanner;
    for (auto interval : spanners) {
        Spanner* sp = interval.value;
        if (sp->tick() < etick && sp->tick2() >= stick) {
            if (sp->isSlur()) {
                ChordRest* scr = sp->startCR();
                ChordRest* ecr = sp->endCR();
                staff_idx_t idx = sp->vStaffIdx();
                if (scr && ecr && (scr->vStaffIdx() != idx || ecr->vStaffIdx() != idx)) {
                    TLayout::layoutSystem(sp, system, ctx);
                }
            }
        }
    }
}

void SystemLayout::restoreLayout2(System* system, LayoutContext& ctx)
{
    if (system->vbox()) {
        return;
    }

    for (SysStaff* s : system->staves()) {
        s->restoreLayout();
    }

    system->setHeight(system->systemHeight());
    SystemLayout::setMeasureHeight(system, system->systemHeight(), ctx);
}

void SystemLayout::setMeasureHeight(System* system, double height, LayoutContext& ctx)
{
    double _spatium = system->spatium();
    for (MeasureBase* m : system->measures()) {
        MeasureBase::LayoutData* mldata = m->mutldata();
        if (m->isMeasure()) {
            // note that the factor 2 * _spatium must be corrected for when exporting
            // system distance in MusicXML (issue #24733)
            mldata->setBbox(0.0, -_spatium, m->width(), height + 2.0 * _spatium);
        } else if (m->isHBox()) {
            mldata->setBbox(0.0, 0.0, m->width(), height);
            TLayout::layoutHBox2(toHBox(m), ctx);
        } else if (m->isTBox()) {
            TLayout::layoutTBox(toTBox(m), toTBox(m)->mutldata(), ctx);
        } else {
            LOGD("unhandled measure type %s", m->typeName());
        }
    }
}

void SystemLayout::layoutBracketsVertical(System* system, LayoutContext& ctx)
{
    for (Bracket* b : system->brackets()) {
        int staffIdx1 = static_cast<int>(b->firstStaff());
        int staffIdx2 = static_cast<int>(b->lastStaff());
        double sy = 0;                           // assume bracket not visible
        double ey = 0;
        // if start staff not visible, try next staff
        while (staffIdx1 <= staffIdx2 && !system->staves().at(staffIdx1)->show()) {
            ++staffIdx1;
        }
        // if end staff not visible, try prev staff
        while (staffIdx1 <= staffIdx2 && !system->staves().at(staffIdx2)->show()) {
            --staffIdx2;
        }
        // if the score doesn't have "alwaysShowBracketsWhenEmptyStavesAreHidden" as true,
        // the bracket will be shown IF:
        // it spans at least 2 visible staves (staffIdx1 < staffIdx2) OR
        // it spans just one visible staff (staffIdx1 == staffIdx2) but it is required to do so
        // (the second case happens at least when the bracket is initially dropped)
        bool notHidden = ctx.conf().styleB(Sid::alwaysShowBracketsWhenEmptyStavesAreHidden)
                         ? (staffIdx1 <= staffIdx2) : (staffIdx1 < staffIdx2) || (b->span() == 1 && staffIdx1 == staffIdx2);
        if (notHidden) {                        // set vert. pos. and height to visible spanned staves
            sy = system->staves().at(staffIdx1)->bbox().top();
            ey = system->staves().at(staffIdx2)->bbox().bottom();
        }

        Bracket::LayoutData* bldata = b->mutldata();
        bldata->setPosY(sy);
        bldata->setBracketHeight(ey - sy);
        TLayout::layoutBracket(b, bldata, ctx.conf());
    }
}

void SystemLayout::layoutInstrumentNames(System* system, LayoutContext& ctx)
{
    staff_idx_t staffIdx = 0;

    for (const Part* p : ctx.dom().parts()) {
        SysStaff* s = system->staff(staffIdx);
        SysStaff* s2;
        size_t nstaves = p->nstaves();

        staff_idx_t visible = system->firstVisibleSysStaffOfPart(p);
        if (visible != mu::nidx) {
            // The top staff might be invisible but this top staff contains the instrument names.
            // To make sure these instrument name are drawn, even when the top staff is invisible,
            // move the InstrumentName elements to the first visible staff of the part.
            if (visible != staffIdx) {
                SysStaff* vs = system->staff(visible);
                for (InstrumentName* t : s->instrumentNames) {
                    t->setTrack(visible * VOICES);
                    t->setSysStaff(vs);
                    vs->instrumentNames.push_back(t);
                }
                s->instrumentNames.clear();
                s = vs;
            }

            for (InstrumentName* t : s->instrumentNames) {
                //
                // override Text->layout()
                //
                double y1, y2;
                switch (t->layoutPos()) {
                default:
                case 0:                         // center at part
                    y1 = s->bbox().top();
                    s2 = system->staff(staffIdx);
                    for (int i = static_cast<int>(staffIdx + nstaves - 1); i > 0; --i) {
                        SysStaff* s3 = system->staff(i);
                        if (s3->show()) {
                            s2 = s3;
                            break;
                        }
                    }
                    y2 = s2->bbox().bottom();
                    break;
                case 1:                         // center at first staff
                    y1 = s->bbox().top();
                    y2 = s->bbox().bottom();
                    break;
                case 2:                         // center between first and second staff
                    y1 = s->bbox().top();
                    y2 = system->staff(staffIdx + 1)->bbox().bottom();
                    break;
                case 3:                         // center at second staff
                    y1 = system->staff(staffIdx + 1)->bbox().top();
                    y2 = system->staff(staffIdx + 1)->bbox().bottom();
                    break;
                case 4:                         // center between first and second staff
                    y1 = system->staff(staffIdx + 1)->bbox().top();
                    y2 = system->staff(staffIdx + 2)->bbox().bottom();
                    break;
                case 5:                         // center at third staff
                    y1 = system->staff(staffIdx + 2)->bbox().top();
                    y2 = system->staff(staffIdx + 2)->bbox().bottom();
                    break;
                }
                t->mutldata()->setPosY(y1 + (y2 - y1) * .5 + t->offset().y());
            }
        }
        staffIdx += nstaves;
    }
}

void SystemLayout::setInstrumentNames(System* system, LayoutContext& ctx, bool longName, Fraction tick)
{
    //
    // remark: add/remove instrument names is not undo/redoable
    //         as add/remove of systems is not undoable
    //
    if (system->vbox()) {                 // ignore vbox
        return;
    }
    if (!ctx.conf().isShowInstrumentNames()
        || (ctx.conf().styleB(Sid::hideInstrumentNameIfOneInstrument) && ctx.dom().visiblePartCount() <= 1)) {
        for (SysStaff* staff : system->staves()) {
            for (InstrumentName* t : staff->instrumentNames) {
                ctx.mutDom().removeElement(t);
            }
        }
        return;
    }

    int staffIdx = 0;
    for (SysStaff* staff : system->staves()) {
        const Staff* s = ctx.dom().staff(staffIdx);
        Part* part = s->part();

        bool atLeastOneVisibleStaff = false;
        for (Staff* partStaff : part->staves()) {
            if (partStaff->show()) {
                atLeastOneVisibleStaff = true;
                break;
            }
        }

        bool showName = part->show() && atLeastOneVisibleStaff;
        if (!s->isTop() || !showName) {
            for (InstrumentName* t : staff->instrumentNames) {
                ctx.mutDom().removeElement(t);
            }
            ++staffIdx;
            continue;
        }

        const std::list<StaffName>& names = longName ? part->longNames(tick) : part->shortNames(tick);

        size_t idx = 0;
        for (const StaffName& sn : names) {
            InstrumentName* iname = mu::value(staff->instrumentNames, idx);
            if (iname == 0) {
                iname = new InstrumentName(system);
                // iname->setGenerated(true);
                iname->setParent(system);
                iname->setSysStaff(staff);
                iname->setTrack(staffIdx * VOICES);
                iname->setInstrumentNameType(longName ? InstrumentNameType::LONG : InstrumentNameType::SHORT);
                iname->setLayoutPos(sn.pos());
                ctx.mutDom().addElement(iname);
            }
            iname->setXmlText(sn.name());
            ++idx;
        }
        for (; idx < staff->instrumentNames.size(); ++idx) {
            ctx.mutDom().removeElement(staff->instrumentNames[idx]);
        }
        ++staffIdx;
    }
}

//---------------------------------------------------------
//   minDistance
//    Return the minimum distance between this system and s2
//    without any element collisions.
//
//    top - top system
//    bottom   - bottom system
//---------------------------------------------------------

double SystemLayout::minDistance(const System* top, const System* bottom, LayoutContext& ctx)
{
    if (top->vbox() && !bottom->vbox()) {
        return std::max(double(top->vbox()->bottomGap()), bottom->minTop());
    } else if (!top->vbox() && bottom->vbox()) {
        return std::max(double(bottom->vbox()->topGap()), top->minBottom());
    } else if (top->vbox() && bottom->vbox()) {
        return double(bottom->vbox()->topGap() + top->vbox()->bottomGap());
    }

    if (top->staves().empty() || bottom->staves().empty()) {
        return 0.0;
    }

    double minVerticalDistance = ctx.conf().styleMM(Sid::minVerticalDistance);
    double dist = ctx.conf().isVerticalSpreadEnabled() ? ctx.conf().styleMM(Sid::minSystemSpread) : ctx.conf().styleMM(
        Sid::minSystemDistance);
    size_t firstStaff = 0;
    size_t lastStaff = 0;

    for (firstStaff = 0; firstStaff < top->staves().size() - 1; ++firstStaff) {
        if (ctx.dom().staff(firstStaff)->show() && bottom->staff(firstStaff)->show()) {
            break;
        }
    }
    for (lastStaff = top->staves().size() - 1; lastStaff > 0; --lastStaff) {
        if (ctx.dom().staff(lastStaff)->show() && top->staff(lastStaff)->show()) {
            break;
        }
    }

    const Staff* staff = ctx.dom().staff(firstStaff);
    double userDist = staff ? staff->userDist() : 0.0;
    dist = std::max(dist, userDist);
    top->setFixedDownDistance(false);

    for (const MeasureBase* mb1 : top->measures()) {
        if (mb1->isMeasure()) {
            const Measure* m = toMeasure(mb1);
            Spacer* sp = m->vspacerDown(lastStaff);
            if (sp) {
                if (sp->spacerType() == SpacerType::FIXED) {
                    dist = sp->gap();
                    top->setFixedDownDistance(true);
                    break;
                } else {
                    dist = std::max(dist, sp->gap().val());
                }
            }
        }
    }
    if (!top->hasFixedDownDistance()) {
        for (const MeasureBase* mb2 : bottom->measures()) {
            if (mb2->isMeasure()) {
                const Measure* m = toMeasure(mb2);
                Spacer* sp = m->vspacerUp(firstStaff);
                if (sp) {
                    dist = std::max(dist, sp->gap().val());
                }
            }
        }

        SysStaff* sysStaff = top->staff(lastStaff);
        double sld = sysStaff ? sysStaff->skyline().minDistance(bottom->staff(firstStaff)->skyline()) : 0;
        sld -= sysStaff ? sysStaff->bbox().height() - minVerticalDistance : 0;
        dist = std::max(dist, sld);
    }
    return dist;
}<|MERGE_RESOLUTION|>--- conflicted
+++ resolved
@@ -2092,7 +2092,6 @@
         double dist = staff->staffHeight();
         double yOffset;
         double h;
-<<<<<<< HEAD
         yOffset = 0.0;
         h = staff->height();
 //        if (staff->lines(Fraction(0, 1)) == 1) {
@@ -2102,15 +2101,6 @@
 //            yOffset = 0.0;
 //            h = staff->height();
 //        }
-=======
-        if (staff->lines(Fraction(0, 1)) == 1) {
-            yOffset = _spatium * BARLINE_SPAN_1LINESTAFF_TO * 0.5;
-            h = _spatium * (BARLINE_SPAN_1LINESTAFF_TO - BARLINE_SPAN_1LINESTAFF_FROM) * 0.5;
-        } else {
-            yOffset = 0.0;
-            h = staff->staffHeight();
-        }
->>>>>>> 978b5758
         if (ni == visibleStaves.end()) {
             ss->setYOff(yOffset);
             ss->setbbox(system->leftMargin(), y - yOffset, system->width() - system->leftMargin(), h);
