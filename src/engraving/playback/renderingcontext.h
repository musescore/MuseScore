--- conflicted
+++ resolved
@@ -133,11 +133,7 @@
 {
     return mpe::NoteEvent(ctx.timestamp,
                           ctx.duration,
-<<<<<<< HEAD
-                          static_cast<voice_layer_idx_t>(ctx.voiceIdx),
-=======
                           static_cast<mpe::voice_layer_idx_t>(ctx.voiceIdx),
->>>>>>> 6d2d22b0
                           ctx.pitchLevel,
                           ctx.chordCtx.nominalDynamicLevel,
                           ctx.chordCtx.commonArticulations);
