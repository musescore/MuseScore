/*
 * SPDX-License-Identifier: GPL-3.0-only
 * MuseScore-CLA-applies
 *
 * MuseScore
 * Music Composition & Notation
 *
 * Copyright (C) 2021 MuseScore BVBA and others
 *
 * This program is free software: you can redistribute it and/or modify
 * it under the terms of the GNU General Public License version 3 as
 * published by the Free Software Foundation.
 *
 * This program is distributed in the hope that it will be useful,
 * but WITHOUT ANY WARRANTY; without even the implied warranty of
 * MERCHANTABILITY or FITNESS FOR A PARTICULAR PURPOSE.  See the
 * GNU General Public License for more details.
 *
 * You should have received a copy of the GNU General Public License
 * along with this program.  If not, see <https://www.gnu.org/licenses/>.
 */

/**
 \file
 Handling of several GUI commands.
*/

#include <assert.h>

#include "translation.h"

#include "infrastructure/messagebox.h"
#include "style/style.h"

#include "rw/xmlreader.h"
#include "rw/read400/readcontext.h"

#include "accidental.h"
#include "articulation.h"
#include "barline.h"
#include "box.h"
#include "chord.h"
#include "clef.h"
#include "drumset.h"
#include "dynamic.h"
#include "factory.h"
#include "hairpin.h"
#include "harmony.h"
#include "key.h"
#include "linkedobjects.h"
#include "lyrics.h"
#include "masterscore.h"
#include "measure.h"
#include "measurerepeat.h"
#include "mscore.h"
#include "mscoreview.h"
#include "navigate.h"
#include "note.h"
#include "page.h"
#include "part.h"
#include "pitchspelling.h"
#include "rehearsalmark.h"
#include "rest.h"
#include "score.h"
#include "segment.h"
#include "sig.h"
#include "slur.h"
#include "staff.h"
#include "stafftype.h"
#include "stafftypechange.h"
#include "stem.h"
#include "stringdata.h"
#include "system.h"
#include "tie.h"
#include "timesig.h"
#include "tremolo.h"
#include "tuplet.h"
#include "types.h"
#include "undo.h"
#include "utils.h"

#include "log.h"

using namespace mu;
using namespace mu::io;
using namespace mu::engraving;

namespace mu::engraving {
static UndoMacro::ChangesInfo changesInfo(const UndoStack* stack)
{
    IF_ASSERT_FAILED(stack) {
        static UndoMacro::ChangesInfo empty;
        return empty;
    }

    const UndoMacro* actualMacro = stack->current();

    if (!actualMacro) {
        actualMacro = stack->last();
    }

    if (!actualMacro) {
        static UndoMacro::ChangesInfo empty;
        return empty;
    }

    return actualMacro->changesInfo();
}

static std::pair<int, int> changedTicksRange(const CmdState& cmdState, const std::vector<const EngravingItem*>& changedItems)
{
    int startTick = cmdState.startTick().ticks();
    int endTick = cmdState.endTick().ticks();

    for (const EngravingItem* element : changedItems) {
        int tick = element->tick().ticks();

        if (startTick > tick) {
            startTick = tick;
        }

        if (endTick < tick) {
            endTick = tick;
        }
    }

    return { startTick, endTick };
}

//---------------------------------------------------------
//   reset
//---------------------------------------------------------

void CmdState::reset()
{
    layoutFlags         = LayoutFlag::NO_FLAGS;
    _updateMode         = UpdateMode::DoNothing;
    _startTick          = Fraction(-1, 1);
    _endTick            = Fraction(-1, 1);

    _startStaff = mu::nidx;
    _endStaff = mu::nidx;
    _el = nullptr;
    _oneElement = true;
    _mb = nullptr;
    _oneMeasureBase = true;
    _locked = false;
}

//---------------------------------------------------------
//   setTick
//---------------------------------------------------------

void CmdState::setTick(const Fraction& t)
{
    if (_locked) {
        return;
    }

    if (_startTick == Fraction(-1, 1) || t < _startTick) {
        _startTick = t;
    }
    if (_endTick == Fraction(-1, 1) || t > _endTick) {
        _endTick = t;
    }
    setUpdateMode(UpdateMode::Layout);
}

//---------------------------------------------------------
//   setStaff
//---------------------------------------------------------

void CmdState::setStaff(staff_idx_t st)
{
    if (_locked || st == mu::nidx) {
        return;
    }

    if (_startStaff == mu::nidx || st < _startStaff) {
        _startStaff = st;
    }
    if (_endStaff == mu::nidx || st > _endStaff) {
        _endStaff = st;
    }
}

//---------------------------------------------------------
//   setMeasureBase
//---------------------------------------------------------

void CmdState::setMeasureBase(const MeasureBase* mb)
{
    if (!mb || _mb == mb || _locked) {
        return;
    }

    _oneMeasureBase = !_mb;
    _mb = mb;
}

//---------------------------------------------------------
//   setElement
//---------------------------------------------------------

void CmdState::setElement(const EngravingItem* e)
{
    if (!e || _el == e || _locked) {
        return;
    }

    _oneElement = !_el;
    _el = e;

    if (_oneMeasureBase) {
        setMeasureBase(e->findMeasureBase());
    }
}

//---------------------------------------------------------
//   unsetElement
//---------------------------------------------------------

void CmdState::unsetElement(const EngravingItem* e)
{
    if (_el == e) {
        _el = nullptr;
    }
    if (_mb == e) {
        _mb = nullptr;
    }
}

//---------------------------------------------------------
//   element
//---------------------------------------------------------

const EngravingItem* CmdState::element() const
{
    if (_oneElement) {
        return _el;
    }
    if (_oneMeasureBase) {
        return _mb;
    }
    return nullptr;
}

//---------------------------------------------------------
//   setUpdateMode
//---------------------------------------------------------

void CmdState::_setUpdateMode(UpdateMode m)
{
    _updateMode = m;
}

void CmdState::setUpdateMode(UpdateMode m)
{
    if (int(m) > int(_updateMode)) {
        _setUpdateMode(m);
    }
}

//---------------------------------------------------------
//   startCmd
///   Start a GUI command by clearing the redraw area
///   and starting a user-visible undo.
//---------------------------------------------------------

void Score::startCmd()
{
    if (undoStack()->locked()) {
        return;
    }

    if (MScore::debugMode) {
        LOGD("===startCmd()");
    }

    MScore::setError(MsError::MS_NO_ERROR);

    cmdState().reset();

    // Start collecting low-level undo operations for a
    // user-visible undo action.
    if (undoStack()->active()) {
        LOGD("Score::startCmd(): cmd already active");
        return;
    }
    undoStack()->beginMacro(this);
}

//---------------------------------------------------------
//   undoRedo
//---------------------------------------------------------

void Score::undoRedo(bool undo, EditData* ed)
{
    if (readOnly()) {
        return;
    }

    //! NOTE: the order of operations is very important here
    //! 1. for the undo operation, the list of changed elements is available before undo()
    //! 2. for the redo operation, the list of changed elements will be available after redo()
    UndoMacro::ChangesInfo changes = changesInfo(undoStack());

    cmdState().reset();
    if (undo) {
        undoStack()->undo(ed);
    } else {
        undoStack()->redo(ed);
    }
    update(false);
    masterScore()->setPlaylistDirty();    // TODO: flag all individual operations
    updateSelection();

    ScoreChangesRange range = changesRange();

    if (range.changedTypes.empty()) {
        range.changedTypes = std::move(changes.changedObjectTypes);
    }

    if (range.changedPropertyIdSet.empty()) {
        range.changedPropertyIdSet = std::move(changes.changedPropertyIdSet);
    }

    if (range.changedStyleIdSet.empty()) {
        range.changedStyleIdSet = std::move(changes.changedStyleIdSet);
    }

    if (range.isValid()) {
        changesChannel().send(range);
    }
}

//---------------------------------------------------------
//   endCmd
///   End a GUI command by (if \a undo) ending a user-visible undo
///   and (always) updating the redraw area.
//---------------------------------------------------------

void Score::endCmd(bool rollback, bool layoutAllParts)
{
    if (undoStack()->locked()) {
        return;
    }

    if (!undoStack()->active()) {
        LOGW() << "no command active";
        update();
        return;
    }

    if (readOnly() || MScore::_error != MsError::MS_NO_ERROR) {
        rollback = true;
    }

    if (rollback) {
        undoStack()->current()->unwind();
    }

    update(false, layoutAllParts);

    ScoreChangesRange range = changesRange();

    LOGD() << "Undo stack current macro child count: " << undoStack()->current()->childCount();

    const bool noUndo = undoStack()->current()->empty(); // nothing to undo?
    undoStack()->endMacro(noUndo);

    if (dirty()) {
        masterScore()->setPlaylistDirty(); // TODO: flag individual operations
        masterScore()->setAutosaveDirty(true);
    }

    cmdState().reset();

    if (!rollback && range.isValid()) {
        changesChannel().send(range);
    }
}

ScoreChangesRange Score::changesRange() const
{
    const CmdState& cmdState = score()->cmdState();
    UndoMacro::ChangesInfo changes = changesInfo(undoStack());
    auto ticksRange = changedTicksRange(cmdState, changes.changedItems);

    return { ticksRange.first, ticksRange.second,
             cmdState.startStaff(), cmdState.endStaff(),
             changes.changedObjectTypes, changes.changedPropertyIdSet, changes.changedStyleIdSet };
}

#ifndef NDEBUG
//---------------------------------------------------------
//   CmdState::dump
//---------------------------------------------------------

void CmdState::dump()
{
    LOGD("CmdState: mode %d %d-%d", int(_updateMode), _startTick.ticks(), _endTick.ticks());
    // bool _excerptsChanged     { false };
    // bool _instrumentsChanged  { false };
}

#endif

//---------------------------------------------------------
//   update
//    layout & update
//---------------------------------------------------------

void Score::update(bool resetCmdState, bool layoutAllParts)
{
    if (_updatesLocked) {
        return;
    }

    TRACEFUNC;

    bool updateAll = false;
    {
        MasterScore* ms = masterScore();
        CmdState& cs = ms->cmdState();
        ms->deletePostponed();

        if (cs.layoutRange()) {
            for (Score* s : ms->scoreList()) {
                if (s != this && !s->isOpen() && ms->scoreList().size() > 1 && !layoutAllParts) {
                    continue;
                }
                s->doLayoutRange(cs.startTick(), cs.endTick());
            }
            updateAll = true;
        }
    }

    if (_needSetUpTempoMap) {
        setUpTempoMap();
        _needSetUpTempoMap = false;
    }

    {
        MasterScore* ms = masterScore();
        CmdState& cs = ms->cmdState();
        if (updateAll || cs.updateAll()) {
            for (Score* s : scoreList()) {
                for (MuseScoreView* v : s->viewer) {
                    v->updateAll();
                }
            }
        } else if (cs.updateRange()) {
            // updateRange updates only current score
            double d = spatium() * .5;
            _updateState.refresh.adjust(-d, -d, 2 * d, 2 * d);
            for (MuseScoreView* v : viewer) {
                v->dataChanged(_updateState.refresh);
            }
            _updateState.refresh = RectF();
        }
        const InputState& is = inputState();
        if (is.noteEntryMode() && is.segment()) {
            setPlayPos(is.segment()->tick());
        }
        if (playlistDirty()) {
            masterScore()->setPlaylistClean();
        }
        if (resetCmdState) {
            cs.reset();
        }
    }

    if (_selection.isRange() && !_selection.isLocked()) {
        _selection.updateSelectedElements();
    }
}

void Score::lockUpdates(bool locked)
{
    _updatesLocked = locked;
}

//---------------------------------------------------------
//   deletePostponed
//---------------------------------------------------------

void Score::deletePostponed()
{
    for (EngravingObject* e : _updateState._deleteList) {
        if (e->isSystem()) {
            System* s = toSystem(e);
            std::list<SpannerSegment*> spanners = s->spannerSegments();
            for (SpannerSegment* ss : spanners) {
                if (ss->system() == s) {
                    ss->setSystem(0);
                }
            }
        }
    }
    DeleteAll(_updateState._deleteList);
    _updateState._deleteList.clear();
}

//---------------------------------------------------------
//   cmdAddSpanner
//   drop VOLTA, OTTAVA, TRILL, PEDAL, DYNAMIC
//        HAIRPIN, LET_RING, VIBRATO and TEXTLINE
//---------------------------------------------------------

void Score::cmdAddSpanner(Spanner* spanner, const PointF& pos, bool systemStavesOnly)
{
    staff_idx_t staffIdx = spanner->staffIdx();
    Segment* segment;
    MeasureBase* mb = pos2measure(pos, &staffIdx, 0, &segment, 0);
    if (systemStavesOnly) {
        staffIdx = 0;
    }
    // ignore if we do not have a measure
    if (mb == 0 || mb->type() != ElementType::MEASURE) {
        LOGD("cmdAddSpanner: cannot put object here");
        delete spanner;
        return;
    }

    // all spanners live in voice 0 (except slurs/ties)
    track_idx_t track = staffIdx == mu::nidx ? mu::nidx : staffIdx * VOICES;

    spanner->setTrack(track);
    spanner->setTrack2(track);

    if (spanner->anchor() == Spanner::Anchor::SEGMENT) {
        spanner->setTick(segment->tick());
        Fraction lastTick = lastMeasure()->tick() + lastMeasure()->ticks();
        Fraction tick2 = std::min(segment->measure()->tick() + segment->measure()->ticks(), lastTick);
        spanner->setTick2(tick2);
    } else {      // Anchor::MEASURE, Anchor::CHORD, Anchor::NOTE
        Measure* m = toMeasure(mb);
        RectF b(m->canvasBoundingRect());

        if (pos.x() >= (b.x() + b.width() * .5) && m != lastMeasureMM() && m->nextMeasure()->system() == m->system()) {
            m = m->nextMeasure();
        }
        spanner->setTick(m->tick());
        spanner->setTick2(m->endTick());
    }
    spanner->eraseSpannerSegments();

    bool ctrlModifier = isSystemTextLine(spanner) && !systemStavesOnly;
    undoAddElement(spanner, true /*addToLinkedStaves*/, ctrlModifier);
    select(spanner, SelectType::SINGLE, 0);
}

//---------------------------------------------------------
//   cmdAddSpanner
//    used when applying a spanner to a selection
//---------------------------------------------------------

void Score::cmdAddSpanner(Spanner* spanner, staff_idx_t staffIdx, Segment* startSegment, Segment* endSegment)
{
    track_idx_t track = spanner->systemFlag() ? 0 : staffIdx * VOICES; // system lines always on top staff
    spanner->setTrack(track);
    spanner->setTrack2(track);
    for (auto ss : spanner->spannerSegments()) {
        ss->setTrack(track);
    }
    spanner->setTick(startSegment->tick());
    Fraction tick2;
    if (!endSegment) {
        tick2 = lastSegment()->tick();
    } else if (endSegment == startSegment) {
        tick2 = startSegment->measure()->last()->tick();
    } else {
        tick2 = endSegment->tick();
    }
    spanner->setTick2(tick2);
    undoAddElement(spanner);
}

//---------------------------------------------------------
//   expandVoice
//    fills gaps in voice with rests,
//    from previous cr (or beginning of measure) to next cr (or end of measure)
//---------------------------------------------------------

void Score::expandVoice(Segment* s, track_idx_t track)
{
    if (!s) {
        LOGD("expand voice: no segment");
        return;
    }
    if (s->element(track)) {
        return;
    }

    // find previous segment with cr in this track
    Segment* ps;
    for (ps = s; ps; ps = ps->prev(SegmentType::ChordRest)) {
        if (ps->element(track)) {
            break;
        }
    }
    if (ps) {
        ChordRest* cr = toChordRest(ps->element(track));
        Fraction tick = cr->tick() + cr->actualTicks();
        if (tick > s->tick()) {
            // previous cr extends past current segment
            LOGD("expandVoice: cannot insert element here");
            return;
        }
        if (cr->isChord()) {
            // previous cr ends on or before current segment
            // for chords, move ps to just after cr ends
            // so we can fill any gap that might exist
            // but don't move ps if previous cr is a rest
            // this will be combined with any new rests needed to fill up to s->tick() below
            ps = ps->measure()->undoGetSegment(SegmentType::ChordRest, tick);
        }
    }
    //
    // fill up to s->tick() with rests
    //
    Measure* m = s->measure();
    Fraction stick  = ps ? ps->tick() : m->tick();
    Fraction ticks  = s->tick() - stick;
    if (ticks.isNotZero()) {
        setRest(stick, track, ticks, false, 0);
    }

    //
    // fill from s->tick() until next chord/rest in measure
    //
    Segment* ns;
    for (ns = s->next(SegmentType::ChordRest); ns; ns = ns->next(SegmentType::ChordRest)) {
        if (ns->element(track)) {
            break;
        }
    }
    ticks  = ns ? (ns->tick() - s->tick()) : (m->ticks() - s->rtick());
    if (ticks == m->ticks()) {
        addRest(s, track, TDuration(DurationType::V_MEASURE), 0);
    } else {
        setRest(s->tick(), track, ticks, false, 0);
    }
}

void Score::expandVoice()
{
    Segment* s = _is.segment();
    track_idx_t track = _is.track();
    expandVoice(s, track);
}

//---------------------------------------------------------
//   addInterval
//---------------------------------------------------------

void Score::addInterval(int val, const std::vector<Note*>& notes)
{
<<<<<<< HEAD
    std::vector<Note*> newNotes;

    for (Note* on : notes) {
=======
    // Prepare note selection in case there are not selected tied notes and sort them
    std::vector<Note*> tmpnl;
    bool shouldSelectFirstNote = nl.size() == 1 && nl[0]->tieFor();
    for (auto n : nl) {
        if (std::find(tmpnl.begin(), tmpnl.end(), n) != tmpnl.end()) {
            continue;
        }
        tmpnl.push_back(n);
        if (n->tieFor()
            && (std::find(tmpnl.begin(), tmpnl.end(), n->tieFor()->endNote()) == tmpnl.end())) {
            Note* currNote = n->tieFor()->endNote();
            do {
                tmpnl.push_back(currNote);
                currNote = currNote->tieFor() ? currNote->tieFor()->endNote() : nullptr;
            }while (currNote);
        }
    }

    Note* prevTied = nullptr;
    Chord* firstChord = nullptr;
    for (Note* on : tmpnl) {
>>>>>>> 55602277
        Chord* chord = on->chord();
        if (!firstChord) {
            firstChord = chord;
        }
        Note* note = Factory::createNote(chord);
        newNotes.push_back(note);
        note->setParent(chord);
        note->setTrack(chord->track());
        int valTmp = val < 0 ? val + 1 : val - 1;

        int npitch;
        int ntpc1;
        int ntpc2;
        bool accidental = _is.noteEntryMode() && _is.accidentalType() != AccidentalType::NONE;
        bool forceAccidental = false;
        if (abs(valTmp) != 7 || accidental) {
            int line      = on->line() - valTmp;
            Fraction tick      = chord->tick();
            Staff* estaff = staff(on->staffIdx() + chord->staffMove());
            ClefType clef = estaff->clef(tick);
            Key key       = estaff->key(tick);
            int ntpc;
            if (accidental) {
                AccidentalVal acci = Accidental::subtype2value(_is.accidentalType());
                int step = absStep(line, clef);
                int octave = step / 7;
                npitch = step2pitch(step) + octave * 12 + int(acci);
                forceAccidental = (npitch == line2pitch(line, clef, key));
                ntpc = step2tpc(step % 7, acci);
            } else {
                npitch = line2pitch(line, clef, key);
                ntpc = pitch2tpc(npitch, key, Prefer::NEAREST);
            }

            Interval v = estaff->transpose(tick);
            if (v.isZero()) {
                ntpc1 = ntpc2 = ntpc;
            } else {
                if (styleB(Sid::concertPitch)) {
                    v.flip();
                    ntpc1 = ntpc;
                    ntpc2 = mu::engraving::transposeTpc(ntpc, v, true);
                } else {
                    npitch += v.chromatic;
                    ntpc2 = ntpc;
                    ntpc1 = mu::engraving::transposeTpc(ntpc, v, true);
                }
            }
        } else {   //special case for octave
            Interval interval(7, 12);
            if (val < 0) {
                interval.flip();
            }
            transposeInterval(on->pitch(), on->tpc(), &npitch, &ntpc1, interval, false);
            ntpc1 = on->tpc1();
            ntpc2 = on->tpc2();
        }
        if (npitch < 0 || npitch > 127) {
            delete note;
            endCmd();
            return;
        }
        note->setPitch(npitch, ntpc1, ntpc2);

        undoAddElement(note);
        if (forceAccidental) {
            Accidental* a = Factory::createAccidental(note);
            a->setAccidentalType(_is.accidentalType());
            a->setRole(AccidentalRole::USER);
            a->setParent(note);
            undoAddElement(a);
        }
        if (on->tieBack() && prevTied) {
            Tie* tie = prevTied->tieFor();
            tie->setEndNote(note);
            tie->setTick2(note->tick());
            note->setTieBack(tie);
            undoAddElement(tie);
        }
        if (on->tieFor()) {
            Tie* tie = Factory::createTie(this->dummy());
            tie->setStartNote(note);
            tie->setTick(note->tick());
            tie->setTrack(note->track());
            note->setTieFor(tie);
            prevTied = note;
        }

        setPlayNote(true);
        if (shouldSelectFirstNote && firstChord && !firstChord->notes().empty()) {
            Note* noteToSelect = firstChord->notes()[firstChord->notes().size() - 1];
            select(noteToSelect, SelectType::SINGLE, 0);
        } else {
            select(note, SelectType::SINGLE, 0);
        }
    }
    unsigned i = 0;
    for (Note* on : notes) {
        if (on->tieFor()) {
            auto it = find(notes.begin(), notes.end(), on->tieFor()->endNote());
            if (it != notes.end()) {
                unsigned index = it - notes.begin();
                Tie* tie = Factory::createTie(this->dummy());
                tie->setStartNote(newNotes[i]);
                tie->setEndNote(newNotes[index]);
                tie->setTrack(newNotes[i]->track());
                tie->setTick(newNotes[i]->tick());
                tie->setTick2(newNotes[index]->tick());
                undoAddElement(tie);
            }
        }
        ++i;
    }
    if (_is.noteEntryMode()) {
        _is.setAccidentalType(AccidentalType::NONE);
    }
    if (!shouldSelectFirstNote) {
        _is.moveToNextInputPos();
    }
}

//---------------------------------------------------------
//   setGraceNote
///   Create a grace note in front of a normal note.
///   \arg ch is the chord of the normal note
///   \arg pitch is the pitch of the grace note
///   \arg is the grace note type
///   \len is the visual duration of the grace note (1/16 or 1/32)
//---------------------------------------------------------

Note* Score::setGraceNote(Chord* ch, int pitch, NoteType type, int len)
{
    Chord* chord = Factory::createChord(this->dummy()->segment());
    Note* note = Factory::createNote(chord);

    // allow grace notes to be added to other grace notes
    // by really adding to parent chord
    if (ch->noteType() != NoteType::NORMAL) {
        ch = toChord(ch->explicitParent());
    }

    chord->setTrack(ch->track());
    chord->setParent(ch);
    chord->add(note);

    note->setPitch(pitch);
    // find corresponding note within chord and use its tpc information
    for (Note* n : ch->notes()) {
        if (n->pitch() == pitch) {
            note->setTpc1(n->tpc1());
            note->setTpc2(n->tpc2());
            break;
        }
    }
    // note with same pitch not found, derive tpc from pitch / key
    if (!tpcIsValid(note->tpc1()) || !tpcIsValid(note->tpc2())) {
        note->setTpcFromPitch();
    }

    TDuration d;
    d.setVal(len);
    chord->setDurationType(d);
    chord->setTicks(d.fraction());
    chord->setNoteType(type);
    chord->setMag(ch->staff()->staffMag(chord->tick()) * styleD(Sid::graceNoteMag));

    undoAddElement(chord);
    select(note, SelectType::SINGLE, 0);
    return note;
}

//---------------------------------------------------------
//   createCRSequence
//    Create a rest or chord of len f.
//    If f is not a basic len, create several rests or
//    tied chords.
//
//    f     total len of ChordRest
//    cr    prototype CR
//    tick  start position in measure
//---------------------------------------------------------

void Score::createCRSequence(const Fraction& f, ChordRest* cr, const Fraction& t)
{
    Fraction tick(t);
    Measure* measure = cr->measure();
    ChordRest* ocr = 0;
    for (TDuration d : toDurationList(f, true)) {
        ChordRest* ncr = toChordRest(cr->clone());
        ncr->setDurationType(d);
        ncr->setTicks(d.fraction());
        undoAddCR(ncr, measure, measure->tick() + tick);
        if (cr->isChord() && ocr) {
            Chord* nc = toChord(ncr);
            Chord* oc = toChord(ocr);
            for (unsigned int i = 0; i < oc->notes().size(); ++i) {
                Note* on = oc->notes()[i];
                Note* nn = nc->notes()[i];
                Tie* tie = Factory::createTie(this->dummy());
                tie->setStartNote(on);
                tie->setEndNote(nn);
                tie->setTick(tie->startNote()->tick());
                tie->setTick2(tie->endNote()->tick());
                tie->setTrack(cr->track());
                on->setTieFor(tie);
                nn->setTieBack(tie);
                undoAddElement(tie);
            }
        }

        tick += ncr->actualTicks();
        ocr = ncr;
    }
}

//---------------------------------------------------------
//   setNoteRest
//    pitch == -1  -> set rest
//    return segment of last created note/rest
//---------------------------------------------------------

Segment* Score::setNoteRest(Segment* segment, track_idx_t track, NoteVal nval, Fraction sd, DirectionV stemDirection,
                            bool forceAccidental, const std::set<SymId>& articulationIds, bool rhythmic, InputState* externalInputState)
{
    assert(segment->segmentType() == SegmentType::ChordRest);
    InputState& is = externalInputState ? (*externalInputState) : _is;

    bool isRest   = nval.pitch == -1;
    Fraction tick = segment->tick();
    EngravingItem* nr   = nullptr;
    Tie* tie      = nullptr;
    ChordRest* cr = toChordRest(segment->element(track));
    Tuplet* tuplet = cr && cr->tuplet() ? cr->tuplet() : nullptr;
    Measure* measure = nullptr;
    bool targetIsRest = cr && cr->isRest();
    for (;;) {
        if (track % VOICES) {
            expandVoice(segment, track);
        }
        if (targetIsRest && !cr->isRest()) {
            undoRemoveElement(cr);
            segment = addRest(segment, track, cr->ticks(), cr->tuplet())->segment();
        }
        // the returned gap ends at the measure boundary or at tuplet end
        Fraction dd = makeGap(segment, track, sd, tuplet);

        if (dd.isZero()) {
            LOGD("cannot get gap at %d type: %d/%d", tick.ticks(), sd.numerator(),
                 sd.denominator());
            break;
        }

        measure = segment->measure();
        std::vector<TDuration> dl;
        if (rhythmic) {
            dl = toRhythmicDurationList(dd, isRest, segment->rtick(), sigmap()->timesig(tick).nominal(), measure, 1);
        } else {
            dl = toDurationList(dd, true);
        }
        size_t n = dl.size();
        for (size_t i = 0; i < n; ++i) {
            const TDuration& d = dl[i];
            ChordRest* ncr = nullptr;
            Note* note = nullptr;
            Tie* addTie = nullptr;
            if (isRest) {
                nr = ncr = Factory::createRest(this->dummy()->segment());
                nr->setTrack(track);
                ncr->setDurationType(d);
                ncr->setTicks(d == DurationType::V_MEASURE ? measure->ticks() : d.fraction());
            } else {
                nr = note = Factory::createNote(this->dummy()->chord());

                if (tie) {
                    tie->setEndNote(note);
                    tie->setTick2(tie->endNote()->tick());
                    note->setTieBack(tie);
                    addTie = tie;
                }
                Chord* chord = Factory::createChord(this->dummy()->segment());
                chord->setTrack(track);
                chord->setDurationType(d);
                chord->setTicks(d.fraction());
                chord->setStemDirection(stemDirection);
                chord->add(note);
                note->setNval(nval, tick);
                if (forceAccidental) {
                    int tpc = styleB(Sid::concertPitch) ? nval.tpc1 : nval.tpc2;
                    AccidentalVal alter = tpc2alter(tpc);
                    AccidentalType at = Accidental::value2subtype(alter);
                    Accidental* a = Factory::createAccidental(note);
                    a->setAccidentalType(at);
                    a->setRole(AccidentalRole::USER);
                    note->add(a);
                }

                ncr = chord;
                if (i + 1 < n) {
                    tie = Factory::createTie(this->dummy());
                    tie->setStartNote(note);
                    tie->setTick(tie->startNote()->tick());
                    tie->setTrack(track);
                    note->setTieFor(tie);
                }
            }
            if (tuplet) {
                ncr->setTuplet(tuplet);
            }
            tuplet = 0;
            undoAddCR(ncr, measure, tick);
            if (addTie) {
                undoAddElement(addTie);
            }
            setPlayNote(true);
            segment = ncr->segment();
            tick += ncr->actualTicks();

            if (!articulationIds.empty()) {
                if (ncr->isChord()) {
                    toChord(ncr)->updateArticulations(articulationIds);
                }
            }
        }

        sd -= dd;
        if (sd.isZero()) {
            break;
        }

        Segment* nseg = tick2segment(tick, false, SegmentType::ChordRest);
        if (!nseg) {
            LOGD("reached end of score");
            break;
        }
        segment = nseg;

        cr = toChordRest(segment->element(track));
        // if the cr was too big for the tuplet, get the next tuplet so we can spill into that one
        tuplet = cr && cr->tuplet() ? cr->tuplet() : nullptr;
        if (!cr) {
            if (track % VOICES) {
                cr = addRest(segment, track, TDuration(DurationType::V_MEASURE), 0);
            } else {
                LOGD("no rest in voice 0");
                break;
            }
        }
        //
        //  Note does not fit on current measure, create Tie to
        //  next part of note
        if (!isRest) {
            tie = Factory::createTie(this->dummy());
            tie->setStartNote((Note*)nr);
            tie->setTick(tie->startNote()->tick());
            tie->setTrack(nr->track());
            ((Note*)nr)->setTieFor(tie);
        }
    }
    if (tie) {
        connectTies();
    }
    if (nr) {
        if (is.slur() && nr->type() == ElementType::NOTE) {
            // If the start element was the same as the end element when the slur was created,
            // the end grip of the front slur segment was given an x-offset of 3.0 * spatium().
            // Now that the slur is about to be given a new end element, this should be reset.
            if (is.slur()->endElement() == is.slur()->startElement()) {
                is.slur()->frontSegment()->reset();
            }
            //
            // extend slur
            //
            Chord* chord = toNote(nr)->chord();
            is.slur()->undoChangeProperty(Pid::SPANNER_TICKS, chord->tick() - is.slur()->tick());
            for (EngravingObject* se : is.slur()->linkList()) {
                Slur* slur = toSlur(se);
                for (EngravingObject* ee : chord->linkList()) {
                    EngravingItem* e = static_cast<EngravingItem*>(ee);
                    if (e->score() == slur->score() && e->track() == slur->track2()) {
                        slur->score()->undo(new ChangeSpannerElements(slur, slur->startElement(), e));
                        break;
                    }
                }
            }
        }
        if (externalInputState) {
            is.setTrack(nr->track());
            cr = nr->isRest() ? toChordRest(nr) : toNote(nr)->chord();
            is.setLastSegment(is.segment());
            is.setSegment(cr->segment());
        } else {
            select(nr, SelectType::SINGLE, 0);
        }
    }
    return segment;
}

//---------------------------------------------------------
//   makeGap
//    make time gap at tick by removing/shortening
//    chord/rest
//
//    if keepChord, the chord at tick is not removed
//
//    gap does not exceed measure or scope of tuplet
//
//    return size of actual gap
//---------------------------------------------------------

Fraction Score::makeGap(Segment* segment, track_idx_t track, const Fraction& _sd, Tuplet* tuplet, bool keepChord)
{
    assert(_sd.numerator());

    Measure* measure = segment->measure();
    Fraction accumulated;
    Fraction sd = _sd;

    //
    // remember first segment which should
    // not be deleted (it may contain other elements we want to preserve)
    //
    Segment* firstSegment = segment;
    const Fraction firstSegmentEnd = firstSegment->tick() + firstSegment->ticks();
    Fraction nextTick = segment->tick();

    for (Segment* seg = firstSegment; seg; seg = seg->next(SegmentType::ChordRest)) {
        //
        // voices != 0 may have gaps:
        //
        ChordRest* cr = toChordRest(seg->element(track));
        if (!cr) {
            if (seg->tick() < nextTick) {
                continue;
            }
            Segment* seg1 = seg->next(SegmentType::ChordRest);
            Fraction tick2 = seg1 ? seg1->tick() : seg->measure()->tick() + seg->measure()->ticks();
            Fraction td(tick2 - seg->tick());
            if (td > sd) {
                td = sd;
            }
            accumulated += td;
            sd -= td;
            if (sd.isZero()) {
                break;
            }
            nextTick = tick2;
            continue;
        }
        if (seg->tick() > nextTick) {
            // there was a gap
            Fraction td(seg->tick() - nextTick);
            if (td > sd) {
                td = sd;
            }
            accumulated += td;
            sd -= td;
            if (sd.isZero()) {
                break;
            }
        }
        //
        // limit to tuplet level
        //
        if (tuplet) {
            bool tupletEnd = true;
            Tuplet* t = cr->tuplet();
            while (t) {
                if (cr->tuplet() == tuplet) {
                    tupletEnd = false;
                    break;
                }
                t = t->tuplet();
            }
            if (tupletEnd) {
                break;
            }
        }
        Fraction td(cr->ticks());

        // remove tremolo between 2 notes, if present
        if (cr->isChord()) {
            Chord* c = toChord(cr);
            if (c->tremolo()) {
                Tremolo* tremolo = c->tremolo();
                if (tremolo->twoNotes()) {
                    undoRemoveElement(tremolo);
                }
            }
        }
        Tuplet* ltuplet = cr->tuplet();
        if (ltuplet != tuplet) {
            //
            // Current location points to the start of a (nested)tuplet.
            // We have to remove the complete tuplet.

            // get top level tuplet
            while (ltuplet->tuplet()) {
                ltuplet = ltuplet->tuplet();
            }

            // get last segment of tuplet, drilling down to leaf nodes as necessary
            Tuplet* t = ltuplet;
            while (t->elements().back()->isTuplet()) {
                t = toTuplet(t->elements().back());
            }
            seg = toChordRest(t->elements().back())->segment();

            // now delete the full tuplet
            td = ltuplet->ticks();
            cmdDeleteTuplet(ltuplet, false);
            tuplet = 0;
        } else {
            if (seg != firstSegment || !keepChord) {
                undoRemoveElement(cr);
            }
            // even if there was a tuplet, we didn't remove it
            ltuplet = 0;
        }
        Fraction timeStretch = cr->staff()->timeStretch(cr->tick());
        nextTick += actualTicks(td, tuplet, timeStretch);
        if (sd < td) {
            //
            // we removed too much
            //
            accumulated = _sd;
            Fraction rd = td - sd;
            Fraction tick = cr->tick() + actualTicks(sd, tuplet, timeStretch);

            std::vector<TDuration> dList;
            if (tuplet || staff(track / VOICES)->isLocalTimeSignature(tick)) {
                dList = toDurationList(rd, false);
                std::reverse(dList.begin(), dList.end());
            } else {
                dList = toRhythmicDurationList(rd, true, tick - measure->tick(), sigmap()->timesig(tick).nominal(), measure, 0);
            }
            if (dList.empty()) {
                break;
            }

            for (TDuration d : dList) {
                if (ltuplet) {
                    // take care not to recreate tuplet we just deleted
                    Rest* r = setRest(tick, track, d.fraction(), false, 0, false);
                    tick += r->actualTicks();
                } else {
                    tick += addClone(cr, tick, d)->actualTicks();
                }
            }
            break;
        }
        accumulated += td;
        sd          -= td;
        if (sd.isZero()) {
            break;
        }
    }
//      Fraction ticks = measure->tick() + measure->ticks() - segment->tick();
//      Fraction td = Fraction::fromTicks(ticks);
// NEEDS REVIEW !!
// once the statement below is removed, these two lines do nothing
//      if (td > sd)
//            td = sd;
// ???  accumulated should already contain the total value of the created gap: line 749, 811 or 838
//      this line creates a double-sized gap if the needed gap crosses a measure boundary
//      by adding again the duration already added in line 838
//      accumulated += td;

    const Fraction t1 = firstSegmentEnd;
    const Fraction t2 = firstSegment->tick() + accumulated;
    if (t1 < t2) {
        Segment* s1 = tick2rightSegment(t1);
        Segment* s2 = tick2rightSegment(t2);
        typedef SelectionFilterType Sel;
        // chord symbols can exist without chord/rest so they should not be removed
        constexpr Sel filter = static_cast<Sel>(int(Sel::ALL) & ~int(Sel::CHORD_SYMBOL));
        deleteAnnotationsFromRange(s1, s2, track, track + 1, filter);
        deleteSpannersFromRange(t1, t2, track, track + 1, filter);
    }

    return accumulated;
}

//---------------------------------------------------------
//   makeGap1
//    make time gap for each voice
//    starting at tick+voiceOffset[voice] by removing/shortening
//    chord/rest
//    - cr is top level (not part of a tuplet)
//    - do not stop at measure end
//---------------------------------------------------------

bool Score::makeGap1(const Fraction& baseTick, staff_idx_t staffIdx, const Fraction& len, int voiceOffset[VOICES])
{
    Segment* seg = tick2segment(baseTick, true, SegmentType::ChordRest);
    if (!seg) {
        LOGD("no segment to paste at tick %d", baseTick.ticks());
        return false;
    }
    track_idx_t strack = staffIdx * VOICES;
    for (track_idx_t track = strack; track < strack + VOICES; track++) {
        if (voiceOffset[track - strack] == -1) {
            continue;
        }
        Fraction tick = baseTick + Fraction::fromTicks(voiceOffset[track - strack]);
        Measure* m   = tick2measure(tick);
        if ((track % VOICES) && !m->hasVoices(staffIdx)) {
            continue;
        }

        Fraction newLen = len - Fraction::fromTicks(voiceOffset[track - strack]);
        assert(newLen.numerator() != 0);

        if (newLen > Fraction(0, 1)) {
            const Fraction endTick = tick + newLen;
            typedef SelectionFilterType Sel;
            // chord symbols can exist without chord/rest so they should not be removed
            constexpr Sel filter = static_cast<Sel>(int(Sel::ALL) & ~int(Sel::CHORD_SYMBOL));
            deleteAnnotationsFromRange(tick2rightSegment(tick), tick2rightSegment(endTick), track, track + 1, filter);
            deleteSpannersFromRange(tick, endTick, track, track + 1, filter);
        }

        seg = m->undoGetSegment(SegmentType::ChordRest, tick);
        bool result = makeGapVoice(seg, track, newLen, tick);
        if (track == strack && !result) {   // makeGap failed for first voice
            return false;
        }
    }
    return true;
}

bool Score::makeGapVoice(Segment* seg, track_idx_t track, Fraction len, const Fraction& tick)
{
    ChordRest* cr = 0;
    cr = toChordRest(seg->element(track));
    if (!cr) {
        // check if we are in the middle of a chord/rest
        Segment* seg1 = seg->prev(SegmentType::ChordRest);
        for (;;) {
            if (seg1 == 0) {
                if (!(track % VOICES)) {
                    LOGD("no segment before tick %d", tick.ticks());
                }
                // this happens only for voices other than voice 1
                expandVoice(seg, track);
                return makeGapVoice(seg, track, len, tick);
            }
            if (seg1->element(track)) {
                break;
            }
            seg1 = seg1->prev(SegmentType::ChordRest);
        }
        ChordRest* cr1 = toChordRest(seg1->element(track));
        Fraction srcF = cr1->ticks();
        Fraction dstF = tick - cr1->tick();
        std::vector<TDuration> dList = toDurationList(dstF, true);
        size_t n = dList.size();
        undoChangeChordRestLen(cr1, TDuration(dList[0]));
        if (n > 1) {
            Fraction crtick = cr1->tick() + cr1->actualTicks();
            Measure* measure = tick2measure(crtick);
            if (cr1->type() == ElementType::CHORD) {
                // split Chord
                Chord* c = toChord(cr1);
                for (size_t i = 1; i < n; ++i) {
                    TDuration d = dList[i];
                    Chord* c2 = addChord(crtick, d, c, true, c->tuplet());
                    c = c2;
                    seg1 = c->segment();
                    crtick += c->actualTicks();
                }
            } else {
                // split Rest
                Rest* r       = toRest(cr1);
                for (size_t i = 1; i < n; ++i) {
                    TDuration d = dList[i];
                    Rest* r2      = toRest(r->clone());
                    r2->setTicks(d.fraction());
                    r2->setDurationType(d);
                    undoAddCR(r2, measure, crtick);
                    seg1 = r2->segment();
                    crtick += r2->actualTicks();
                }
            }
        }
        setRest(tick, track, srcF - dstF, true, 0);
        for (;;) {
            seg1 = seg1->next1(SegmentType::ChordRest);
            if (seg1 == 0) {
                LOGD("no segment");
                return false;
            }
            if (seg1->element(track)) {
                cr = toChordRest(seg1->element(track));
                break;
            }
        }
    }

    for (;;) {
        if (!cr) {
            LOGD("cannot make gap");
            return false;
        }
        Fraction l = makeGap(cr->segment(), cr->track(), len, 0);
        if (l.isZero()) {
            LOGD("returns zero gap");
            return false;
        }
        len -= l;
        if (len.isZero()) {
            break;
        }
        // go to next cr
        Measure* m = cr->measure()->nextMeasure();
        if (!m) {
            LOGD("EOS reached");
            InsertMeasureOptions options;
            options.createEmptyMeasures = false;
            insertMeasure(ElementType::MEASURE, nullptr, options);
            m = cr->measure()->nextMeasure();
            if (!m) {
                LOGD("===EOS reached");
                return true;
            }
        }
        // first segment in measure was removed, have to recreate it
        Segment* s = m->undoGetSegment(SegmentType::ChordRest, m->tick());
        track_idx_t t = cr->track();
        cr = toChordRest(s->element(t));
        if (!cr) {
            addRest(s, t, TDuration(DurationType::V_MEASURE), 0);
            cr = toChordRest(s->element(t));
        }
    }
    return true;
}

//---------------------------------------------------------
//   splitGapToMeasureBoundaries
//    cr  - start of gap
//    gap - gap len
//---------------------------------------------------------

std::list<Fraction> Score::splitGapToMeasureBoundaries(ChordRest* cr, Fraction gap)
{
    std::list<Fraction> flist;

    Tuplet* tuplet = cr->tuplet();
    if (tuplet) {
        Fraction rest = tuplet->elementsDuration();
        for (DurationElement* de : tuplet->elements()) {
            if (de == cr) {
                break;
            }
            rest -= de->ticks();
        }
        if (rest < gap) {
            LOGD("does not fit in tuplet");
        } else {
            flist.push_back(gap);
        }
        return flist;
    }

    Segment* s = cr->segment();
    while (gap > Fraction(0, 1)) {
        Measure* m    = s->measure();
        Fraction timeStretch = cr->staff()->timeStretch(s->tick());
        Fraction rest = (m->ticks() - s->rtick()) * timeStretch;
        if (rest >= gap) {
            flist.push_back(gap);
            return flist;
        }
        flist.push_back(rest);
        gap -= rest;
        m = m->nextMeasure();
        if (m == 0) {
            return flist;
        }
        s = m->first(SegmentType::ChordRest);
    }
    return flist;
}

//---------------------------------------------------------
//   changeCRlen
//---------------------------------------------------------

void Score::changeCRlen(ChordRest* cr, const TDuration& d)
{
    Fraction dstF;
    if (d.type() == DurationType::V_MEASURE) {
        dstF = cr->measure()->stretchedLen(cr->staff());
    } else {
        dstF = d.fraction();
    }
    changeCRlen(cr, dstF);
}

void Score::changeCRlen(ChordRest* cr, const Fraction& dstF, bool fillWithRest)
{
    if (cr->isMeasureRepeat()) {
        // it is not clear what should this
        // operation mean for measure repeats.
        return;
    }
    Fraction srcF(cr->ticks());
    if (srcF == dstF) {
        if (cr->isFullMeasureRest()) {
            undoChangeChordRestLen(cr, dstF);
        }
        return;
    }

    //keep selected element if any
    EngravingItem* selElement = selection().isSingle() ? getSelectedElement() : 0;

    track_idx_t track = cr->track();
    Tuplet* tuplet = cr->tuplet();

    if (srcF > dstF) {
        //
        // make shorter and fill with rest
        //
        deselectAll();
        if (cr->isChord()) {
            //
            // remove ties and tremolo between 2 notes
            //
            Chord* c = toChord(cr);
            if (c->tremolo()) {
                Tremolo* tremolo = c->tremolo();
                if (tremolo->twoNotes()) {
                    undoRemoveElement(tremolo);
                }
            }
            for (Note* n : c->notes()) {
                if (n->tieFor()) {
                    undoRemoveElement(n->tieFor());
                }
            }
        }
        Fraction timeStretch = cr->staff()->timeStretch(cr->tick());
        std::vector<TDuration> dList = toDurationList(dstF, true);
        undoChangeChordRestLen(cr, dList[0]);
        Fraction tick2 = cr->tick();
        for (unsigned i = 1; i < dList.size(); ++i) {
            tick2 += actualTicks(dList[i - 1].ticks(), tuplet, timeStretch);
            TDuration d = dList[i];
            setRest(tick2, track, d.fraction(), (d.dots() > 0), tuplet);
        }
        if (fillWithRest) {
            setRest(cr->tick() + cr->actualTicks(), track, srcF - dstF, false, tuplet);
        }

        if (selElement) {
            select(selElement, SelectType::SINGLE, 0);
        }
        return;
    }

    //
    // make longer
    //
    // split required len into Measures
    std::list<Fraction> flist = splitGapToMeasureBoundaries(cr, dstF);
    if (flist.empty()) {
        return;
    }

    deselectAll();
    EngravingItem* elementToSelect = nullptr;

    Fraction tick  = cr->tick();
    Fraction f     = dstF;
    ChordRest* cr1 = cr;
    Chord* oc      = 0;

    bool first = true;
    for (const Fraction& f2 : flist) {
        f  -= f2;
        makeGap(cr1->segment(), cr1->track(), f2, tuplet, first);

        if (cr->isRest()) {
            Fraction timeStretch = cr1->staff()->timeStretch(cr1->tick());
            Rest* r = toRest(cr);
            if (first) {
                std::vector<TDuration> dList = toDurationList(f2, true);
                undoChangeChordRestLen(cr, dList[0]);
                Fraction tick2 = cr->tick();
                for (unsigned i = 1; i < dList.size(); ++i) {
                    tick2 += actualTicks(dList[i - 1].ticks(), tuplet, timeStretch);
                    TDuration d = dList[i];
                    setRest(tick2, track, d.fraction(), (d.dots() > 0), tuplet);
                }
            } else {
                r = setRest(tick, track, f2, false, tuplet);
            }
            if (first) {
                elementToSelect = r;
                first = false;
            }
            tick += actualTicks(f2, tuplet, timeStretch);
        } else {
            std::vector<TDuration> dList = toDurationList(f2, true);
            Measure* measure             = tick2measure(tick);
            Fraction etick                    = measure->tick();

            if (((tick - etick).ticks() % dList[0].ticks().ticks()) == 0) {
                for (TDuration du : dList) {
                    Chord* cc = nullptr;
                    if (oc) {
                        cc = oc;
                        oc = addChord(tick, du, cc, true, tuplet);
                    } else {
                        cc = toChord(cr);
                        undoChangeChordRestLen(cr, du);
                        oc = cc;
                    }
                    if (oc && first) {
                        elementToSelect = selElement ? selElement : oc;
                        first = false;
                    }
                    if (oc) {
                        tick += oc->actualTicks();
                    }
                }
            } else {
                for (size_t i = dList.size(); i > 0; --i) {         // loop probably needs to be in this reverse order
                    Chord* cc;
                    if (oc) {
                        cc = oc;
                        oc = addChord(tick, dList[i - 1], cc, true, tuplet);
                    } else {
                        cc = toChord(cr);
                        undoChangeChordRestLen(cr, dList[i - 1]);
                        oc = cc;
                    }
                    if (first) {
                        elementToSelect = selElement;
                        first = false;
                    }
                    tick += oc->actualTicks();
                }
            }
        }
        Measure* m  = cr1->measure();
        Measure* m1 = m->nextMeasure();
        if (m1 == 0) {
            break;
        }
        Segment* s = m1->first(SegmentType::ChordRest);
        expandVoice(s, track);
        cr1 = toChordRest(s->element(track));
    }
    connectTies();

    if (elementToSelect) {
        if (containsElement(elementToSelect)) {
            select(elementToSelect, SelectType::SINGLE, 0);
        }
    }
}

//---------------------------------------------------------
//   upDownChromatic
//---------------------------------------------------------

static void upDownChromatic(bool up, int pitch, Note* n, Key key, int tpc1, int tpc2, int& newPitch, int& newTpc1, int& newTpc2)
{
    if (up && pitch < 127) {
        newPitch = pitch + 1;
        if (n->concertPitch()) {
            if (tpc1 > Tpc::TPC_A + int(key)) {
                newTpc1 = tpc1 - 5;           // up semitone diatonic
            } else {
                newTpc1 = tpc1 + 7;           // up semitone chromatic
            }
            newTpc2 = n->transposeTpc(newTpc1);
        } else {
            if (tpc2 > Tpc::TPC_A + int(key)) {
                newTpc2 = tpc2 - 5;           // up semitone diatonic
            } else {
                newTpc2 = tpc2 + 7;           // up semitone chromatic
            }
            newTpc1 = n->transposeTpc(newTpc2);
        }
    } else if (!up && pitch > 0) {
        newPitch = pitch - 1;
        if (n->concertPitch()) {
            if (tpc1 > Tpc::TPC_C + int(key)) {
                newTpc1 = tpc1 - 7;           // down semitone chromatic
            } else {
                newTpc1 = tpc1 + 5;           // down semitone diatonic
            }
            newTpc2 = n->transposeTpc(newTpc1);
        } else {
            if (tpc2 > Tpc::TPC_C + int(key)) {
                newTpc2 = tpc2 - 7;           // down semitone chromatic
            } else {
                newTpc2 = tpc2 + 5;           // down semitone diatonic
            }
            newTpc1 = n->transposeTpc(newTpc2);
        }
    }
}

//---------------------------------------------------------
//   setTpc
//---------------------------------------------------------

static void setTpc(Note* oNote, int tpc, int& newTpc1, int& newTpc2)
{
    if (oNote->concertPitch()) {
        newTpc1 = tpc;
        newTpc2 = oNote->transposeTpc(tpc);
    } else {
        newTpc2 = tpc;
        newTpc1 = oNote->transposeTpc(tpc);
    }
}

//---------------------------------------------------------
//   upDown
///   Increment/decrement pitch of note by one or by an octave.
//---------------------------------------------------------

void Score::upDown(bool up, UpDownMode mode)
{
    std::list<Note*> el = selection().uniqueNotes();

    el.sort([up](Note* a, Note* b) {
        if (up) {
            return a->string() < b->string();
        } else {
            return a->string() > b->string();
        }
    });

    for (Note* oNote : el) {
        Fraction tick     = oNote->chord()->tick();
        Staff* staff = oNote->staff();
        Part* part   = staff->part();
        Key key      = staff->key(tick);
        int tpc1     = oNote->tpc1();
        int tpc2     = oNote->tpc2();
        int pitch    = oNote->pitch();
        int newTpc1  = tpc1;          // default to unchanged
        int newTpc2  = tpc2;          // default to unchanged
        int newPitch = pitch;         // default to unchanged
        int string   = oNote->string();
        int fret     = oNote->fret();

        StaffGroup staffGroup = staff->staffType(oNote->chord()->tick())->group();
        // if not tab, check for instrument instead of staffType (for pitched to unpitched instrument changes)
        if (staffGroup != StaffGroup::TAB) {
            staffGroup = staff->part()->instrument(oNote->tick())->useDrumset() ? StaffGroup::PERCUSSION : StaffGroup::STANDARD;
        }

        switch (staffGroup) {
        case StaffGroup::PERCUSSION:
        {
            const Drumset* ds = part->instrument(tick)->drumset();
            if (ds) {
                newPitch = up ? ds->nextPitch(pitch) : ds->prevPitch(pitch);
                newTpc1 = pitch2tpc(newPitch, Key::C, Prefer::NEAREST);
                newTpc2 = newTpc1;
            }
        }
        break;
        case StaffGroup::TAB:
        {
            const StringData* stringData = part->instrument(tick)->stringData();
            switch (mode) {
            case UpDownMode::OCTAVE:                            // move same note to next string, if possible
            {
                const StaffType* stt = staff->staffType(tick);
                string = stt->physStringToVisual(string);
                string += (up ? -1 : 1);
                if (string < 0 || string >= static_cast<int>(stringData->strings())) {
                    return;                                 // no next string to move to
                }
                string = stt->visualStringToPhys(string);
                fret = stringData->fret(pitch, string, staff);
                if (fret == -1) {                            // can't have that note on that string
                    return;
                }
                // newPitch and newTpc remain unchanged
            }
            break;

            case UpDownMode::DIATONIC:                          // increase / decrease the pitch,
                // letting the algorithm to choose fret & string
                upDownChromatic(up, pitch, oNote, key, tpc1, tpc2, newPitch, newTpc1, newTpc2);
                break;

            case UpDownMode::CHROMATIC:                         // increase / decrease the fret
            {                                               // without changing the string
                // compute new fret
                if (!stringData->frets()) {
                    LOGD("upDown tab chromatic: no frets?");
                    return;
                }
                fret += (up ? 1 : -1);
                if (fret < 0 || fret > stringData->frets()) {
                    LOGD("upDown tab in-string: out of fret range");
                    return;
                }
                // update pitch and tpc's and check it matches stringData
                upDownChromatic(up, pitch, oNote, key, tpc1, tpc2, newPitch, newTpc1, newTpc2);
                if (newPitch != stringData->getPitch(string, fret, staff)) {
                    // oh-oh: something went very wrong!
                    LOGD("upDown tab in-string: pitch mismatch");
                    return;
                }
                // store the fretting change before undoChangePitch() chooses
                // a fretting of its own liking!
                oNote->undoChangeProperty(Pid::FRET, fret);
            }
            break;
            }
        }
        break;
        case StaffGroup::STANDARD:
            switch (mode) {
            case UpDownMode::OCTAVE:
                if (up) {
                    if (pitch < 116) {
                        newPitch = pitch + 12;
                    }
                } else {
                    if (pitch > 11) {
                        newPitch = pitch - 12;
                    }
                }
                // newTpc remains unchanged
                break;

            case UpDownMode::CHROMATIC:
                upDownChromatic(up, pitch, oNote, key, tpc1, tpc2, newPitch, newTpc1, newTpc2);
                break;

            case UpDownMode::DIATONIC:
            {
                int tpc = oNote->tpc();
                if (up) {
                    if (tpc > Tpc::TPC_A + int(key)) {
                        if (pitch < 127) {
                            newPitch = pitch + 1;
                            setTpc(oNote, tpc - 5, newTpc1, newTpc2);
                        }
                    } else {
                        if (pitch < 126) {
                            newPitch = pitch + 2;
                            setTpc(oNote, tpc + 2, newTpc1, newTpc2);
                        }
                    }
                } else {
                    if (tpc > Tpc::TPC_C + int(key)) {
                        if (pitch > 1) {
                            newPitch = pitch - 2;
                            setTpc(oNote, tpc - 2, newTpc1, newTpc2);
                        }
                    } else {
                        if (pitch > 0) {
                            newPitch = pitch - 1;
                            setTpc(oNote, tpc + 5, newTpc1, newTpc2);
                        }
                    }
                }
            }
            break;
            }
            break;
        }

        if ((oNote->pitch() != newPitch) || (oNote->tpc1() != newTpc1) || oNote->tpc2() != newTpc2) {
            // remove accidental if present to make sure
            // user added accidentals are removed here
            // unless it's an octave change
            // in this case courtesy accidentals are preserved
            // because they're now harder to be re-entered due to the revised note-input workflow
            if (mode != UpDownMode::OCTAVE) {
                auto l = oNote->linkList();
                for (EngravingObject* e : l) {
                    Note* ln = toNote(e);
                    if (ln->accidental()) {
                        undo(new RemoveElement(ln->accidental()));
                    }
                }
            }
            undoChangePitch(oNote, newPitch, newTpc1, newTpc2);
        }
        // store fret change only if undoChangePitch has not been called,
        // as undoChangePitch() already manages fret changes, if necessary
        else if (staff->staffType(tick)->group() == StaffGroup::TAB) {
            bool refret = false;
            if (oNote->string() != string) {
                oNote->undoChangeProperty(Pid::STRING, string);
                refret = true;
            }
            if (oNote->fret() != fret) {
                oNote->undoChangeProperty(Pid::FRET, fret);
                refret = true;
            }
            if (refret) {
                const StringData* stringData = part->instrument(tick)->stringData();
                stringData->fretChords(oNote->chord());
            }
        }

        // play new note with velocity 80 for 0.3 sec:
        setPlayNote(true);
    }
    setSelectionChanged(true);
}

//---------------------------------------------------------
//   upDownDelta
///   Add the delta to the pitch of note.
//---------------------------------------------------------

void Score::upDownDelta(int pitchDelta)
{
    while (pitchDelta > 0) {
        upDown(true, UpDownMode::CHROMATIC);
        pitchDelta--;
    }

    while (pitchDelta < 0) {
        upDown(false, UpDownMode::CHROMATIC);
        pitchDelta++;
    }
}

//---------------------------------------------------------
//   toggleArticulation
///   Toggle attribute \a attr for all selected notes/rests.
///
///   Called from padToggle() to add note prefix/accent.
//---------------------------------------------------------

void Score::toggleArticulation(SymId attr)
{
    std::set<Chord*> set;
    for (EngravingItem* el : selection().elements()) {
        if (el->isNote() || el->isChord()) {
            Chord* cr = 0;
            // apply articulation on a given chord only once
            if (el->isNote()) {
                cr = toNote(el)->chord();
                if (mu::contains(set, cr)) {
                    continue;
                }
            }
            Articulation* na = Factory::createArticulation(this->dummy()->chord());
            na->setSymId(attr);
            if (!toggleArticulation(el, na)) {
                delete na;
            }

            if (cr) {
                set.insert(cr);
            }
        }
    }
}

//---------------------------------------------------------
//   toggleAccidental
//---------------------------------------------------------

void Score::toggleAccidental(AccidentalType at, const EditData& ed)
{
    if (_is.accidentalType() == at) {
        at = AccidentalType::NONE;
    }
    if (noteEntryMode()) {
        _is.setAccidentalType(at);
        _is.setRest(false);
    } else {
        if (selection().isNone()) {
            ed.view()->startNoteEntryMode();
            _is.setAccidentalType(at);
            _is.setDuration(DurationType::V_QUARTER);
            _is.setRest(false);
        } else {
            changeAccidental(at);
        }
    }
}

//---------------------------------------------------------
//   changeAccidental
///   Change accidental to subtype \a idx for all selected
///   notes.
//---------------------------------------------------------

void Score::changeAccidental(AccidentalType idx)
{
    for (Note* note : selection().noteList()) {
        changeAccidental(note, idx);
    }
}

//---------------------------------------------------------
//   changeAccidental2
//---------------------------------------------------------

static void changeAccidental2(Note* n, int pitch, int tpc)
{
    Score* score  = n->score();
    Chord* chord  = n->chord();
    Staff* st     = chord->staff();
    int fret      = n->fret();
    int string    = n->string();

    if (st->isTabStaff(chord->tick())) {
        if (pitch != n->pitch()) {
            //
            // as pitch has changed, calculate new
            // string & fret
            //
            const StringData* stringData = n->part()->instrument(n->tick())->stringData();
            if (stringData) {
                stringData->convertPitch(pitch, st, &string, &fret);
            }
        }
    }
    int tpc1;
    int tpc2 = n->transposeTpc(tpc);
    if (score->styleB(Sid::concertPitch)) {
        tpc1 = tpc;
    } else {
        tpc1 = tpc2;
        tpc2 = tpc;
    }

    if (!st->isTabStaff(chord->tick())) {
        //
        // handle ties
        //
        if (n->tieBack()) {
            if (pitch != n->pitch()) {
                score->undoRemoveElement(n->tieBack());
                if (n->tieFor()) {
                    score->undoRemoveElement(n->tieFor());
                }
            }
        } else {
            Note* nn = n;
            while (nn->tieFor()) {
                nn = nn->tieFor()->endNote();
                score->undo(new ChangePitch(nn, pitch, tpc1, tpc2));
            }
        }
    }
    score->undoChangePitch(n, pitch, tpc1, tpc2);
}

//---------------------------------------------------------
//   changeAccidental
///   Change accidental to subtype \accidental for
///   note \a note.
//---------------------------------------------------------

void Score::changeAccidental(Note* note, AccidentalType accidental)
{
    Chord* chord = note->chord();
    if (!chord) {
        return;
    }
    Segment* segment = chord->segment();
    if (!segment) {
        return;
    }
    Measure* measure = segment->measure();
    if (!measure) {
        return;
    }
    Fraction tick = segment->tick();
    Staff* estaff = staff(chord->staffIdx() + chord->staffMove());
    if (!estaff) {
        return;
    }
    ClefType clef = estaff->clef(tick);
    if (clef == ClefType::TAB
        || clef == ClefType::TAB4
        || clef == ClefType::TAB_SERIF
        || clef == ClefType::TAB4_SERIF) {
        return;
    }
    int step      = ClefInfo::pitchOffset(clef) - note->line();
    while (step < 0) {
        step += 7;
    }
    step %= 7;
    //
    // accidental change may result in pitch change
    //
    AccidentalVal acc2 = measure->findAccidental(note);
    AccidentalVal acc = (accidental == AccidentalType::NONE) ? acc2 : Accidental::subtype2value(accidental);

    int pitch = line2pitch(note->line(), clef, Key::C) + int(acc);
    if (!note->concertPitch()) {
        pitch += note->transposition();
    }

    int tpc = step2tpc(step, acc);

    bool forceRemove = false;
    bool forceAdd = false;

    // delete accidental
    // both for this note and for any linked notes
    if (accidental == AccidentalType::NONE) {
        forceRemove = true;
    }
    // precautionary or microtonal accidental
    // either way, we display it unconditionally
    // both for this note and for any linked notes
    else if (acc == acc2 || (pitch == note->pitch() && !Accidental::isMicrotonal(note->accidentalType()))
             || Accidental::isMicrotonal(accidental)) {
        forceAdd = true;
    }

    for (EngravingObject* se : note->linkList()) {
        Note* ln = toNote(se);
        if (ln->concertPitch() != note->concertPitch()) {
            continue;
        }
        Score* lns    = ln->score();
        Accidental* a = ln->accidental();
        if (forceRemove) {
            if (a) {
                lns->undoRemoveElement(a);
            }
            if (ln->tieBack()) {
                continue;
            }
        } else if (forceAdd) {
            if (a) {
                undoRemoveElement(a);
            }
            Accidental* a1 = Factory::createAccidental(ln);
            a1->setParent(ln);
            a1->setAccidentalType(accidental);
            a1->setRole(AccidentalRole::USER);
            lns->undoAddElement(a1);
        } else if (a && Accidental::isMicrotonal(a->accidentalType())) {
            lns->undoRemoveElement(a);
        }
        changeAccidental2(ln, pitch, tpc);
    }
    setPlayNote(true);
    setSelectionChanged(true);
}

//---------------------------------------------------------
//   toggleArticulation
//---------------------------------------------------------

bool Score::toggleArticulation(EngravingItem* el, Articulation* a)
{
    Chord* c;
    if (el->isNote()) {
        c = toNote(el)->chord();
    } else if (el->isChord()) {
        c = toChord(el);
    } else {
        return false;
    }
    Articulation* oa = c->hasArticulation(a);
    if (oa) {
        undoRemoveElement(oa);
        return false;
    }
    a->setParent(c);
    a->setTrack(c->track());   // make sure it propagates between score and parts
    undoAddElement(a);
    return true;
}

//---------------------------------------------------------
//   resetUserStretch
//---------------------------------------------------------

void Score::resetUserStretch()
{
    Measure* m1 = nullptr;
    Measure* m2 = nullptr;
    // retrieve span of selection
    Segment* s1 = _selection.startSegment();
    Segment* s2 = _selection.endSegment();
    // if either segment is not returned by the selection
    // (for instance, no selection) fall back to first/last measure
    if (!s1) {
        m1 = firstMeasureMM();
    } else {
        m1 = s1->measure();
    }
    if (!s2) {
        m2 = lastMeasureMM();
    } else {
        m2 = s2->measure();
    }
    if (!m1 || !m2) {               // should not happen!
        return;
    }

    for (Measure* m = m1; m; m = m->nextMeasureMM()) {
        m->undoChangeProperty(Pid::USER_STRETCH, 1.0);
        if (m == m2) {
            break;
        }
    }
}

//---------------------------------------------------------
//   moveUp
//---------------------------------------------------------

void Score::moveUp(ChordRest* cr)
{
    Staff* staff  = cr->staff();
    Part* part    = staff->part();
    staff_idx_t rstaff    = staff->rstaff();
    int staffMove = cr->staffMove();

    if ((staffMove == -1) || (static_cast<int>(rstaff) + staffMove <= 0)) {
        return;
    }

    const std::vector<Staff*>& staves = part->staves();
    // we know that staffMove+rstaff-1 index exists due to the previous condition.
    if (staff->staffType(cr->tick())->group() != StaffGroup::STANDARD
        || staves.at(rstaff + staffMove - 1)->staffType(cr->tick())->group() != StaffGroup::STANDARD) {
        LOGD("User attempted to move a note from/to a staff which does not use standard notation - ignoring.");
    } else {
        // move the chord up a staff
        undo(new ChangeChordStaffMove(cr, staffMove - 1));
    }
}

//---------------------------------------------------------
//   moveDown
//---------------------------------------------------------

void Score::moveDown(ChordRest* cr)
{
    Staff* staff  = cr->staff();
    Part* part    = staff->part();
    staff_idx_t rstaff = staff->rstaff();
    int staffMove = cr->staffMove();
    // calculate the number of staves available so that we know whether there is another staff to move down to
    size_t rstaves = part->nstaves();

    if ((staffMove == 1) || (rstaff + staffMove >= rstaves - 1)) {
        LOGD("moveDown staffMove==%d  rstaff %zu rstaves %zu", staffMove, rstaff, rstaves);
        return;
    }

    const std::vector<Staff*>& staves = part->staves();
    // we know that staffMove+rstaff+1 index exists due to the previous condition.
    if (staff->staffType(cr->tick())->group() != StaffGroup::STANDARD
        || staves.at(staffMove + rstaff + 1)->staffType(cr->tick())->group() != StaffGroup::STANDARD) {
        LOGD("User attempted to move a note from/to a staff which does not use standard notation - ignoring.");
    } else {
        // move the chord down a staff
        undo(new ChangeChordStaffMove(cr, staffMove + 1));
    }
}

//---------------------------------------------------------
//   cmdAddStretch
//---------------------------------------------------------

void Score::cmdAddStretch(double val)
{
    if (!selection().isRange()) {
        return;
    }
    Fraction startTick = selection().tickStart();
    Fraction endTick   = selection().tickEnd();
    for (Measure* m = firstMeasureMM(); m; m = m->nextMeasureMM()) {
        if (m->tick() < startTick) {
            continue;
        }
        if (m->tick() >= endTick) {
            break;
        }
        double stretch = m->userStretch();
        stretch += val;
        if (stretch < 0) {
            stretch = 0;
        }
        m->undoChangeProperty(Pid::USER_STRETCH, stretch);
    }
}

//---------------------------------------------------------
//   cmdResetBeamMode
//---------------------------------------------------------

void Score::cmdResetBeamMode()
{
    bool noSelection = selection().isNone();
    if (noSelection) {
        cmdSelectAll();
    } else if (!selection().isRange()) {
        LOGD("no system or staff selected");
        return;
    }

    Fraction endTick = selection().tickEnd();

    for (Segment* seg = selection().firstChordRestSegment(); seg && seg->tick() < endTick; seg = seg->next1(SegmentType::ChordRest)) {
        for (track_idx_t track = selection().staffStart() * VOICES; track < selection().staffEnd() * VOICES; ++track) {
            ChordRest* cr = toChordRest(seg->element(track));
            if (!cr) {
                continue;
            }
            if (cr->type() == ElementType::CHORD) {
                if (cr->beamMode() != BeamMode::AUTO) {
                    cr->undoChangeProperty(Pid::BEAM_MODE, BeamMode::AUTO);
                }
            } else if (cr->type() == ElementType::REST) {
                if (cr->beamMode() != BeamMode::NONE) {
                    cr->undoChangeProperty(Pid::BEAM_MODE, BeamMode::NONE);
                }
            }
        }
    }
    if (noSelection) {
        deselectAll();
    }
}

void Score::cmdResetTextStyleOverrides()
{
    static const std::vector<Pid> propertiesToReset {
        Pid::FONT_FACE,
        Pid::FONT_SIZE,
        Pid::FONT_STYLE,
        Pid::SIZE_SPATIUM_DEPENDENT,
        Pid::FRAME_TYPE,
        Pid::TEXT_LINE_SPACING,
        Pid::FRAME_FG_COLOR,
        Pid::FRAME_BG_COLOR,
        Pid::FRAME_WIDTH,
        Pid::FRAME_PADDING,
        Pid::FRAME_ROUND,
        Pid::ALIGN
    };

    for (Page* page : pages()) {
        auto elements = page->elements();

        for (EngravingItem* element : elements) {
            if (!element || !element->isTextBase()) {
                continue;
            }

            for (Pid propertyId : propertiesToReset) {
                element->resetProperty(propertyId);
            }
        }
    }
}

//---------------------------------------------------------
//   cmdResetNoteAndRestGroupings
//---------------------------------------------------------

void Score::cmdResetNoteAndRestGroupings()
{
    bool noSelection = selection().isNone();
    if (noSelection) {
        cmdSelectAll();
    } else if (!selection().isRange()) {
        LOGD("no system or staff selected");
        return;
    }

    // save selection values because selection changes during grouping
    Fraction sTick = selection().tickStart();
    Fraction eTick = selection().tickEnd();
    staff_idx_t sStaff = selection().staffStart();
    staff_idx_t eStaff = selection().staffEnd();

    startCmd();
    for (staff_idx_t staff = sStaff; staff < eStaff; staff++) {
        track_idx_t sTrack = staff * VOICES;
        track_idx_t eTrack = sTrack + VOICES;
        for (track_idx_t track = sTrack; track < eTrack; track++) {
            if (selectionFilter().canSelectVoice(track)) {
                regroupNotesAndRests(sTick, eTick, track);
            }
        }
    }
    endCmd();
    if (noSelection) {
        deselectAll();
    }
}

//---------------------------------------------------------
//   resetElementShapePosition
//    For use with Score::scanElements.
//    Reset positions and autoplacement for the given
//    element.
//---------------------------------------------------------

static void resetElementPosition(void*, EngravingItem* e)
{
    if (e->generated()) {
        return;
    }
    e->undoResetProperty(Pid::AUTOPLACE);
    e->undoResetProperty(Pid::OFFSET);
    e->setOffsetChanged(false);
    if (e->isSpanner()) {
        e->undoResetProperty(Pid::OFFSET2);
    }
}

//---------------------------------------------------------
//   cmdResetAllPositions
//---------------------------------------------------------

void Score::cmdResetAllPositions(bool undoable)
{
    if (undoable) {
        startCmd();
    }
    resetAutoplace();
    if (undoable) {
        endCmd();
    }
}

//---------------------------------------------------------
//   resetAutoplace
//---------------------------------------------------------

void Score::resetAutoplace()
{
    TRACEFUNC;

    scanElements(nullptr, resetElementPosition);
}

//---------------------------------------------------------
//   resetDefaults
//    Resets all custom positioning stuff (except for direction). Used in score migration.
//---------------------------------------------------------

void Score::resetDefaults()
{
    TRACEFUNC;

    // layout stretch for pre-4.0 scores will be reset
    resetUserStretch();

    // all system objects should be cleared as of now, since pre-4.0 scores don't have a <SystemObjects> tag
    clearSystemObjectStaves();

    for (System* sys : systems()) {
        for (MeasureBase* mb : sys->measures()) {
            if (!mb->isMeasure()) {
                continue;
            }
            Measure* m = toMeasure(mb);
            for (Segment* seg = m->first(); seg; seg = seg->next()) {
                if (seg->isChordRestType()) {
                    for (EngravingItem* e : seg->elist()) {
                        if (!e || !e->isChord()) {
                            continue;
                        }
                        Chord* c = toChord(e);
                        if (c->stem()) {
                            c->stem()->undoChangeProperty(Pid::USER_LEN, Millimetre(0.0));
                        }
                        if (c->tremolo()) {
                            c->tremolo()->roffset() = PointF();
                        }
                    }
                }
                for (EngravingItem* e : seg->annotations()) {
                    if (e->isDynamic()) {
                        Dynamic* d = toDynamic(e);
                        if (d->xmlText().contains(u"<sym>") && !d->xmlText().contains(u"<font")) {
                            d->setAlign(Align(AlignH::HCENTER, AlignV::BASELINE));
                        }
                        d->setSize(10.0);
                    }
                }
            }
        }
        for (SpannerSegment* spannerSegment : sys->spannerSegments()) {
            if (spannerSegment->isSlurTieSegment()) {
                bool retainDirection = true;
                SlurTieSegment* slurTieSegment = toSlurTieSegment(spannerSegment);
                if (slurTieSegment->slurTie()->isTie()) {
                    Tie* tie = toTie(slurTieSegment->slurTie());
                    if (tie->isInside()) {
                        retainDirection = false;
                    }
                }
                auto dir = slurTieSegment->slurTie()->slurDirection();
                bool autoplace = slurTieSegment->slurTie()->autoplace();
                slurTieSegment->reset();
                if (retainDirection) {
                    slurTieSegment->slurTie()->setSlurDirection(dir);
                }
                slurTieSegment->slurTie()->setAutoplace(autoplace);
            }
        }
    }
}

//---------------------------------------------------------
//   move
//    move current selection
//---------------------------------------------------------

EngravingItem* Score::move(const String& cmd)
{
    ChordRest* cr { nullptr };
    Box* box { nullptr };
    if (noteEntryMode()) {
        // if selection exists and is grace note, use it
        // otherwise use chord/rest at input position
        // also use it if we are moving to next chord
        // to catch up with the cursor and not move the selection by 2 positions
        cr = selection().cr();
        if (cr && (cr->isGrace() || cmd == u"next-chord" || cmd == u"prev-chord")) {
        } else {
            cr = inputState().cr();
        }
    } else if (selection().activeCR()) {
        cr = selection().activeCR();
    } else {
        cr = selection().lastChordRest();
    }

    // no chord/rest found? look for another type of element,
    // but commands [empty-trailing-measure] and [top-staff] don't
    // necessarily need an active selection for appropriate functioning
    if (!cr && cmd != u"empty-trailing-measure" && cmd != u"top-staff") {
        if (selection().elements().empty()) {
            return 0;
        }
        // retrieve last element of section list
        EngravingItem* el = selection().elements().back();
        EngravingItem* trg = nullptr;

        // get parent of element and process accordingly:
        // trg is the element to select on "next-chord" cmd
        // cr is the ChordRest to move from on other cmd's
        track_idx_t track = el->track();                // keep note of element track
        if (!el->isBox()) {
            el = el->parentItem();
        }
        // element with no parent (eg, a newly-added line) - no way to find context
        if (!el) {
            return 0;
        }
        switch (el->type()) {
        case ElementType::NOTE:                     // a note is a valid target
            trg = el;
            cr  = toNote(el)->chord();
            break;
        case ElementType::CHORD:                    // a chord or a rest are valid targets
        case ElementType::REST:
        case ElementType::MMREST:
            trg = el;
            cr  = toChordRest(trg);
            break;
        case ElementType::SEGMENT: {                // from segment go to top chordrest in segment
            Segment* seg  = toSegment(el);
            // if segment is not chord/rest or grace, move to next chord/rest or grace segment
            if (!seg->isChordRest()) {
                seg = seg->next1(SegmentType::ChordRest);
                if (!seg) {                 // if none found, return failure
                    return 0;
                }
            }
            // segment for sure contains chords/rests,
            size_t size = seg->elist().size();
            // if segment has a chord/rest in original element track, use it
            if (track < size && seg->element(track)) {
                trg  = seg->element(track);
                cr = toChordRest(trg);
                break;
            }
            // if not, get topmost chord/rest
            for (size_t i = 0; i < size; i++) {
                if (seg->element(i)) {
                    trg  = seg->element(i);
                    cr = toChordRest(trg);
                    break;
                }
            }
            break;
        }
        case ElementType::HBOX:           // fallthrough
        case ElementType::VBOX:           // fallthrough
        case ElementType::TBOX:
            box = toBox(el);
            break;
        default:                                // on anything else, return failure
            return 0;
        }

        // if something found and command is forward, the element found is the destination
        if (trg && cmd == u"next-chord") {
            // if chord, go to topmost note
            if (trg->type() == ElementType::CHORD) {
                trg = toChord(trg)->upNote();
            }
            setPlayNote(true);
            select(trg, SelectType::SINGLE, 0);
            return trg;
        }
        // if no chordrest and no box (frame) found, do nothing
        if (!cr && !box) {
            return 0;
        }
        // if some chordrest found, continue with default processing
    }

    EngravingItem* el = nullptr;
    Segment* ois = noteEntryMode() ? _is.segment() : nullptr;
    Measure* oim = ois ? ois->measure() : nullptr;

    if (cmd == u"next-chord" && cr) {
        // note input cursor
        if (noteEntryMode()) {
            _is.moveToNextInputPos();
        }

        // selection "cursor"
        // find next chordrest, which might be a grace note
        // this may override note input cursor
        el = nextChordRest(cr);
        while (el && el->isRest() && toRest(el)->isGap()) {
            el = nextChordRest(toChordRest(el));
        }
        if (el && noteEntryMode()) {
            // do not use if not in original or new measure (don't skip measures)
            Measure* m = toChordRest(el)->measure();
            Segment* nis = _is.segment();
            Measure* nim = nis ? nis->measure() : nullptr;
            if (m != oim && m != nim) {
                el = cr;
            }
            // do not use if new input segment is current cr
            // this means input cursor just caught up to current selection
            else if (cr && nis == cr->segment()) {
                el = cr;
            }
        } else if (!el) {
            el = cr;
        }
    } else if (cmd == u"prev-chord" && cr) {
        // note input cursor
        if (noteEntryMode() && _is.segment()) {
            Measure* m = _is.segment()->measure();
            Segment* s = _is.segment()->prev1(SegmentType::ChordRest);
            track_idx_t track = _is.track();
            for (; s; s = s->prev1(SegmentType::ChordRest)) {
                if (s->element(track) || (s->measure() != m && s->rtick().isZero())) {
                    if (s->element(track)) {
                        if (s->element(track)->isRest() && toRest(s->element(track))->isGap()) {
                            continue;
                        }
                    }
                    break;
                }
            }
            _is.moveInputPos(s);
        }

        // selection "cursor"
        // find previous chordrest, which might be a grace note
        // this may override note input cursor
        el = prevChordRest(cr);
        while (el && el->isRest() && toRest(el)->isGap()) {
            el = prevChordRest(toChordRest(el));
        }
        if (el && noteEntryMode()) {
            // do not use if not in original or new measure (don't skip measures)
            Measure* m = toChordRest(el)->measure();
            Segment* nis = _is.segment();
            Measure* nim = nis ? nis->measure() : nullptr;
            if (m != oim && m != nim) {
                el = cr;
            }
            // do not use if new input segment is current cr
            // this means input cursor just caught up to current selection
            else if (cr && nis == cr->segment()) {
                el = cr;
            }
        } else if (!el) {
            el = cr;
        }
    } else if (cmd == u"next-measure") {
        if (box && box->nextMeasure() && box->nextMeasure()->first()) {
            el = box->nextMeasure()->first()->nextChordRest(0, false);
        }
        if (cr) {
            el = nextMeasure(cr);
        }
        if (el && noteEntryMode()) {
            _is.moveInputPos(el);
        }
    } else if (cmd == u"prev-measure") {
        if (box && box->prevMeasure() && box->prevMeasure()->first()) {
            el = box->prevMeasure()->first()->nextChordRest(0, false);
        }
        if (cr) {
            el = prevMeasure(cr);
        }
        if (el && noteEntryMode()) {
            _is.moveInputPos(el);
        }
    } else if (cmd == u"next-system" && cr) {
        el = cmdNextPrevSystem(cr, true);
        if (noteEntryMode()) {
            _is.moveInputPos(el);
        }
    } else if (cmd == u"prev-system" && cr) {
        el = cmdNextPrevSystem(cr, false);
        if (noteEntryMode()) {
            _is.moveInputPos(el);
        }
    } else if (cmd == u"next-frame") {
        auto measureBase = cr ? cr->measure()->findMeasureBase() : box->findMeasureBase();
        el = measureBase ? cmdNextPrevFrame(measureBase, true) : nullptr;
    } else if (cmd == u"prev-frame") {
        auto measureBase = cr ? cr->measure()->findMeasureBase() : box->findMeasureBase();
        el = measureBase ? cmdNextPrevFrame(measureBase, false) : nullptr;
    } else if (cmd == u"next-section") {
        if (!(el = box)) {
            el = cr;
        }
        el = cmdNextPrevSection(el, true);
    } else if (cmd == u"prev-section") {
        if (!(el = box)) {
            el = cr;
        }
        el = cmdNextPrevSection(el, false);
    } else if (cmd == u"next-track" && cr) {
        el = nextTrack(cr);
        if (noteEntryMode()) {
            _is.moveInputPos(el);
        }
    } else if (cmd == u"prev-track" && cr) {
        el = prevTrack(cr);
        if (noteEntryMode()) {
            _is.moveInputPos(el);
        }
    } else if (cmd == u"top-staff") {
        el = cr ? cmdTopStaff(cr) : cmdTopStaff();
        if (noteEntryMode()) {
            _is.moveInputPos(el);
        }
    } else if (cmd == u"empty-trailing-measure") {
        const Measure* ftm = nullptr;
        if (!cr) {
            ftm = firstTrailingMeasure() ? firstTrailingMeasure() : lastMeasure();
        } else {
            ftm = firstTrailingMeasure(&cr) ? firstTrailingMeasure(&cr) : lastMeasure();
        }
        if (ftm) {
            if (score()->styleB(Sid::createMultiMeasureRests) && ftm->hasMMRest()) {
                ftm = ftm->mmRest1();
            }
            el = !cr ? ftm->first()->nextChordRest(0, false) : ftm->first()->nextChordRest(trackZeroVoice(cr->track()), false);
        }
        // Note: Due to the nature of this command as being preparatory for input,
        // Note-Entry is activated from within ScoreView::cmd()
        _is.moveInputPos(el);
    }

    if (el) {
        if (el->type() == ElementType::CHORD) {
            el = toChord(el)->upNote();             // originally downNote
        }
        setPlayNote(true);
        if (noteEntryMode()) {
            // if cursor moved into a gap, selection cannot follow
            // only select & play el if it was not already selected (does not normally happen)
            if (_is.cr() || !el->selected()) {
                select(el, SelectType::SINGLE, 0);
            } else {
                setPlayNote(false);
            }
            for (MuseScoreView* view : viewer) {
                view->moveCursor();
            }
        } else {
            select(el, SelectType::SINGLE, 0);
        }
    }
    return el;
}

//---------------------------------------------------------
//   selectMove
//---------------------------------------------------------

EngravingItem* Score::selectMove(const String& cmd)
{
    ChordRest* cr;
    if (selection().activeCR()) {
        cr = selection().activeCR();
    } else {
        cr = selection().lastChordRest();
    }
    if (!cr && noteEntryMode()) {
        cr = inputState().cr();
    }
    if (!cr) {
        return 0;
    }

    ChordRest* el = nullptr;
    if (cmd == u"select-next-chord") {
        el = nextChordRest(cr, true, false);
    } else if (cmd == u"select-prev-chord") {
        el = prevChordRest(cr, true, false);
    } else if (cmd == u"select-next-measure") {
        el = nextMeasure(cr, true, true);
    } else if (cmd == u"select-prev-measure") {
        el = prevMeasure(cr, true);
    } else if (cmd == u"select-begin-line") {
        Measure* measure = cr->segment()->measure()->system()->firstMeasure();
        if (!measure) {
            return 0;
        }
        el = measure->first()->nextChordRest(cr->track());
    } else if (cmd == u"select-end-line") {
        Measure* measure = cr->segment()->measure()->system()->lastMeasure();
        if (!measure) {
            return 0;
        }
        el = measure->last()->nextChordRest(cr->track(), true);
    } else if (cmd == u"select-begin-score") {
        Measure* measure = firstMeasureMM();
        if (!measure) {
            return 0;
        }
        el = measure->first()->nextChordRest(cr->track());
    } else if (cmd == u"select-end-score") {
        Measure* measure = lastMeasureMM();
        if (!measure) {
            return 0;
        }
        el = measure->last()->nextChordRest(cr->track(), true);
    } else if (cmd == u"select-staff-above") {
        el = upStaff(cr);
    } else if (cmd == u"select-staff-below") {
        el = downStaff(cr);
    }
    if (el) {
        select(el, SelectType::RANGE, el->staffIdx());
    }
    return el;
}

//---------------------------------------------------------
//   cmdMirrorNoteHead
//---------------------------------------------------------

void Score::cmdMirrorNoteHead()
{
    const std::vector<EngravingItem*>& el = selection().elements();
    for (EngravingItem* e : el) {
        if (e->isNote()) {
            Note* note = toNote(e);
            if (note->staff() && note->staff()->isTabStaff(note->chord()->tick())) {
                e->undoChangeProperty(Pid::GHOST, !note->ghost());
            } else {
                DirectionH d = note->userMirror();
                if (d == DirectionH::AUTO) {
                    d = note->chord()->up() ? DirectionH::RIGHT : DirectionH::LEFT;
                } else {
                    d = d == DirectionH::LEFT ? DirectionH::RIGHT : DirectionH::LEFT;
                }
                undoChangeUserMirror(note, d);
            }
        } else if (e->isHairpinSegment()) {
            Hairpin* h = toHairpinSegment(e)->hairpin();
            HairpinType st = h->hairpinType();
            switch (st) {
            case HairpinType::CRESC_HAIRPIN:
                st = HairpinType::DECRESC_HAIRPIN;
                break;
            case HairpinType::DECRESC_HAIRPIN:
                st = HairpinType::CRESC_HAIRPIN;
                break;
            case HairpinType::CRESC_LINE:
                st = HairpinType::DECRESC_LINE;
                break;
            case HairpinType::DECRESC_LINE:
                st = HairpinType::CRESC_LINE;
                break;
            case HairpinType::INVALID:
                break;
            }
            h->undoChangeProperty(Pid::HAIRPIN_TYPE, int(st));
        }
    }
}

//---------------------------------------------------------
//   cmdIncDecDuration
//     When stepDotted is false and nSteps is 1 or -1, will halve or double the duration
//     When stepDotted is true, will step by nearest dotted or undotted note
//---------------------------------------------------------

void Score::cmdIncDecDuration(int nSteps, bool stepDotted)
{
    EngravingItem* el = selection().element();
    if (el == 0) {
        return;
    }
    if (el->isNote()) {
        el = el->parentItem();
    }
    if (!el->isChordRest()) {
        return;
    }

    ChordRest* cr = toChordRest(el);

    // if measure rest is selected as input, then the correct initialDuration will be the
    // duration of the measure's time signature, else is just the input state's duration
    TDuration initialDuration;
    if (cr->durationType() == DurationType::V_MEASURE) {
        initialDuration = TDuration(cr->measure()->timesig(), true);

        if (initialDuration.fraction() < cr->measure()->timesig() && nSteps > 0) {
            // Duration already shortened by truncation; shorten one step less
            --nSteps;
        }
    } else {
        initialDuration = _is.duration();
    }
    TDuration d = (nSteps != 0) ? initialDuration.shiftRetainDots(nSteps, stepDotted) : initialDuration;
    if (!d.isValid()) {
        return;
    }
    if (cr->isChord() && (toChord(cr)->noteType() != NoteType::NORMAL)) {
        //
        // handle appoggiatura and acciaccatura
        //
        undoChangeChordRestLen(cr, d);
    } else {
        changeCRlen(cr, d);
    }
    _is.setDuration(d);
    nextInputPos(cr, false);
}

//---------------------------------------------------------
//   cmdAddBracket
//---------------------------------------------------------

void Score::cmdAddBracket()
{
    for (EngravingItem* el : selection().elements()) {
        if (el->type() == ElementType::ACCIDENTAL) {
            Accidental* acc = toAccidental(el);
            acc->undoChangeProperty(Pid::ACCIDENTAL_BRACKET, int(AccidentalBracket::BRACKET));
        }
    }
}

//---------------------------------------------------------
//   cmdAddParentheses
//---------------------------------------------------------

void Score::cmdAddParentheses()
{
    for (EngravingItem* el : selection().elements()) {
        if (el->type() == ElementType::NOTE) {
            Note* n = toNote(el);
            n->setHeadHasParentheses(true);
        } else if (el->type() == ElementType::ACCIDENTAL) {
            Accidental* acc = toAccidental(el);
            acc->undoChangeProperty(Pid::ACCIDENTAL_BRACKET, int(AccidentalBracket::PARENTHESIS));
        } else if (el->type() == ElementType::HARMONY) {
            Harmony* h = toHarmony(el);
            h->setLeftParen(true);
            h->setRightParen(true);
            h->render();
        } else if (el->type() == ElementType::TIMESIG) {
            TimeSig* ts = toTimeSig(el);
            ts->setLargeParentheses(true);
        }
    }
}

//---------------------------------------------------------
//   cmdAddBraces
//---------------------------------------------------------

void Score::cmdAddBraces()
{
    for (EngravingItem* el : selection().elements()) {
        if (el->type() == ElementType::ACCIDENTAL) {
            Accidental* acc = toAccidental(el);
            acc->undoChangeProperty(Pid::ACCIDENTAL_BRACKET, int(AccidentalBracket::BRACE));
        }
    }
}

//---------------------------------------------------------
//   cmdMoveRest
//---------------------------------------------------------

void Score::cmdMoveRest(Rest* rest, DirectionV dir)
{
    PointF pos(rest->offset());
    if (dir == DirectionV::UP) {
        pos.ry() -= spatium();
    } else if (dir == DirectionV::DOWN) {
        pos.ry() += spatium();
    }
    rest->undoChangeProperty(Pid::OFFSET, pos);
}

//---------------------------------------------------------
//   cmdMoveLyrics
//---------------------------------------------------------

void Score::cmdMoveLyrics(Lyrics* lyrics, DirectionV dir)
{
    int verse = lyrics->no() + (dir == DirectionV::UP ? -1 : 1);
    if (verse < 0) {
        return;
    }
    lyrics->undoChangeProperty(Pid::VERSE, verse);
}

//---------------------------------------------------------
//   realtimeAdvance
//---------------------------------------------------------

void Score::realtimeAdvance()
{
    InputState& is = inputState();
    if (!is.noteEntryMode()) {
        return;
    }

    Fraction ticks2measureEnd = is.segment()->measure()->ticks() - is.segment()->rtick();
    if (!is.cr() || (is.cr()->ticks() != is.duration().fraction() && is.duration() < ticks2measureEnd)) {
        setNoteRest(is.segment(), is.track(), NoteVal(), is.duration().fraction(), DirectionV::AUTO);
    }

    ChordRest* prevCR = toChordRest(is.cr());
    if (inputState().endOfScore()) {
        appendMeasures(1);
    }

    is.moveToNextInputPos();

    std::list<MidiInputEvent>& midiPitches = activeMidiPitches();
    if (midiPitches.empty()) {
        setNoteRest(is.segment(), is.track(), NoteVal(), is.duration().fraction(), DirectionV::AUTO);
    } else {
        Chord* prevChord = prevCR->isChord() ? toChord(prevCR) : 0;
        bool partOfChord = false;
        for (const MidiInputEvent& ev : midiPitches) {
            addTiedMidiPitch(ev.pitch, partOfChord, prevChord);
            partOfChord = true;
        }
    }

    if (prevCR->measure() != is.segment()->measure()) {
        // just advanced across barline. Now simplify tied notes.
        score()->regroupNotesAndRests(prevCR->measure()->tick(), is.segment()->measure()->tick(), is.track());
    }

    return;
}

//---------------------------------------------------------
//   cmdInsertClef
//---------------------------------------------------------

void Score::cmdInsertClef(ClefType type)
{
    undoChangeClef(staff(inputTrack() / VOICES), inputState().cr(), type);
}

//---------------------------------------------------------
//   cmdInsertClef
//    insert clef before cr
//---------------------------------------------------------

void Score::cmdInsertClef(Clef* clef, ChordRest* cr)
{
    undoChangeClef(cr->staff(), cr, clef->clefType());
    delete clef;
}

//---------------------------------------------------------
//   cmdAddGrace
///   adds grace note of specified type to selected notes
//---------------------------------------------------------

void Score::cmdAddGrace(NoteType graceType, int duration)
{
    const std::vector<EngravingItem*> copyOfElements = selection().elements();
    for (EngravingItem* e : copyOfElements) {
        if (e->type() == ElementType::NOTE) {
            Note* n = toNote(e);
            setGraceNote(n->chord(), n->pitch(), graceType, duration);
        }
    }
}

//---------------------------------------------------------
//   cmdAddMeasureRepeat
//---------------------------------------------------------

void Score::cmdAddMeasureRepeat(Measure* firstMeasure, int numMeasures, staff_idx_t staffIdx)
{
    //
    // make measures into group
    //
    if (!makeMeasureRepeatGroup(firstMeasure, numMeasures, staffIdx)) {
        return;
    }

    //
    // add MeasureRepeat element
    //
    int measureWithElementNo;
    if (numMeasures % 2) {
        // odd number, element anchored to center measure of group
        measureWithElementNo = numMeasures / 2 + 1;
    } else {
        // even number, element anchored to last measure in first half of group
        measureWithElementNo = numMeasures / 2;
    }
    Measure* measureWithElement = firstMeasure;
    for (int i = 1; i < measureWithElementNo; ++i) {
        measureWithElement = measureWithElement->nextMeasure();
    }
    // MeasureRepeat element will be positioned appropriately (in center of measure / on following barline)
    // when stretchMeasure() is called on measureWithElement
    MeasureRepeat* mr = addMeasureRepeat(measureWithElement->tick(), staff2track(staffIdx), numMeasures);
    select(mr, SelectType::SINGLE, 0);
}

//---------------------------------------------------------
//   makeMeasureRepeatGroup
///   clear measures, apply noBreak, set measureRepeatCount
///   returns false if these measures won't work or user aborted
//---------------------------------------------------------

bool Score::makeMeasureRepeatGroup(Measure* firstMeasure, int numMeasures, staff_idx_t staffIdx)
{
    //
    // check that sufficient measures exist, with equal durations
    //
    std::vector<Measure*> measures;
    Measure* measure = firstMeasure;
    for (int i = 1; i <= numMeasures; ++i) {
        if (!measure || measure->ticks() != firstMeasure->ticks()) {
            MScore::setError(MsError::INSUFFICIENT_MEASURES);
            return false;
        }
        measures.push_back(measure);
        measure = measure->nextMeasure();
    }

    //
    // warn user if things will have to be deleted to make room for measure repeat
    //
    bool empty = true;
    for (auto m : measures) {
        if (m != measures.back()) {
            if (m->endBarLineType() != BarLineType::NORMAL) {
                empty = false;
                break;
            }
        }
        for (auto seg = m->first(); seg && empty; seg = seg->next()) {
            if (seg->segmentType() & SegmentType::ChordRest) {
                track_idx_t strack = staffIdx * VOICES;
                track_idx_t etrack = strack + VOICES;
                for (track_idx_t track = strack; track < etrack; ++track) {
                    EngravingItem* e = seg->element(track);
                    if (e && !e->generated() && !e->isRest()) {
                        empty = false;
                        break;
                    }
                }
            }
        }
    }

    if (!empty) {
        auto b = MessageBox::warning(trc("engraving", "Current contents of measures will be replaced"),
                                     trc("engraving", "Continue with inserting measure repeat?"));
        if (b == MessageBox::Button::Cancel) {
            return false;
        }
    }

    //
    // group measures and clear current contents
    //

    deselectAll();
    int i = 1;
    for (auto m : measures) {
        select(m, SelectType::RANGE, staffIdx);
        if (m->isMeasureRepeatGroup(staffIdx)) {
            deleteItem(m->measureRepeatElement(staffIdx)); // reset measures related to an earlier MeasureRepeat
        }
        undoChangeMeasureRepeatCount(m, i++, staffIdx);
        if (m != measures.front()) {
            m->undoChangeProperty(Pid::REPEAT_START, false);
        }
        if (m != measures.back()) {
            m->undoSetNoBreak(true);
            Segment* seg = m->findSegmentR(SegmentType::EndBarLine, m->ticks());
            BarLine* endBarLine = toBarLine(seg->element(staff2track(staffIdx)));
            deleteItem(endBarLine); // also takes care of Pid::REPEAT_END
        }
    }
    cmdDeleteSelection();
    return true;
}

//---------------------------------------------------------
//   cmdExplode
///   explodes contents of top selected staff into subsequent staves
//---------------------------------------------------------

void Score::cmdExplode()
{
    size_t srcStaff  = selection().staffStart();
    size_t lastStaff = selection().staffEnd();
    size_t srcTrack  = srcStaff * VOICES;

    // reset selection to top staff only
    // force complete measures
    Segment* startSegment = selection().startSegment();
    Segment* endSegment = selection().endSegment();
    Measure* startMeasure = startSegment->measure();
    Measure* endMeasure = endSegment ? endSegment->measure() : lastMeasure();

    Fraction lTick = endMeasure->endTick();
    bool voice = false;

    for (Measure* m = startMeasure; m && m->tick() != lTick; m = m->nextMeasure()) {
        if (m->hasVoices(srcStaff)) {
            voice = true;
            break;
        }
    }
    if (!voice) {
        // force complete measures
        deselectAll();
        select(startMeasure, SelectType::RANGE, srcStaff);
        select(endMeasure, SelectType::RANGE, srcStaff);
        startSegment = selection().startSegment();
        endSegment = selection().endSegment();
        if (srcStaff == lastStaff - 1) {
            // only one staff was selected up front - determine number of staves
            // loop through all chords looking for maximum number of notes
            int n = 0;
            for (Segment* s = startSegment; s && s != endSegment; s = s->next1()) {
                EngravingItem* e = s->element(srcTrack);
                if (e && e->type() == ElementType::CHORD) {
                    Chord* c = toChord(e);
                    n = std::max(n, int(c->notes().size()));
                }
            }
            lastStaff = std::min(nstaves(), srcStaff + n);
        }

        const ByteArray mimeData(selection().mimeData());
        // copy to all destination staves
        Segment* firstCRSegment = startMeasure->tick2segment(startMeasure->tick());
        for (size_t i = 1; srcStaff + i < lastStaff; ++i) {
            track_idx_t track = (srcStaff + i) * VOICES;
            ChordRest* cr = toChordRest(firstCRSegment->element(track));
            if (cr) {
                XmlReader e(mimeData);
                pasteStaff(e, cr->segment(), cr->staffIdx());
            }
        }

        // loop through each staff removing all but one note from each chord
        for (size_t i = 0; srcStaff + i < lastStaff; ++i) {
            track_idx_t track = (srcStaff + i) * VOICES;
            for (Segment* s = startSegment; s && s != endSegment; s = s->next1()) {
                EngravingItem* e = s->element(track);
                if (e && e->type() == ElementType::CHORD) {
                    Chord* c = toChord(e);
                    std::vector<Note*> notes = c->notes();
                    size_t nnotes = notes.size();
                    // keep note "i" from top, which is backwards from nnotes - 1
                    // reuse notes if there are more instruments than notes
                    size_t stavesPerNote = std::max((lastStaff - srcStaff) / nnotes, static_cast<size_t>(1));
                    size_t keepIndex = static_cast<size_t>(std::max(static_cast<int>(nnotes) - 1 - static_cast<int>(i / stavesPerNote), 0));
                    Note* keepNote = c->notes()[keepIndex];
                    for (Note* n : notes) {
                        if (n != keepNote) {
                            undoRemoveElement(n);
                        }
                    }
                }
            }
        }
    } else {
        track_idx_t sTracks[VOICES];
        track_idx_t dTracks[VOICES];
        if (srcStaff == lastStaff - 1) {
            lastStaff = std::min(nstaves(), srcStaff + VOICES);
        }

        for (voice_idx_t i = 0; i < VOICES; i++) {
            sTracks[i] = mu::nidx;
            dTracks[i] = mu::nidx;
        }
        int full = 0;

        for (Segment* seg = startSegment; seg && seg->tick() < lTick; seg = seg->next1()) {
            for (track_idx_t i = srcTrack; i < srcTrack + VOICES && full != VOICES; i++) {
                bool t = true;
                for (voice_idx_t j = 0; j < VOICES; j++) {
                    if (i == sTracks[j]) {
                        t = false;
                        break;
                    }
                }

                if (!seg->measure()->hasVoice(i) || seg->measure()->isOnlyRests(i) || !t) {
                    continue;
                }
                sTracks[full] = i;

                for (size_t j = srcTrack + full * VOICES; j < lastStaff * VOICES; j++) {
                    if (i == j) {
                        dTracks[full] = j;
                        break;
                    }
                    for (Measure* m = seg->measure(); m && m->tick() < lTick; m = m->nextMeasure()) {
                        if (!m->hasVoice(j) || (m->hasVoice(j) && m->isOnlyRests(j))) {
                            dTracks[full] = j;
                        } else {
                            dTracks[full] = mu::nidx;
                            break;
                        }
                    }
                    if (dTracks[full] != mu::nidx) {
                        break;
                    }
                }
                full++;
            }
        }

        for (track_idx_t i = srcTrack, j = 0; i < lastStaff * VOICES && j < VOICES; i += VOICES, j++) {
            track_idx_t strack = sTracks[j % VOICES];
            track_idx_t dtrack = dTracks[j % VOICES];
            if (strack != mu::nidx && strack != dtrack && dtrack != mu::nidx) {
                undo(new CloneVoice(startSegment, lTick, startSegment, strack, dtrack, mu::nidx, false));
            }
        }
    }

    // select exploded region
    deselectAll();
    select(startMeasure, SelectType::RANGE, srcStaff);
    select(endMeasure, SelectType::RANGE, lastStaff - 1);
}

//---------------------------------------------------------
//   cmdImplode
///   implodes contents of selected staves into top staff
///   for single staff, merge voices
//---------------------------------------------------------

void Score::cmdImplode()
{
    staff_idx_t dstStaff   = selection().staffStart();
    staff_idx_t endStaff   = selection().staffEnd();
    track_idx_t dstTrack   = dstStaff * VOICES;
    track_idx_t startTrack = dstStaff * VOICES;
    track_idx_t endTrack   = endStaff * VOICES;
    Segment* startSegment = selection().startSegment();
    Segment* endSegment = selection().endSegment();
    Measure* startMeasure = startSegment->measure();
    Measure* endMeasure = endSegment ? endSegment->measure() : lastMeasure();
    Fraction startTick       = startSegment->tick();
    Fraction endTick         = endSegment ? endSegment->tick() : lastMeasure()->endTick();
    assert(startMeasure && endMeasure);

    // if single staff selected, combine voices
    // otherwise combine staves
    if (dstStaff == endStaff - 1) {
        // loop through segments adding notes to chord on top staff
        for (Segment* s = startSegment; s && s != endSegment; s = s->next1()) {
            if (!s->isChordRestType()) {
                continue;
            }
            EngravingItem* dst = s->element(dstTrack);
            if (dst && dst->isChord()) {
                Chord* dstChord = toChord(dst);
                // see if we are tying in to this chord
                Chord* tied = 0;
                for (Note* n : dstChord->notes()) {
                    if (n->tieBack()) {
                        tied = n->tieBack()->startNote()->chord();
                        break;
                    }
                }
                // loop through each subsequent staff (or track within staff)
                // looking for notes to add
                for (track_idx_t srcTrack = startTrack + 1; srcTrack < endTrack; srcTrack++) {
                    EngravingItem* src = s->element(srcTrack);
                    if (src && src->isChord()) {
                        Chord* srcChord = toChord(src);
                        // when combining voices, skip if not same duration
                        if (srcChord->ticks() != dstChord->ticks()) {
                            continue;
                        }
                        // add notes
                        for (Note* n : srcChord->notes()) {
                            NoteVal nv(n->pitch());
                            nv.tpc1 = n->tpc1();
                            // skip duplicates
                            if (dstChord->findNote(nv.pitch)) {
                                continue;
                            }
                            bool forceAccidental = n->accidental() && n->accidental()->role() == AccidentalRole::USER;
                            Note* nn = addNote(dstChord, nv, forceAccidental);
                            // add tie to this note if original chord was tied
                            if (tied) {
                                // find note to tie to
                                for (Note* tn : tied->notes()) {
                                    if (nn->pitch() == tn->pitch() && nn->tpc() == tn->tpc() && !tn->tieFor()) {
                                        // found note to tie
                                        Tie* tie = Factory::createTie(this->dummy());
                                        tie->setStartNote(tn);
                                        tie->setEndNote(nn);
                                        tie->setTick(tie->startNote()->tick());
                                        tie->setTick2(tie->endNote()->tick());
                                        tie->setTrack(tn->track());
                                        undoAddElement(tie);
                                    }
                                }
                            }
                        }
                    }
                    // delete chordrest from source track if possible
                    if (src && src->voice()) {
                        undoRemoveElement(src);
                    }
                }
            }
            // TODO - use first voice that actually has a note and implode remaining voices on it?
            // see https://musescore.org/en/node/174111
            else if (dst) {
                // destination track has something, but it isn't a chord
                // remove rests from other voices if in "voice mode"
                for (voice_idx_t i = 1; i < VOICES; ++i) {
                    EngravingItem* e = s->element(dstTrack + i);
                    if (e && e->isRest()) {
                        undoRemoveElement(e);
                    }
                }
            }
        }
        // delete orphaned spanners (TODO: figure out solution to reconnect orphaned spanners to their cloned notes)
        checkSpanner(startTick, endTick);
    } else {
        track_idx_t tracks[VOICES];
        for (voice_idx_t i = 0; i < VOICES; i++) {
            tracks[i] = mu::nidx;
        }
        voice_idx_t full = 0;

        // identify tracks to combine, storing the source track numbers in tracks[]
        // first four non-empty tracks to win
        for (track_idx_t track = startTrack; track < endTrack && full < VOICES; ++track) {
            Measure* m = startMeasure;
            do {
                if (m->hasVoice(track) && !m->isOnlyRests(track)) {
                    tracks[full++] = track;
                    break;
                }
            } while ((m != endMeasure) && (m = m->nextMeasure()));
        }

        // clone source tracks into destination
        for (track_idx_t i = dstTrack; i < dstTrack + VOICES; i++) {
            track_idx_t strack = tracks[i % VOICES];
            if (strack != mu::nidx && strack != i) {
                undo(new CloneVoice(startSegment, endTick, startSegment, strack, i, i, false));
            }
        }
    }

    // select destination staff only
    deselectAll();
    select(startMeasure, SelectType::RANGE, dstStaff);
    select(endMeasure, SelectType::RANGE, dstStaff);
}

//---------------------------------------------------------
//   cmdSlashFill
///   fills selected region with slashes
//---------------------------------------------------------

void Score::cmdSlashFill()
{
    staff_idx_t startStaff = selection().staffStart();
    staff_idx_t endStaff = selection().staffEnd();
    Segment* startSegment = selection().startSegment();
    if (!startSegment) { // empty score?
        return;
    }

    Segment* endSegment = selection().endSegment();

    // operate on measures underlying mmrests
    if (startSegment && startSegment->measure() && startSegment->measure()->isMMRest()) {
        startSegment = startSegment->measure()->mmRestFirst()->first();
    }
    if (endSegment && endSegment->measure() && endSegment->measure()->isMMRest()) {
        endSegment = endSegment->measure()->mmRestLast()->last();
    }

    Fraction endTick = endSegment ? endSegment->tick() : lastSegment()->tick() + Fraction::fromTicks(1);
    Chord* firstSlash = 0;
    Chord* lastSlash = 0;

    // loop through staves in selection
    for (staff_idx_t staffIdx = startStaff; staffIdx < endStaff; ++staffIdx) {
        track_idx_t track = staffIdx * VOICES;
        voice_idx_t voice = mu::nidx;
        // loop through segments adding slashes on each beat
        for (Segment* s = startSegment; s && s->tick() < endTick; s = s->next1()) {
            if (s->segmentType() != SegmentType::ChordRest) {
                continue;
            }
            // determine beat type based on time signature
            int d = s->measure()->timesig().denominator();
            int n = (d > 4 && s->measure()->timesig().numerator() % 3 == 0) ? 3 : 1;
            Fraction f(n, d);
            // skip over any leading segments before next (first) beat
            if (s->rtick().ticks() % f.ticks()) {
                continue;
            }
            // determine voice to use - first available voice for this measure / staff
            if (voice == mu::nidx || s->rtick().isZero()) {
                bool needGap[VOICES];
                for (voice = 0; voice < VOICES; ++voice) {
                    needGap[voice] = false;
                    ChordRest* cr = toChordRest(s->element(track + voice));
                    // no chordrest == treat as ordinary rest for purpose of determining availability of voice
                    // but also, we will need to make a gap for this voice if we do end up choosing it
                    if (!cr) {
                        needGap[voice] = true;
                    }
                    // chord == keep looking for an available voice
                    else if (cr->type() == ElementType::CHORD) {
                        continue;
                    }
                    // full measure rest == OK to use voice
                    else if (cr->durationType() == DurationType::V_MEASURE) {
                        break;
                    }
                    // no chordrest or ordinary rest == OK to use voice
                    // if there are nothing but rests for duration of measure / selection
                    bool ok = true;
                    for (Segment* ns = s->next(SegmentType::ChordRest); ns && ns != endSegment; ns = ns->next(SegmentType::ChordRest)) {
                        ChordRest* ncr = toChordRest(ns->element(track + voice));
                        if (ncr && ncr->type() == ElementType::CHORD) {
                            ok = false;
                            break;
                        }
                    }
                    if (ok) {
                        break;
                    }
                }
                // no available voices, just use voice 0
                if (voice == VOICES) {
                    voice = 0;
                }
                // no cr was found in segment for this voice, so make gap
                if (needGap[voice]) {
                    makeGapVoice(s, track + voice, f, s->tick());
                }
            }
            // construct note
            int line = 0;
            bool error = false;
            NoteVal nv;
            if (staff(staffIdx)->staffType(s->tick())->group() == StaffGroup::TAB) {
                line = staff(staffIdx)->lines(s->tick()) / 2;
            } else {
                line = staff(staffIdx)->middleLine(s->tick());             // staff(staffIdx)->lines() - 1;
            }
            if (staff(staffIdx)->staffType(s->tick())->group() == StaffGroup::PERCUSSION) {
                nv.pitch = 0;
                nv.headGroup = NoteHeadGroup::HEAD_SLASH;
            } else {
                Position p;
                p.segment = s;
                p.staffIdx = staffIdx;
                p.line = line;
                p.fret = INVALID_FRET_INDEX;
                _is.setRest(false);             // needed for tab
                nv = noteValForPosition(p, AccidentalType::NONE, error);
            }
            if (error) {
                continue;
            }
            // insert & turn into slash
            s = setNoteRest(s, track + voice, nv, f);
            Chord* c = toChord(s->element(track + voice));
            if (c) {
                if (c->links()) {
                    for (EngravingObject* e : *c->links()) {
                        Chord* lc = toChord(e);
                        lc->setSlash(true, true);
                    }
                } else {
                    c->setSlash(true, true);
                }
            }
            lastSlash = c;
            if (!firstSlash) {
                firstSlash = c;
            }
        }
    }

    // re-select the slashes
    deselectAll();
    if (firstSlash && lastSlash) {
        select(firstSlash, SelectType::RANGE);
        select(lastSlash, SelectType::RANGE);
    }
}

//---------------------------------------------------------
//   cmdSlashRhythm
///   converts rhythms in selected region to slashes
//---------------------------------------------------------

void Score::cmdSlashRhythm()
{
    std::set<Chord*> chords;
    // loop through all notes in selection
    for (EngravingItem* e : selection().elements()) {
        if (e->voice() >= 2 && e->isRest()) {
            Rest* r = toRest(e);
            if (r->links()) {
                for (EngravingObject* se : *r->links()) {
                    Rest* lr = toRest(se);
                    lr->setAccent(!lr->accent());
                }
            } else {
                r->setAccent(!r->accent());
            }
            continue;
        } else if (e->isNote()) {
            Note* n = toNote(e);
            if (n->noteType() != NoteType::NORMAL) {
                continue;
            }
            Chord* c = n->chord();
            // check for duplicates (chords with multiple notes)
            if (mu::contains(chords, c)) {
                continue;
            }
            chords.insert(c);
            // toggle slash setting
            if (c->links()) {
                for (EngravingObject* se : *c->links()) {
                    Chord* lc = toChord(se);
                    lc->setSlash(!lc->slash(), false);
                }
            } else {
                c->setSlash(!c->slash(), false);
            }
        }
    }
}

//---------------------------------------------------------
//   cmdRealizeChordSymbols
///   Realize selected chord symbols into notes on the staff.
///
///   If a voicing and duration type are specified, the
///   harmony voicing settings will be overridden by the
///   passed parameters. Otherwise, the settings set on the
///   harmony object will be used.
//---------------------------------------------------------

void Score::cmdRealizeChordSymbols(bool literal, Voicing voicing, HDuration durationType)
{
    // Create copy, because setChord selects newly created chord and thus
    // modifies selection().elements() while we're iterating over it
    const std::vector<EngravingItem*> elist = selection().elements();

    for (EngravingItem* e : elist) {
        if (!e->isHarmony()) {
            continue;
        }
        Harmony* h = toHarmony(e);
        if (!h->isRealizable()) {
            continue;
        }
        const RealizedHarmony& r = h->getRealizedHarmony();
        Segment* seg = h->explicitParent()->isSegment() ? toSegment(h->explicitParent()) : toSegment(h->explicitParent()->explicitParent());
        Fraction tick = seg->tick();
        Fraction duration = r.getActualDuration(tick.ticks(), durationType);
        bool concertPitch = styleB(Sid::concertPitch);

        Chord* chord = Factory::createChord(this->dummy()->segment());     //chord template
        chord->setTrack(h->track());     //set track so notes have a track to sit on

        //create chord from notes
        RealizedHarmony::PitchMap notes;
        if (voicing == Voicing::INVALID || durationType == HDuration::INVALID) {
            notes = r.notes();       //no override, just use notes from realize harmony
        } else {
            //generate notes list based on overridden settings
            int offset = 0;
            Interval interval = h->staff()->part()->instrument(h->tick())->transpose();
            if (!concertPitch) {
                offset = interval.chromatic;
            }
            notes = r.generateNotes(h->rootTpc(), h->baseTpc(),
                                    literal, voicing, offset);
        }

        for (const auto& p : notes) {
            Note* note = Factory::createNote(chord);
            NoteVal nval;
            nval.pitch = p.first;
            if (concertPitch) {
                nval.tpc1 = p.second;
            } else {
                nval.tpc2 = p.second;
            }
            chord->add(note);       //add note first to set track and such
            note->setNval(nval, tick);
        }

        setChord(seg, h->track(), chord, duration);     //add chord using template
        delete chord;
    }
}

//---------------------------------------------------------
//   setChord
//    return segment of last created chord
//---------------------------------------------------------
Segment* Score::setChord(Segment* segment, track_idx_t track, const Chord* chordTemplate, Fraction dur, DirectionV stemDirection)
{
    assert(segment->segmentType() == SegmentType::ChordRest);

    Fraction tick = segment->tick();
    Chord* nr     = nullptr;   //current added chord used so we can select the last added chord and so we can apply ties
    std::vector<Tie*> tie(chordTemplate->notes().size());   //keep pointer to a tie for each note in the chord in case we need to tie notes
    ChordRest* cr = toChordRest(segment->element(track));   //chord rest under the segment for the specified track

    bool addTie = false;

    Measure* measure = nullptr;
    //keep creating chords and tieing them until we created the full duration asked for (dur)
    for (;;) {
        if (track % VOICES) {
            expandVoice(segment, track);
        }

        Tuplet* t = cr ? cr->tuplet() : 0;
        Fraction tDur = segment->ticks();
        Segment* seg = segment->next();

        //we need to get a correct subduration so that makeGap can function properly
        //since makeGap() takes "normal" duration rather than actual length
        while (seg) {
            if (seg->segmentType() == SegmentType::ChordRest) {
                //design choice made to keep multiple notes across a tuplet as tied single notes rather than combining them
                //since it's arguably more readable, but the other code is still here (commented)
                ChordRest* testCr = toChordRest(seg->element(track));

                //code here allows us to combine tuplet realization together which I have opted not to do for readability (of the music)
                //if (!!t ^ (testCr && testCr->tuplet())) //stop if we started with a tuplet and reach something that's not a tuplet,
                //      break;                          //or start with not a tuplet and reach a tuplet

                if (testCr && testCr->tuplet()) {       //stop on tuplet
                    break;
                }
                tDur += seg->ticks();
            }
            if (tDur >= dur) {       //do not go further than the duration asked for
                tDur = dur;
                break;
            }
            seg = seg->next();       //iterate only across measure (hence usage of next() rather than next1())
        }
        if (t) {
            tDur *= t->ratio();       //scale by tuplet ratio to get "normal" length rather than actual length when dealing with tuplets
        }
        // the returned gap ends at the measure boundary or at tuplet end
        Fraction dd = makeGap(segment, track, tDur, t);

        if (dd.isZero()) {
            LOGD("cannot get gap at %d type: %d/%d", tick.ticks(), dur.numerator(),
                 dur.denominator());
            break;
        }

        measure = segment->measure();
        std::vector<TDuration> dl = toDurationList(dd, true);
        size_t n = dl.size();
        //add chord, tieing when necessary within measure
        for (size_t i = 0; i < n; ++i) {
            const TDuration& d = dl[i];

            //create new chord from template and add it
            Chord* chord = Factory::copyChord(*chordTemplate);
            nr = chord;

            chord->setTrack(track);
            chord->setDurationType(d);
            chord->setTicks(d.fraction());
            chord->setStemDirection(stemDirection);
            chord->setTuplet(t);
            undoAddCR(chord, measure, tick);
            //if there is something to tie, complete tie backwards
            //and add the tie to score
            const std::vector<Note*> notes = chord->notes();
            if (addTie) {
                for (size_t j = 0; j < notes.size(); ++j) {
                    tie[j]->setEndNote(notes[j]);
                    notes[j]->setTieBack(tie[j]);
                    undoAddElement(tie[j]);
                }
                addTie = false;
            }
            //if we're not the last element in the duration list,
            //set tie forward
            if (i + 1 < n) {
                for (size_t j = 0; j < notes.size(); ++j) {
                    tie[j] = Factory::createTie(this->dummy());
                    tie[j]->setStartNote(notes[j]);
                    tie[j]->setTick(tie[j]->startNote()->tick());
                    tie[j]->setTrack(track);
                    notes[j]->setTieFor(tie[j]);
                    addTie = true;
                }
            }
            setPlayChord(true);
            segment = chord->segment();
            tick += chord->actualTicks();
        }

        //subtract the duration already realized and move on
        if (t) {
            dur -= dd / t->ratio();
        } else {
            dur -= dd;
        }
        //we are done when there is no duration left to realize
        if (dur.isZero()) {
            break;
        }

        //go to next segment unless we are at the score (which means we will just be done there)
        Segment* nseg = tick2segment(tick, false, SegmentType::ChordRest);
        if (!nseg) {
            LOGD("reached end of score");
            break;
        }
        segment = nseg;

        cr = toChordRest(segment->element(track));

        if (!cr) {
            if (track % VOICES) {
                cr = addRest(segment, track, TDuration(DurationType::V_MEASURE), 0);
            } else {
                LOGD("no rest in voice 0");
                break;
            }
        }
        //
        //  Note does not fit on current measure, create Tie to
        //  next part of note
        std::vector<Note*> notes = nr->notes();
        for (size_t i = 0; i < notes.size(); ++i) {
            tie[i] = Factory::createTie(this->dummy());
            tie[i]->setStartNote(notes[i]);
            tie[i]->setTick(tie[i]->startNote()->tick());
            tie[i]->setTrack(notes[i]->track());
            notes[i]->setTieFor(tie[i]);
        }
    }
    if (!tie.empty()) {
        connectTies();
    }
    if (nr) {
        select(nr, SelectType::SINGLE, 0);
    }
    return segment;
}

//---------------------------------------------------------
//   cmdResequenceRehearsalMarks
///   resequences rehearsal marks within a range selection
///   or, if nothing is selected, the entire score
//---------------------------------------------------------

void Score::cmdResequenceRehearsalMarks()
{
    bool noSelection = !selection().isRange();

    if (noSelection) {
        cmdSelectAll();
    } else if (!selection().isRange()) {
        return;
    }

    RehearsalMark* last = 0;
    for (Segment* s = selection().startSegment(); s && s != selection().endSegment(); s = s->next1()) {
        for (EngravingItem* e : s->annotations()) {
            if (e->type() == ElementType::REHEARSAL_MARK) {
                RehearsalMark* rm = toRehearsalMark(e);
                if (last) {
                    String rmText = nextRehearsalMarkText(last, rm);
                    for (EngravingObject* le : rm->linkList()) {
                        le->undoChangeProperty(Pid::TEXT, rmText);
                    }
                }
                last = rm;
            }
        }
    }

    if (noSelection) {
        deselectAll();
    }
}

//---------------------------------------------------------
//   addRemoveBreaks
//    interval lock
//    0        false    remove all linebreaks
//    > 0      false    add linebreak every interval measure
//    d.c.     true     add linebreak at every system end
//---------------------------------------------------------

void Score::addRemoveBreaks(int interval, bool lock)
{
    Segment* startSegment = selection().startSegment();
    if (!startSegment) { // empty score?
        return;
    }
    Segment* endSegment   = selection().endSegment();
    Measure* startMeasure = startSegment->measure();
    Measure* endMeasure   = endSegment ? endSegment->measure() : lastMeasureMM();
    Measure* lastMeasure  = lastMeasureMM();

    // loop through measures in selection
    // count mmrests as a single measure
    int count = 0;
    for (Measure* mm = startMeasure; mm; mm = mm->nextMeasureMM()) {
        // even though we are counting mmrests as a single measure,
        // we need to find last real measure within mmrest for the actual break
        Measure* m = mm->isMMRest() ? mm->mmRestLast() : mm;

        if (lock) {
            // skip last measure of score
            if (mm == lastMeasure) {
                break;
            }
            // skip if it already has a break
            if (m->lineBreak() || m->pageBreak()) {
                continue;
            }
            // add break if last measure of system
            if (mm->system() && mm->system()->lastMeasure() == mm) {
                m->undoSetLineBreak(true);
            }
        } else {
            if (interval == 0) {
                // remove line break if present
                if (m->lineBreak()) {
                    m->undoSetLineBreak(false);
                }
            } else {
                if (++count == interval) {
                    // skip last measure of score
                    if (mm == lastMeasure) {
                        break;
                    }
                    // found place for break; add if not already one present
                    if (!(m->lineBreak() || m->pageBreak())) {
                        m->undoSetLineBreak(true);
                    }
                    // reset count
                    count = 0;
                } else if (m->lineBreak()) {
                    // remove line break if present in wrong place
                    m->undoSetLineBreak(false);
                }
            }
        }

        if (mm == endMeasure) {
            break;
        }
    }
}

//---------------------------------------------------------
//   cmdRemoveEmptyTrailingMeasures
//---------------------------------------------------------

void Score::cmdRemoveEmptyTrailingMeasures()
{
    auto beginMeasure = firstTrailingMeasure();
    if (beginMeasure) {
        deleteMeasures(beginMeasure, lastMeasure());
    }
}

//---------------------------------------------------------
//   cmdPitchUp
//---------------------------------------------------------

void Score::cmdPitchUp()
{
    EngravingItem* el = selection().element();
    if (el && el->isLyrics()) {
        cmdMoveLyrics(toLyrics(el), DirectionV::UP);
    } else if (el && (el->isArticulationFamily() || el->isTextBase())) {
        el->undoChangeProperty(Pid::OFFSET, el->offset() + PointF(0.0, -MScore::nudgeStep * el->spatium()), PropertyFlags::UNSTYLED);
    } else if (el && el->isRest()) {
        cmdMoveRest(toRest(el), DirectionV::UP);
    } else {
        upDown(true, UpDownMode::CHROMATIC);
    }
}

//---------------------------------------------------------
//   cmdPitchDown
//---------------------------------------------------------

void Score::cmdPitchDown()
{
    EngravingItem* el = selection().element();
    if (el && el->isLyrics()) {
        cmdMoveLyrics(toLyrics(el), DirectionV::DOWN);
    } else if (el && (el->isArticulationFamily() || el->isTextBase())) {
        el->undoChangeProperty(Pid::OFFSET, PropertyValue::fromValue(el->offset() + PointF(0.0, MScore::nudgeStep * el->spatium())),
                               PropertyFlags::UNSTYLED);
    } else if (el && el->isRest()) {
        cmdMoveRest(toRest(el), DirectionV::DOWN);
    } else {
        upDown(false, UpDownMode::CHROMATIC);
    }
}

//---------------------------------------------------------
//   cmdPitchUpOctave
//---------------------------------------------------------

void Score::cmdPitchUpOctave()
{
    EngravingItem* el = selection().element();
    if (el && (el->isArticulationFamily() || el->isTextBase())) {
        el->undoChangeProperty(Pid::OFFSET,
                               PropertyValue::fromValue(el->offset() + PointF(0.0, -MScore::nudgeStep10 * el->spatium())),
                               PropertyFlags::UNSTYLED);
    } else {
        upDown(true, UpDownMode::OCTAVE);
    }
}

//---------------------------------------------------------
//   cmdPitchDownOctave
//---------------------------------------------------------

void Score::cmdPitchDownOctave()
{
    EngravingItem* el = selection().element();
    if (el && (el->isArticulationFamily() || el->isTextBase())) {
        el->undoChangeProperty(Pid::OFFSET, el->offset() + PointF(0.0, MScore::nudgeStep10 * el->spatium()), PropertyFlags::UNSTYLED);
    } else {
        upDown(false, UpDownMode::OCTAVE);
    }
}

//---------------------------------------------------------
//   cmdPadNoteIncreaseTAB
//---------------------------------------------------------

void Score::cmdPadNoteIncreaseTAB(const EditData& ed)
{
    switch (_is.duration().type()) {
// cycle back from longest to shortest?
//          case TDuration::V_LONG:
//                padToggle(Pad::NOTE128, ed);
//                break;
    case DurationType::V_BREVE:
        padToggle(Pad::NOTE00, ed);
        break;
    case DurationType::V_WHOLE:
        padToggle(Pad::NOTE0, ed);
        break;
    case DurationType::V_HALF:
        padToggle(Pad::NOTE1, ed);
        break;
    case DurationType::V_QUARTER:
        padToggle(Pad::NOTE2, ed);
        break;
    case DurationType::V_EIGHTH:
        padToggle(Pad::NOTE4, ed);
        break;
    case DurationType::V_16TH:
        padToggle(Pad::NOTE8, ed);
        break;
    case DurationType::V_32ND:
        padToggle(Pad::NOTE16, ed);
        break;
    case DurationType::V_64TH:
        padToggle(Pad::NOTE32, ed);
        break;
    case DurationType::V_128TH:
        padToggle(Pad::NOTE64, ed);
        break;
    default:
        break;
    }
}

//---------------------------------------------------------
//   cmdPadNoteDecreaseTAB
//---------------------------------------------------------

void Score::cmdPadNoteDecreaseTAB(const EditData& ed)
{
    switch (_is.duration().type()) {
    case DurationType::V_LONG:
        padToggle(Pad::NOTE0, ed);
        break;
    case DurationType::V_BREVE:
        padToggle(Pad::NOTE1, ed);
        break;
    case DurationType::V_WHOLE:
        padToggle(Pad::NOTE2, ed);
        break;
    case DurationType::V_HALF:
        padToggle(Pad::NOTE4, ed);
        break;
    case DurationType::V_QUARTER:
        padToggle(Pad::NOTE8, ed);
        break;
    case DurationType::V_EIGHTH:
        padToggle(Pad::NOTE16, ed);
        break;
    case DurationType::V_16TH:
        padToggle(Pad::NOTE32, ed);
        break;
    case DurationType::V_32ND:
        padToggle(Pad::NOTE64, ed);
        break;
    case DurationType::V_64TH:
        padToggle(Pad::NOTE128, ed);
        break;
    case DurationType::V_128TH:
        padToggle(Pad::NOTE256, ed);
        break;
    case DurationType::V_256TH:
        padToggle(Pad::NOTE512, ed);
        break;
    case DurationType::V_512TH:
        padToggle(Pad::NOTE1024, ed);
        break;
// cycle back from shortest to longest?
//          case DurationType::V_1024TH:
//                padToggle(Pad::NOTE00, ed);
//                break;
    default:
        break;
    }
}

//---------------------------------------------------------
//   cmdToggleLayoutBreak
//---------------------------------------------------------

void Score::cmdToggleLayoutBreak(LayoutBreakType type)
{
    // find measure(s)
    std::list<MeasureBase*> mbl;
    bool allNoBreaks = true; // NOBREAK is not removed unless every measure in selection already has one
    if (selection().isRange()) {
        Measure* startMeasure = nullptr;
        Measure* endMeasure = nullptr;
        if (!selection().measureRange(&startMeasure, &endMeasure)) {
            return;
        }
        if (!startMeasure || !endMeasure) {
            return;
        }
        if (type == LayoutBreakType::NOBREAK) {
            // add throughout the selection
            // or remove if already on every measure
            if (startMeasure == endMeasure) {
                mbl.push_back(startMeasure);
                allNoBreaks = startMeasure->noBreak();
            } else {
                for (Measure* m = startMeasure; m; m = m->nextMeasureMM()) {
                    mbl.push_back(m);
                    if (m == endMeasure) {
                        mbl.pop_back();
                        break;
                    }
                    if (!toMeasureBase(m)->noBreak()) {
                        allNoBreaks = false;
                    }
                }
            }
        } else {
            // toggle break on the last measure of the range
            mbl.push_back(endMeasure);
            // if more than one measure selected,
            // also toggle break *before* the range (to try to fit selection on a single line)
            if (startMeasure != endMeasure && startMeasure->prev()) {
                mbl.push_back(startMeasure->prev());
            }
        }
    } else {
        MeasureBase* mb = nullptr;
        for (EngravingItem* el : selection().elements()) {
            switch (el->type()) {
            case ElementType::HBOX:
            case ElementType::VBOX:
            case ElementType::TBOX:
                mb = toMeasureBase(el);
                break;
            default: {
                // find measure
                Measure* measure = toMeasure(el->findMeasure());
                // for start repeat, attach break to previous measure
                if (measure && el->isBarLine()) {
                    BarLine* bl = toBarLine(el);
                    if (bl->barLineType() == BarLineType::START_REPEAT) {
                        measure = measure->prevMeasure();
                    }
                }
                // if measure is mmrest, then propagate to last original measure
                if (measure) {
                    mb = measure->isMMRest() ? measure->mmRestLast() : measure;
                }

                if (mb) {
                    allNoBreaks = mb->noBreak();
                }
            }
            }
        }
        if (mb) {
            mbl.push_back(mb);
        }
    }
    // toggle the breaks
    for (MeasureBase* mb: mbl) {
        if (mb) {
            bool val = false;
            switch (type) {
            case LayoutBreakType::LINE:
                val = !mb->lineBreak();
                mb->undoSetBreak(val, type);
                // remove page break if appropriate
                if (val && mb->pageBreak()) {
                    mb->undoSetBreak(false, LayoutBreakType::PAGE);
                }
                break;
            case LayoutBreakType::PAGE:
                val = !mb->pageBreak();
                mb->undoSetBreak(val, type);
                // remove line break if appropriate
                if (val && mb->lineBreak()) {
                    mb->undoSetBreak(false, LayoutBreakType::LINE);
                }
                break;
            case LayoutBreakType::SECTION:
                val = !mb->sectionBreak();
                mb->undoSetBreak(val, type);
                break;
            case LayoutBreakType::NOBREAK:
                mb->undoSetBreak(!allNoBreaks, type);
                // remove other breaks if appropriate
                if (!mb->noBreak()) {
                    if (mb->pageBreak()) {
                        mb->undoSetBreak(false, LayoutBreakType::PAGE);
                    } else if (mb->lineBreak()) {
                        mb->undoSetBreak(false, LayoutBreakType::LINE);
                    } else if (mb->sectionBreak()) {
                        mb->undoSetBreak(false, LayoutBreakType::SECTION);
                    }
                }
                break;
            default:
                break;
            }
        }
    }
}

void Score::cmdAddStaffTypeChange(Measure* measure, staff_idx_t staffIdx, StaffTypeChange* stc)
{
    if (!measure) {
        return;
    }

    if (measure->isMMRest()) {
        measure = measure->mmRestFirst();
    }

    stc->setParent(measure);
    stc->setTrack(staffIdx * VOICES);
    score()->undoAddElement(stc);
}

//---------------------------------------------------------
//   cmdToggleMmrest
//---------------------------------------------------------

void Score::cmdToggleMmrest()
{
    bool val = !styleB(Sid::createMultiMeasureRests);
    deselectAll();
    undo(new ChangeStyleVal(this, Sid::createMultiMeasureRests, val));
}

//---------------------------------------------------------
//   cmdToggleHideEmpty
//---------------------------------------------------------

void Score::cmdToggleHideEmpty()
{
    bool val = !styleB(Sid::hideEmptyStaves);
    deselectAll();
    undo(new ChangeStyleVal(this, Sid::hideEmptyStaves, val));
}

//---------------------------------------------------------
//   cmdSetVisible
//---------------------------------------------------------

void Score::cmdSetVisible()
{
    for (EngravingItem* e : selection().elements()) {
        undo(new ChangeProperty(e, Pid::VISIBLE, true));
    }
}

//---------------------------------------------------------
//   cmdUnsetVisible
//---------------------------------------------------------

void Score::cmdUnsetVisible()
{
    for (EngravingItem* e : selection().elements()) {
        undo(new ChangeProperty(e, Pid::VISIBLE, false));
    }
}

//---------------------------------------------------------
//   cmdAddPitch
///   insert note or add note to chord
//    c d e f g a b entered:
//---------------------------------------------------------

void Score::cmdAddPitch(const EditData& ed, int note, bool addFlag, bool insert)
{
    InputState& is = inputState();
    if (is.track() == mu::nidx) {          // invalid state
        return;
    }
    if (is.segment() == 0) {
        LOGD("cannot enter notes here (no chord rest at current position)");
        return;
    }
    is.setRest(false);
    const Drumset* ds = is.drumset();
    int octave = 4;
    if (ds) {
        char note1 = "CDEFGAB"[note];
        int pitch = -1;
        int voice = 0;
        for (int i = 0; i < 127; ++i) {
            if (!ds->isValid(i)) {
                continue;
            }
            if (ds->shortcut(i) && (ds->shortcut(i) == note1)) {
                pitch = i;
                voice = ds->voice(i);
                break;
            }
        }
        if (pitch == -1) {
            LOGD("  shortcut %c not defined in drumset", note1);
            return;
        }
        is.setDrumNote(pitch);
        is.setTrack(trackZeroVoice(is.track()) + voice);
        octave = pitch / 12;
        if (is.segment()) {
            Segment* seg = is.segment();
            while (seg) {
                if (seg->element(is.track())) {
                    break;
                }
                seg = seg->prev(SegmentType::ChordRest);
            }
            if (seg) {
                is.setSegment(seg);
            } else {
                is.setSegment(is.segment()->measure()->first(SegmentType::ChordRest));
            }
        }
    } else {
        static const int tab[] = { 0, 2, 4, 5, 7, 9, 11 };

        // if adding notes, add above the upNote of the current chord
        EngravingItem* el = selection().element();
        if (addFlag && el && el->isNote()) {
            Chord* chord = toNote(el)->chord();
            Note* n      = chord->upNote();
            int tpc = n->tpc();
            octave = (n->epitch() - int(tpc2alter(tpc))) / PITCH_DELTA_OCTAVE;
            if (note <= tpc2step(tpc)) {
                octave++;
            }
        } else {
            int curPitch = 60;
            if (is.segment()) {
                Staff* staff = Score::staff(is.track() / VOICES);
                Segment* seg = is.segment()->prev1(SegmentType::ChordRest | SegmentType::Clef | SegmentType::HeaderClef);
                while (seg) {
                    if (seg->isChordRestType()) {
                        EngravingItem* p = seg->element(is.track());
                        if (p && p->isChord()) {
                            Note* n = toChord(p)->downNote();
                            // forget any accidental and/or adjustment due to key signature
                            curPitch = n->epitch() - static_cast<int>(tpc2alter(n->tpc()));
                            break;
                        }
                    } else if (seg->isClefType() || seg->isHeaderClefType()) {
                        EngravingItem* p = seg->element(trackZeroVoice(is.track()));              // clef on voice 1
                        if (p && p->isClef()) {
                            Clef* clef = toClef(p);
                            // check if it's an actual change or just a courtesy
                            ClefType ctb = staff->clef(clef->tick() - Fraction::fromTicks(1));
                            if (ctb != clef->clefType() || clef->tick().isZero()) {
                                curPitch = line2pitch(4, clef->clefType(), Key::C);                 // C 72 for treble clef
                                break;
                            }
                        }
                    }
                    seg = seg->prev1MM(SegmentType::ChordRest | SegmentType::Clef | SegmentType::HeaderClef);
                }
                octave = curPitch / 12;
            }

            int delta = octave * 12 + tab[note] - curPitch;
            if (delta > 6) {
                --octave;
            } else if (delta < -6) {
                ++octave;
            }
        }
    }
    ed.view()->startNoteEntryMode();

    int step = octave * 7 + note;
    cmdAddPitch(step,  addFlag, insert);
    ed.view()->adjustCanvasPosition(is.cr());
}

void Score::cmdAddPitch(int step, bool addFlag, bool insert)
{
    insert = insert || inputState().usingNoteEntryMethod(NoteEntryMethod::TIMEWISE);
    Position pos;
    if (addFlag) {
        EngravingItem* el = selection().element();
        if (el && el->isNote()) {
            Note* selectedNote = toNote(el);
            Chord* chord  = selectedNote->chord();
            Segment* seg  = chord->segment();
            pos.segment   = seg;
            pos.staffIdx  = selectedNote->track() / VOICES;
            ClefType clef = staff(pos.staffIdx)->clef(seg->tick());
            pos.line      = relStep(step, clef);
            bool error;
            NoteVal nval = noteValForPosition(pos, _is.accidentalType(), error);
            if (error) {
                return;
            }
            bool forceAccidental = false;
            if (_is.accidentalType() != AccidentalType::NONE) {
                NoteVal nval2 = noteValForPosition(pos, AccidentalType::NONE, error);
                forceAccidental = (nval.pitch == nval2.pitch);
            }
            addNote(chord, nval, forceAccidental, _is.articulationIds());
            _is.setAccidentalType(AccidentalType::NONE);
            return;
        }
    }

    pos.segment   = inputState().segment();
    pos.staffIdx  = inputState().track() / VOICES;
    ClefType clef = staff(pos.staffIdx)->clef(pos.segment->tick());
    pos.line      = relStep(step, clef);

    if (inputState().usingNoteEntryMethod(NoteEntryMethod::REPITCH)) {
        repitchNote(pos, !addFlag);
    } else {
        if (insert) {
            insertChordByInsertingTime(pos);
        } else {
            putNote(pos, !addFlag);
        }
    }
    _is.setAccidentalType(AccidentalType::NONE);
}

void Score::cmdToggleVisible()
{
    bool allVisible = true;

    for (EngravingItem* item : selection().elements()) {
        if (!item->visible()) {
            allVisible = false;
            break;
        }
    }

    bool newVisible = !allVisible;

    for (EngravingItem* item : selection().elements()) {
        undoChangeVisible(item, newVisible);
    }
}

//---------------------------------------------------------
//   cmdAddFret
///   insert note with given fret on current string
//---------------------------------------------------------

void Score::cmdAddFret(int fret)
{
    InputState& is = inputState();
    if (is.track() == mu::nidx) { // invalid state
        return;
    }
    if (!is.segment()) {
        LOGD("cannot enter notes here (no chord rest at current position)");
        return;
    }
    is.setRest(false);
    Position pos;
    pos.segment   = is.segment();
    pos.staffIdx  = is.track() / VOICES;
    pos.line      = staff(pos.staffIdx)->staffType(is.tick())->physStringToVisual(is.string());
    pos.fret      = fret;
    putNote(pos, false);
}

//---------------------------------------------------------
//   cmdToggleAutoplace
//---------------------------------------------------------

void Score::cmdToggleAutoplace(bool all)
{
    if (all) {
        bool val = !styleB(Sid::autoplaceEnabled);
        undoChangeStyleVal(Sid::autoplaceEnabled, val);
        setLayoutAll();
    } else {
        std::set<EngravingItem*> spanners;
        for (EngravingItem* e : selection().elements()) {
            if (e->isSpannerSegment()) {
                if (EngravingItem* ee = e->propertyDelegate(Pid::AUTOPLACE)) {
                    e = ee;
                }
                // spanner segments may each have their own autoplace setting
                // but if they delegate to spanner, only toggle once
                if (e->isSpanner()) {
                    if (mu::contains(spanners, e)) {
                        continue;
                    }
                    spanners.insert(e);
                }
            }
            PropertyFlags pf = e->propertyFlags(Pid::AUTOPLACE);
            if (pf == PropertyFlags::STYLED) {
                pf = PropertyFlags::UNSTYLED;
            }
            e->undoChangeProperty(Pid::AUTOPLACE, !e->getProperty(Pid::AUTOPLACE).toBool(), pf);
        }
    }
}
}<|MERGE_RESOLUTION|>--- conflicted
+++ resolved
@@ -657,15 +657,12 @@
 
 void Score::addInterval(int val, const std::vector<Note*>& notes)
 {
-<<<<<<< HEAD
     std::vector<Note*> newNotes;
 
-    for (Note* on : notes) {
-=======
     // Prepare note selection in case there are not selected tied notes and sort them
     std::vector<Note*> tmpnl;
-    bool shouldSelectFirstNote = nl.size() == 1 && nl[0]->tieFor();
-    for (auto n : nl) {
+    bool shouldSelectFirstNote = notes.size() == 1 && notes[0]->tieFor();
+    for (auto n : notes) {
         if (std::find(tmpnl.begin(), tmpnl.end(), n) != tmpnl.end()) {
             continue;
         }
@@ -683,7 +680,6 @@
     Note* prevTied = nullptr;
     Chord* firstChord = nullptr;
     for (Note* on : tmpnl) {
->>>>>>> 55602277
         Chord* chord = on->chord();
         if (!firstChord) {
             firstChord = chord;
