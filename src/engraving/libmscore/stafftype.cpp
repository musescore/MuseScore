--- conflicted
+++ resolved
@@ -257,11 +257,7 @@
         xml.tag("invisible", _invisible);
     }
     if (_color != MScore::defaultColor) {
-<<<<<<< HEAD
-        xml.tag("color", _color.toQColor());
-=======
-        xml.tag("color", _color.toString().c_str());
->>>>>>> 3c45be48
+        xml.tag("color", _color.toQString());
     }
     if (_group == StaffGroup::STANDARD) {
         xml.tag("noteheadScheme", NoteHead::scheme2name(_noteHeadScheme), NoteHead::scheme2name(NoteHead::Scheme::HEAD_NORMAL));
