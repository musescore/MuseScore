--- conflicted
+++ resolved
@@ -727,22 +727,9 @@
 //---------------------------------------------------------
 //   nextVisibleStaff
 //---------------------------------------------------------
-<<<<<<< HEAD
-
-size_t System::nextVisibleStaff(staff_idx_t staffIdx) const
-{
-    staff_idx_t fromStaff = staffIdx;
-    if (fromStaff == mu::nidx) {
-        fromStaff = 0;
-    }
-
-    size_t i = 0;
-    for (i = fromStaff; i < _staves.size(); ++i) {
-=======
 staff_idx_t System::firstVisibleStaffFrom(staff_idx_t startStaffIdx) const
 {
     for (staff_idx_t i = startStaffIdx; i < _staves.size(); ++i) {
->>>>>>> 6d2d22b0
         Staff* s  = score()->staff(i);
         SysStaff* ss = _staves[i];
 
@@ -1606,7 +1593,7 @@
 staff_idx_t System::lastVisibleSysStaff() const
 {
     size_t nstaves = _staves.size();
-    for (staff_idx_t i = nstaves - 1; i >= 0; --i) {
+    for (int i = static_cast<int>(nstaves) - 1; i >= 0; --i) {
         if (_staves[i]->show()) {
             return i;
         }
@@ -1685,7 +1672,7 @@
 
 Spacer* System::upSpacer(staff_idx_t staffIdx, Spacer* prevDownSpacer) const
 {
-    if (staffIdx < 0) {
+    if (staffIdx == mu::nidx) {
         return nullptr;
     }
 
