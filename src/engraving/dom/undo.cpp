--- conflicted
+++ resolved
@@ -3088,31 +3088,6 @@
 
     diagram->triggerLayout();
 }
-<<<<<<< HEAD
-}
-
-void ChangeStringData::flip(EditData*)
-{
-    const StringData* stringData =  m_stringTunings ? m_stringTunings->stringData() : m_instrument->stringData();
-    int frets = stringData->frets();
-    std::vector<instrString> stringList = stringData->stringList();
-
-    if (m_stringTunings) {
-        m_stringTunings->setStringData(m_stringData);
-    } else {
-        m_instrument->setStringData(m_stringData);
-    }
-
-    m_stringData.set(StringData(frets, stringList));
-}
-
-void ChangeSpanArpeggio::flip(EditData*)
-{
-    Arpeggio* f_spanArp = m_chord->spanArpeggio();
-
-    m_chord->setSpanArpeggio(m_spanArpeggio);
-    m_spanArpeggio = f_spanArp;
-=======
 
 std::vector<const EngravingObject*> ChangeSingleHarpPedal::objectItems() const
 {
@@ -3130,5 +3105,27 @@
     }
     return objs;
 }
->>>>>>> 305d9937
+}
+
+void ChangeStringData::flip(EditData*)
+{
+    const StringData* stringData =  m_stringTunings ? m_stringTunings->stringData() : m_instrument->stringData();
+    int frets = stringData->frets();
+    std::vector<instrString> stringList = stringData->stringList();
+
+    if (m_stringTunings) {
+        m_stringTunings->setStringData(m_stringData);
+    } else {
+        m_instrument->setStringData(m_stringData);
+    }
+
+    m_stringData.set(StringData(frets, stringList));
+}
+
+void ChangeSpanArpeggio::flip(EditData*)
+{
+    Arpeggio* f_spanArp = m_chord->spanArpeggio();
+
+    m_chord->setSpanArpeggio(m_spanArpeggio);
+    m_spanArpeggio = f_spanArp;
 }