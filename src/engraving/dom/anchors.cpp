/*
 * SPDX-License-Identifier: GPL-3.0-only
 * MuseScore-Studio-CLA-applies
 *
 * MuseScore Studio
 * Music Composition & Notation
 *
 * Copyright (C) 2021 MuseScore Limited
 *
 * This program is free software: you can redistribute it and/or modify
 * it under the terms of the GNU General Public License version 3 as
 * published by the Free Software Foundation.
 *
 * This program is distributed in the hope that it will be useful,
 * but WITHOUT ANY WARRANTY; without even the implied warranty of
 * MERCHANTABILITY or FITNESS FOR A PARTICULAR PURPOSE.  See the
 * GNU General Public License for more details.
 *
 * You should have received a copy of the GNU General Public License
 * along with this program.  If not, see <https://www.gnu.org/licenses/>.
 */

#include <climits>

#include "anchors.h"
#include "dom/utils.h"
#include "factory.h"
#include "figuredbass.h"
#include "fret.h"
#include "harmony.h"
#include "page.h"
#include "score.h"
#include "spanner.h"
#include "staff.h"
#include "system.h"
#include "textline.h"

#include "rendering/score/measurelayout.h"

using namespace mu::engraving::rendering::score;

namespace mu::engraving {
/***************************************
 * EditTimeTickAnchors
 * ************************************/

void EditTimeTickAnchors::updateAnchors(const EngravingItem* item)
{
    if (!item->allowTimeAnchor()) {
        item->score()->hideAnchors();
        return;
    }

    Fraction startTickMainRegion = item->isSpannerSegment() ? toSpannerSegment(item)->spanner()->tick() : item->tick();
    Fraction endTickMainRegion = item->isSpannerSegment() ? toSpannerSegment(item)->spanner()->tick2() : item->tick();

    Score* score = item->score();
    Measure* startMeasure = score->tick2measure(startTickMainRegion);
    Measure* endMeasure = score->tick2measure(endTickMainRegion);
    if (!startMeasure || !endMeasure) {
        return;
    }

    staff_idx_t staff = item->staffIdx();
    Measure* startOneBefore = startMeasure->prevMeasure();
    for (MeasureBase* mb = startOneBefore ? startOneBefore : startMeasure; mb && mb->tick() <= endMeasure->tick(); mb = mb->next()) {
        if (!mb->isMeasure()) {
            continue;
        }
        updateAnchors(toMeasure(mb), staff);
    }

    Fraction startTickExtendedRegion = startMeasure->tick();
    Fraction endTickExtendedRegion = endMeasure->endTick();
    voice_idx_t voiceIdx =  item->hasVoiceAssignmentProperties() && item->getProperty(Pid::VOICE_ASSIGNMENT).value<VoiceAssignment>()
                           != VoiceAssignment::CURRENT_VOICE_ONLY ? VOICES : item->voice();

    score->setShowAnchors(ShowAnchors(voiceIdx, staff, startTickMainRegion, endTickMainRegion, startTickExtendedRegion,
                                      endTickExtendedRegion));

    item->triggerLayout();
}

void EditTimeTickAnchors::updateAnchors(Measure* measure, staff_idx_t staffIdx, const std::set<Fraction>& additionalAnchorRelTicks)
{
    Fraction startTick = Fraction(0, 1);
    Fraction endTick = measure->ticks();

    Fraction timeSig = measure->timesig();
    Fraction halfDivision = Fraction(1, 2 * timeSig.denominator());

    std::set<Fraction> anchorTicks { additionalAnchorRelTicks };
    for (Fraction tick = startTick; tick <= endTick; tick += halfDivision) {
        anchorTicks.insert(tick);
    }
    for (Segment* seg = measure->first(Segment::CHORD_REST_OR_TIME_TICK_TYPE); seg;
         seg = seg->next(Segment::CHORD_REST_OR_TIME_TICK_TYPE)) {
        anchorTicks.insert(seg->rtick());
    }

    for (const Fraction& anchorTick : anchorTicks) {
        createTimeTickAnchor(measure, anchorTick, staffIdx);
    }

    updateLayout(measure);
}

TimeTickAnchor* EditTimeTickAnchors::createTimeTickAnchor(Measure* measure, Fraction relTick, staff_idx_t staffIdx)
{
    TimeTickAnchor* returnAnchor = nullptr;

    Staff* staff = measure->score()->staff(staffIdx);
    IF_ASSERT_FAILED(staff) {
        return nullptr;
    }

    for (EngravingObject* linkedObj : staff->linkList()) {
        IF_ASSERT_FAILED(linkedObj) {
            continue;
        }

        Staff* linkedStaff = toStaff(linkedObj);
        Measure* linkedMeasure = linkedObj == staff ? measure : linkedStaff->score()->tick2measureMM(measure->tick());
        if (!linkedMeasure) {
            continue;
        }

        Segment* segment = linkedMeasure->getSegmentR(SegmentType::TimeTick, relTick);
        track_idx_t track = staff2track(linkedStaff->idx());
        EngravingItem* element = segment->elementAt(track);
        TimeTickAnchor* anchor = element ? toTimeTickAnchor(element) : nullptr;
        if (!anchor) {
            anchor = Factory::createTimeTickAnchor(segment);
            anchor->setParent(segment);
            anchor->setTrack(track);
            segment->add(anchor);
        }
        if (linkedMeasure == measure) {
            returnAnchor = anchor;
        }
    }

    return returnAnchor;
}

void EditTimeTickAnchors::updateLayout(Measure* measure)
{
    measure->computeTicks();

    Score* score = measure->score();
    LayoutContext ctx(score);
    MeasureLayout::layoutTimeTickAnchors(measure, ctx);
}

void MoveElementAnchors::moveElementAnchors(EngravingItem* element, KeyboardKey key, KeyboardModifier mod)
{
    Segment* segment = element->parentItem() && element->parentItem()->isSegment() ? toSegment(element->parentItem()) : nullptr;
    if (!segment) {
        return;
    }

    bool altMod = mod & AltModifier;

    bool anchorToEndOfPrevious = element->getProperty(Pid::ANCHOR_TO_END_OF_PREVIOUS).toBool();
    bool changeAnchorType = altMod && canAnchorToEndOfPrevious(element);
    bool resetAnchorType = !altMod && anchorToEndOfPrevious;
    if (changeAnchorType || resetAnchorType) {
        element->undoChangeProperty(Pid::ANCHOR_TO_END_OF_PREVIOUS, !anchorToEndOfPrevious,
                                    element->propertyFlags(Pid::ANCHOR_TO_END_OF_PREVIOUS));

        bool needMoveSeg = (key == Key_Left && anchorToEndOfPrevious) || (key == Key_Right && !anchorToEndOfPrevious);
        if (!needMoveSeg) {
            checkMeasureBoundariesAndMoveIfNeed(element);
            return;
        }
    }

    moveSegment(element, /*forward*/ key == Key_Right);
    EditTimeTickAnchors::updateAnchors(element);
    checkMeasureBoundariesAndMoveIfNeed(element);
}

bool MoveElementAnchors::canAnchorToEndOfPrevious(const EngravingItem* element)
{
    switch (element->type()) {
    case ElementType::HARMONY:
    case ElementType::FRET_DIAGRAM:
    case ElementType::REHEARSAL_MARK:
        return false;
    default:
        return true;
    }
}

void MoveElementAnchors::checkMeasureBoundariesAndMoveIfNeed(EngravingItem* element)
{
    if (!element || !element->parent() || !element->parent()->isSegment()) {
        return;
    }
<<<<<<< HEAD
    
=======
>>>>>>> 89c2e0a9
    Segment* curSeg = toSegment(element->parent());
    Measure* curMeasure = curSeg->measure();
    if (!curMeasure) {
        return;
    }
<<<<<<< HEAD
    
=======
>>>>>>> 89c2e0a9
    Fraction curTick = curSeg->tick();
    Measure* prevMeasure = curMeasure->prevMeasure();
    bool anchorToEndOfPrevious = element->getProperty(Pid::ANCHOR_TO_END_OF_PREVIOUS).toBool();
    bool needMoveToNext = curTick == curMeasure->endTick() && !anchorToEndOfPrevious;
    bool needMoveToPrevious = curSeg->rtick().isZero() && anchorToEndOfPrevious && prevMeasure;

    if (!needMoveToPrevious && !needMoveToNext) {
        return;
    }

    Segment* newSeg = nullptr;
    if (needMoveToPrevious) {
        newSeg = prevMeasure->findSegment(SegmentType::TimeTick, curSeg->tick());
        if (!newSeg) {
            TimeTickAnchor* anchor = EditTimeTickAnchors::createTimeTickAnchor(prevMeasure, curTick - prevMeasure->tick(),
                                                                               element->staffIdx());
            EditTimeTickAnchors::updateLayout(prevMeasure);
            newSeg = anchor->segment();
        }
    } else {
        newSeg = curSeg->next1(SegmentType::ChordRest);
    }

    if (newSeg && newSeg->tick() == curTick) {
        moveSegment(element, newSeg, Fraction(0, 1));
    }
}

void MoveElementAnchors::moveElementAnchorsOnDrag(EngravingItem* element, EditData& ed)
{
    Segment* segment = element->explicitParent() && element->parent()->isSegment() ? toSegment(element->parent()) : nullptr;
    if (!segment) {
        return;
    }

    KeyboardModifiers km = ed.modifiers;
    if (km & (ShiftModifier | ControlModifier)) {
        return;
    }

    EditTimeTickAnchors::updateAnchors(element);

    Segment* newSeg = findNewAnchorableSegmentFromDrag(element, segment);

    if (newSeg && (newSeg != segment && !newSeg->measure()->isMMRest())) {
        PointF curOffset = element->offset();
        moveSegment(element, newSeg, newSeg->tick() - segment->tick());
        rebaseOffsetOnMoveSegment(element, curOffset, newSeg, segment);
    }
}

Segment* MoveElementAnchors::findNewAnchorableSegmentFromDrag(EngravingItem* element, Segment* curSeg)
{
    if (!element || !element->score()) {
        return nullptr;
    }
<<<<<<< HEAD
    
=======
>>>>>>> 89c2e0a9
    const System* system = curSeg->system();
    if (!system) {
        return nullptr;
    }

    const Measure* newMeasure = nullptr;
    double xRef = element->canvasX() - system->canvasX();
    for (MeasureBase* mb : system->measures()) {
        if (!mb->isMeasure()) {
            continue;
        }
        if (mb->x() + mb->width() > xRef) {
            newMeasure = toMeasure(mb);
            break;
        }
    }
    if (!newMeasure) {
        return nullptr;
    }

    Segment* newSeg = nullptr;
    if (!dragPositionToSegment(element->canvasPos(), newMeasure, element->staffIdx(), &newSeg, 0.5, true)) {
        return nullptr;
    }

    return newSeg;
}

Segment* MoveElementAnchors::findNewAnchorSegmentForLine(LineSegment* lineSegment, const EditData& ed, const Segment* curSeg)
{
    SLine* line = lineSegment->line();
    Score* score = lineSegment->score();
    if (!line->allowTimeAnchor()) {
        if (ed.key == Key_Left) {
            return curSeg->prev1WithElemsOnStaff(lineSegment->staffIdx());
        }
        if (ed.key == Key_Right) {
            Segment* lastCRSegInScore = score->lastSegment();
            while (lastCRSegInScore && !lastCRSegInScore->isChordRestType()) {
                lastCRSegInScore = lastCRSegInScore->prev1(SegmentType::ChordRest);
            }
            if (curSeg == lastCRSegInScore && curSeg == line->endSegment()) {
                // If we reach this point, it means that the line in question does not accept time anchors
                // and that the line's end segment is the last CR segment in the score. Trying to use
                // next1WithElemsOnStaff won't do anything from here, but the last segment in the score is
                // still a valid new anchor segment for this line (see also LineSegment::edit)...
                return score->lastSegment();
            }
            return curSeg->next1WithElemsOnStaff(lineSegment->staffIdx());
        }
    }

    switch (ed.key) {
    case Key_Left: {
        if (ed.modifiers & ControlModifier) {
            Measure* m = curSeg->rtick().isZero() ? curSeg->measure()->prevMeasure() : curSeg->measure();
            return m ? m->findFirstR(SegmentType::ChordRest, Fraction(0, 1)) : nullptr;
        }
        return findNewAnchorableSegment(curSeg, /*forward*/ false);
    }
    case Key_Right: {
        if (ed.modifiers & ControlModifier) {
            if (Measure* measure = curSeg->measure()->nextMeasure()) {
                return measure->findFirstR(SegmentType::ChordRest, Fraction(0, 1));
            } else {
                Measure* m = score->lastMeasure();
                EditTimeTickAnchors::updateAnchors(m, lineSegment->staffIdx());
                return m->getChordRestOrTimeTickSegment(m->endTick());
            }
        }
        return findNewAnchorableSegment(curSeg, /*forward*/ true);
    }
    case Key_Home: {
        Measure* m = curSeg->measure()->system()->firstMeasure();
        if (curSeg->rtick() == Fraction(0, 1) && m == curSeg->measure() && m->prevMeasure()) {
            m = m->prevMeasure()->system()->firstMeasure();
        }
        return m->findFirstR(SegmentType::ChordRest, Fraction(0, 1));
    }
    case Key_End: {
        Measure* measure = curSeg->measure()->system()->lastMeasure()->nextMeasure();
        if (measure) {
            return measure->findFirstR(SegmentType::ChordRest, Fraction(0, 1));
        } else {
            Measure* m = score->lastMeasure();
            EditTimeTickAnchors::updateAnchors(m, lineSegment->staffIdx());
            return m->getChordRestOrTimeTickSegment(m->endTick());
        }
    }
    }

    return nullptr;
}

void MoveElementAnchors::moveSegment(EngravingItem* element, bool forward)
{
    Segment* curSeg = toSegment(element->parentItem());
    Segment* newSeg = getNewSegment(element, curSeg, forward);

    if (newSeg) {
        moveSegment(element, newSeg, newSeg->tick() - curSeg->tick());
    }
}

Segment* MoveElementAnchors::getNewSegment(EngravingItem* element, Segment* curSeg, bool forward)
{
    switch (element->type()) {
    case ElementType::REHEARSAL_MARK:
    {
        Measure* measure = curSeg->measure();
        Measure* newMeasure = forward ? measure->nextMeasureMM() : measure->prevMeasureMM();
        return newMeasure ? newMeasure->first(SegmentType::ChordRest) : nullptr;
    }
    default:
        return findNewAnchorableSegment(curSeg, forward);
    }
}

Segment* MoveElementAnchors::findNewAnchorableSegment(const Segment* curSeg, bool forward)
{
    Segment* newSeg = forward ? curSeg->next1(Segment::CHORD_REST_OR_TIME_TICK_TYPE) : curSeg->prev1(Segment::CHORD_REST_OR_TIME_TICK_TYPE);

    // Continue until we get to a different tick than where we are
    while (newSeg && newSeg->tick() == curSeg->tick()) {
        newSeg = forward ? newSeg->next1(Segment::CHORD_REST_OR_TIME_TICK_TYPE) : newSeg->prev1(Segment::CHORD_REST_OR_TIME_TICK_TYPE);
    }
    if (!newSeg) {
        return nullptr;
    }

    // Always prefer ChordRest segment if one exists at the same tick
    if (newSeg->segmentType() != SegmentType::ChordRest) {
        Segment* newChordRestSeg = forward ? newSeg->next1(SegmentType::ChordRest) : newSeg->prev1(SegmentType::ChordRest);
        if (newChordRestSeg && newChordRestSeg->tick() == newSeg->tick()) {
            newSeg = newChordRestSeg;
        }
    }

    return newSeg;
}

void MoveElementAnchors::moveSegment(EngravingItem* element, Segment* newSeg, Fraction tickDiff)
{
    switch (element->type()) {
    case ElementType::FIGURED_BASS:
        doMoveSegment(toFiguredBass(element), newSeg, tickDiff);
        break;
    case ElementType::HARMONY:
    case ElementType::FRET_DIAGRAM:
        doMoveHarmonyOrFretDiagramSegment(element, newSeg, tickDiff);
        break;
    default:
        doMoveSegment(toEngravingItem(element), newSeg, tickDiff);
        break;
    }
}

void MoveElementAnchors::doMoveSegment(EngravingItem* element, Segment* newSeg, Fraction tickDiff)
{
    IF_ASSERT_FAILED(element->parent() && element->parent()->isSegment()) {
        return;
    }

    // NOTE: when creating mmRests, we clone text elements from the underlying measure onto the
    // mmRest measure. This creates lots of additional linked copies which are hard to manage
    // and can result in duplicates. Here we need to remove copies on mmRests because they are invalidated
    // when moving segments (and if needed will be recreated at the next layout). In future we need to
    // change approach and *move* elements onto the mmRests, not clone them. [M.S.]

    Score* score = element->score();
    Measure* parentMeasure = toMeasure(element->findAncestor(ElementType::MEASURE));
    bool parentMeasureIsMMRest = parentMeasure && parentMeasure->isMMRest();

    std::list<EngravingObject*> linkedElements = element->linkList();
    for (EngravingObject* linkedElement : linkedElements) {
        if (linkedElement == element) {
            continue;
        }
        Measure* linkedParentMeasure = toMeasure(toEngravingItem(linkedElement)->findAncestor(ElementType::MEASURE));
        bool linkedParentMeasureIsMMrest = linkedParentMeasure && linkedParentMeasure->isMMRest();
        if (linkedParentMeasureIsMMrest != parentMeasureIsMMRest) {
            for (EngravingObject* child : linkedElement->children()) {
                // e.g. fret diagram should also remove the harmony
                child->undoUnlink();
                score->undoRemoveElement(toEngravingItem(child));
            }
            linkedElement->undoUnlink();
            score->undoRemoveElement(static_cast<EngravingItem*>(linkedElement));
        }
    }

    score->undoChangeParent(element, newSeg, element->staffIdx());
    moveSnappedItems(element, newSeg, tickDiff);
}

void MoveElementAnchors::doMoveSegment(FiguredBass* element, Segment* newSeg, Fraction tickDiff)
{
    IF_ASSERT_FAILED(element->parent() && element->parent()->isSegment()) {
        return;
    }

    Segment* oldSeg = element->segment();

    doMoveSegment(toEngravingItem(element), newSeg, tickDiff);

    track_idx_t startTrack = staff2track(element->staffIdx());
    track_idx_t endTrack = startTrack + VOICES;

    // Shorten this if needed
    if (newSeg->tick() > oldSeg->tick()) {
        FiguredBass* nextFB = nullptr;
        Fraction endTick = newSeg->tick() + element->ticks();
        for (Segment* seg = newSeg->next1(Segment::CHORD_REST_OR_TIME_TICK_TYPE); seg && seg->tick() <= endTick;
             seg = seg->next1(Segment::CHORD_REST_OR_TIME_TICK_TYPE)) {
            nextFB = toFiguredBass(seg->findAnnotation(ElementType::FIGURED_BASS, startTrack, endTrack));
            if (nextFB) {
                break;
            }
        }
        if (nextFB) {
            element->setTicks(nextFB->tick() - newSeg->tick());
        }
    }

    // Shorten previous if needed
    if (newSeg->tick() < oldSeg->tick()) {
        FiguredBass* prevFB = nullptr;
        for (Segment* seg = newSeg->prev1(Segment::CHORD_REST_OR_TIME_TICK_TYPE); seg && seg->measure()->isAfterOrEqual(newSeg->measure());
             seg = seg->prev1(Segment::CHORD_REST_OR_TIME_TICK_TYPE)) {
            prevFB = (FiguredBass*)(seg->findAnnotation(ElementType::FIGURED_BASS, startTrack, endTrack));
            if (prevFB) {
                break;
            }
        }
        if (prevFB) {
            prevFB->setTicks(std::min(prevFB->ticks(), newSeg->tick() - prevFB->tick()));
        }
    }
}

void MoveElementAnchors::doMoveHarmonyOrFretDiagramSegment(EngravingItem* element, Segment* newSeg, Fraction tickDiff)
{
    for (EngravingObject* item : element->linkList()) {
        Score* score = item->score();
        Measure* measure = score->tick2measure(newSeg->tick());
        Segment* chordRestSeg = measure->undoGetSegment(SegmentType::ChordRest, newSeg->tick());
        if (item == element) {
            newSeg = chordRestSeg;
        }
    }

    Fraction oldTick = element->tick();

    doMoveSegment(toEngravingItem(element), newSeg, tickDiff);

    for (EngravingObject* item : element->linkList()) {
        Score* score = item->score();
        Segment* oldSegment = score->tick2segment(oldTick, true, SegmentType::ChordRest, false);
        if (oldSegment) {
            oldSegment->checkEmpty();
            if (oldSegment->empty()) {
                score->undoRemoveElement(oldSegment);
            }
        }
    }
}

void MoveElementAnchors::moveSnappedItems(EngravingItem* element, Segment* newSeg, Fraction tickDiff)
{
    if (EngravingItem* itemAfter = element->mutldata()->itemSnappedAfter()) {
        if (itemAfter->isTextBase() && itemAfter->parent() != newSeg) {
            element->score()->undoChangeParent(itemAfter, newSeg, itemAfter->staffIdx());
            moveSnappedItems(itemAfter, newSeg, tickDiff);
        } else if (itemAfter->isTextLineBaseSegment()) {
            TextLineBase* textLine = ((TextLineBaseSegment*)itemAfter)->textLineBase();
            if (textLine->tick() != newSeg->tick()) {
                textLine->undoMoveStart(tickDiff);
            }
        }
    }

    if (EngravingItem* itemBefore = element->mutldata()->itemSnappedBefore()) {
        if (itemBefore->isTextBase() && itemBefore->parent() != newSeg) {
            element->score()->undoChangeParent(itemBefore, newSeg, itemBefore->staffIdx());
            moveSnappedItems(itemBefore, newSeg, tickDiff);
        } else if (itemBefore->isTextLineBaseSegment()) {
            TextLineBase* textLine = ((TextLineBaseSegment*)itemBefore)->textLineBase();
            if (textLine->tick2() != newSeg->tick()) {
                textLine->undoMoveEnd(tickDiff);
            }
        }
    }
}

void MoveElementAnchors::rebaseOffsetOnMoveSegment(EngravingItem* element, const PointF& curOffset, Segment* newSeg, Segment* oldSeg)
{
    PointF offsetShift = newSeg->pagePos() - oldSeg->pagePos();
    element->setOffset(curOffset - offsetShift);

    if (EngravingItem* itemBefore = element->mutldata()->itemSnappedBefore()) {
        if (itemBefore->isTextBase()) {
            itemBefore->setOffset(itemBefore->offset() - offsetShift);
        }
    }

    if (EngravingItem* itemAfter = element->mutldata()->itemSnappedAfter()) {
        if (itemAfter->isTextBase()) {
            itemAfter->setOffset(itemAfter->offset() - offsetShift);
        }
    }
}

/********************************************
 * TimeTickAnchor
 * *****************************************/

TimeTickAnchor::TimeTickAnchor(Segment* parent)
    : EngravingItem(ElementType::TIME_TICK_ANCHOR, parent,
                    ElementFlag::ON_STAFF
                    | ElementFlag::NOT_SELECTABLE
                    | ElementFlag::GENERATED)
{
    setZ(-INT_MAX); // Make sure it is behind everything
}

TimeTickAnchor::DrawRegion TimeTickAnchor::drawRegion() const
{
    const ShowAnchors& showAnchors = score()->showAnchors();
    const staff_idx_t thisStaffIdx = staffIdx();
    const Fraction thisTick = segment()->tick();

    const bool trackOutOfRange = thisStaffIdx < showAnchors.staffIdx || thisStaffIdx >= showAnchors.endStaffIdx;
    const bool tickOutOfRange = thisTick < showAnchors.startTickExtendedRegion || thisTick >= showAnchors.endTickExtendedRegion;
    if (trackOutOfRange || tickOutOfRange) {
        return DrawRegion::OUT_OF_RANGE;
    }

    if (thisTick < showAnchors.startTickMainRegion || thisTick >= showAnchors.endTickMainRegion) {
        return DrawRegion::EXTENDED_REGION;
    }

    return DrawRegion::MAIN_REGION;
}

voice_idx_t TimeTickAnchor::voiceIdx() const
{
    return score()->showAnchors().voiceIdx;
}
} // namespace mu::engraving<|MERGE_RESOLUTION|>--- conflicted
+++ resolved
@@ -197,19 +197,11 @@
     if (!element || !element->parent() || !element->parent()->isSegment()) {
         return;
     }
-<<<<<<< HEAD
-    
-=======
->>>>>>> 89c2e0a9
     Segment* curSeg = toSegment(element->parent());
     Measure* curMeasure = curSeg->measure();
     if (!curMeasure) {
         return;
     }
-<<<<<<< HEAD
-    
-=======
->>>>>>> 89c2e0a9
     Fraction curTick = curSeg->tick();
     Measure* prevMeasure = curMeasure->prevMeasure();
     bool anchorToEndOfPrevious = element->getProperty(Pid::ANCHOR_TO_END_OF_PREVIOUS).toBool();
@@ -266,10 +258,6 @@
     if (!element || !element->score()) {
         return nullptr;
     }
-<<<<<<< HEAD
-    
-=======
->>>>>>> 89c2e0a9
     const System* system = curSeg->system();
     if (!system) {
         return nullptr;
