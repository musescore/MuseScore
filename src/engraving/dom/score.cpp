/*
 * SPDX-License-Identifier: GPL-3.0-only
 * MuseScore-Studio-CLA-applies
 *
 * MuseScore Studio
 * Music Composition & Notation
 *
 * Copyright (C) 2021 MuseScore Limited
 *
 * This program is free software: you can redistribute it and/or modify
 * it under the terms of the GNU General Public License version 3 as
 * published by the Free Software Foundation.
 *
 * This program is distributed in the hope that it will be useful,
 * but WITHOUT ANY WARRANTY; without even the implied warranty of
 * MERCHANTABILITY or FITNESS FOR A PARTICULAR PURPOSE.  See the
 * GNU General Public License for more details.
 *
 * You should have received a copy of the GNU General Public License
 * along with this program.  If not, see <https://www.gnu.org/licenses/>.
 */

/**
 \file
 Implementation of class Score (partial).
*/

#include "score.h"

#include <cmath>
#include <map>

#include "containers.h"

#include "editing/addremoveelement.h"
#include "editing/mscoreview.h"
#include "editing/splitjoinmeasure.h"
#include "editing/transpose.h"

#include "style/style.h"
#include "style/defaultstyle.h"
#include "compat/dummyelement.h"

#include "iengravingfont.h"
#include "types/translatablestring.h"
#include "types/typesconv.h"

#include "anchors.h"
#include "audio.h"
#include "beam.h"
#include "box.h"
#include "bracket.h"
#include "breath.h"
#include "capo.h"
#include "chord.h"
#include "clef.h"
#include "dynamic.h"
#include "excerpt.h"
#include "factory.h"
#include "fermata.h"
#include "glissando.h"
#include "gradualtempochange.h"
#include "guitarbend.h"
#include "harmony.h"
#include "imageStore.h"
#include "instrchange.h"
#include "instrtemplate.h"
#include "key.h"
#include "keysig.h"
#include "linkedobjects.h"
#include "lyrics.h"
#include "masterscore.h"
#include "measure.h"
#include "mscore.h"
#include "note.h"
#include "ottava.h"
#include "page.h"
#include "palmmute.h"
#include "part.h"
#include "partialtie.h"
#include "pitchspelling.h"
#include "rehearsalmark.h"
#include "repeatlist.h"
#include "rest.h"
#include "scoreorder.h"
#include "segment.h"
#include "select.h"
#include "shadownote.h"
#include "sig.h"
#include "slur.h"
#include "staff.h"
#include "stafftextbase.h"
#include "stafftype.h"
#include "synthesizerstate.h"
#include "system.h"
#include "systemdivider.h"
#include "tempo.h"
#include "tempotext.h"
#include "text.h"
#include "tie.h"
#include "tiemap.h"
#include "timesig.h"
#include "tuplet.h"
#include "utils.h"
#include "volta.h"

#include "engraving/automation/iautomation.h"

#ifndef ENGRAVING_NO_ACCESSIBILITY
#include "accessibility/accessibleitem.h"
#include "accessibility/accessibleroot.h"
#endif

#include "log.h"

using namespace mu;
using namespace muse;
using namespace mu::engraving;

namespace mu::engraving {
MasterScore* gpaletteScore;                 ///< system score, used for palettes etc.
std::set<Score*> Score::validScores;

bool noSeq           = false;
bool noMidi          = false;
bool midiInputTrace  = false;
bool midiOutputTrace = false;

static void markInstrumentsAsPrimary(std::vector<Part*>& parts)
{
    TRACEFUNC;

    std::unordered_map<String /*instrumentId*/, int /*count*/> instrumentCount;

    for (Part* part : parts) {
        Instrument* instrument = part->instrument();
        if (!instrument) {
            continue;
        }

        auto it = instrumentCount.find(instrument->id());
        if (it == instrumentCount.cend()) {
            it = instrumentCount.insert(instrumentCount.begin(), { instrument->id(), 0 });
        }

        it->second++;

        bool isPrimary = (it->second % 2 != 0);
        instrument->setIsPrimary(isPrimary);
    }
}

static BeatsPerSecond roundTempo(const BeatsPerSecond& bps)
{
    return muse::RealRound(bps.val, TEMPO_PRECISION);
}

//---------------------------------------------------------
//   Score
//---------------------------------------------------------

Score::Score(const modularity::ContextPtr& iocCtx)
    : EngravingObject(ElementType::SCORE, nullptr), muse::Injectable(iocCtx)
    , m_headersText(MAX_HEADERS, nullptr), m_footersText(MAX_FOOTERS, nullptr), m_selection(this)
{
    if (elementsProvider()) {
        elementsProvider()->reg(this);
    }

    Score::validScores.insert(this);
    m_masterScore = nullptr;

    m_engravingFont = engravingFonts()->fontByName("Leland");

    m_fileDivision = Constants::DIVISION;
    m_style = DefaultStyle::defaultStyle();

    m_rootItem = new RootItem(this);
    m_rootItem->init();

    createPaddingTable();

    m_shadowNote = new ShadowNote(this);
    m_shadowNote->setVisible(false);
}

Score::Score(MasterScore* parent, bool forcePartStyle /* = true */)
    : Score{parent->iocContext()}
{
    Score::validScores.insert(this);
    m_masterScore = parent;

    if (DefaultStyle::defaultStyleForParts()) {
        m_style = *DefaultStyle::defaultStyleForParts();
    } else {
        // inherit most style settings from parent
        m_style = parent->style();

        static const Sid styles[] = {
            Sid::pageWidth,
            Sid::pageHeight,
            Sid::pagePrintableWidth,
            Sid::pageEvenLeftMargin,
            Sid::pageOddLeftMargin,
            Sid::pageEvenTopMargin,
            Sid::pageEvenBottomMargin,
            Sid::pageOddTopMargin,
            Sid::pageOddBottomMargin,
            Sid::pageTwosided,
            Sid::spatium
        };
        // but borrow defaultStyle page layout settings
        for (auto i : styles) {
            m_style.set(i, DefaultStyle::defaultStyle().value(i));
        }
        // and force some style settings that just make sense for parts
        if (forcePartStyle) {
            style().set(Sid::concertPitch, false);
            style().set(Sid::createMultiMeasureRests, true);
            style().set(Sid::dividerLeft, false);
            style().set(Sid::dividerRight, false);
        }
    }
    // update style values
    m_style.precomputeValues();
    checkChordList();
    m_synthesizerState = parent->m_synthesizerState;
    m_mscVersion = parent->m_mscVersion;
    createPaddingTable();
}

Score::Score(MasterScore* parent, const MStyle& s)
    : Score{parent}
{
    Score::validScores.insert(this);
    m_style  = s;
    createPaddingTable();
}

//---------------------------------------------------------
//   ~Score
//---------------------------------------------------------

Score::~Score()
{
    Score::validScores.erase(this);

    for (MuseScoreView* v : m_viewer) {
        v->removeScore();
    }
    // deselectAll();
    muse::DeleteAll(m_systems);   // systems are layout-only objects so we delete
    // them prior to measures.
    for (MeasureBase* m = m_measures.first(); m;) {
        MeasureBase* nm = m->next();
        if (m->isMeasure() && toMeasure(m)->mmRest()) {
            delete toMeasure(m)->mmRest();
        }
        delete m;
        m = nm;
    }

    m_spanner.clear();

    muse::DeleteAll(m_systemLocks.allLocks());
    m_systemLocks.clear();

    muse::DeleteAll(m_parts);
    m_parts.clear();

    muse::DeleteAll(m_staves);
    m_staves.clear();

    muse::DeleteAll(m_pages);
    m_pages.clear();

    m_masterScore = nullptr;

    imageStore.clearUnused();

    delete m_shadowNote;
    m_shadowNote = nullptr;

    delete m_rootItem;
    m_rootItem = nullptr;
}

muse::async::Channel<LoopBoundaryType, unsigned> Score::loopBoundaryTickChanged() const
{
    return m_loopBoundaryTickChanged;
}

void Score::notifyLoopBoundaryTickChanged(LoopBoundaryType type, unsigned ticks)
{
    m_loopBoundaryTickChanged.send(type, ticks);
}

muse::async::Channel<EngravingItem*> Score::elementDestroyed()
{
    return m_elementDestroyed;
}

muse::async::Channel<float> Score::layoutProgressChannel() const
{
    return m_layoutProgressChannel;
}

//---------------------------------------------------------
//   Score::clone
//         To create excerpt clone to show when changing PageSettings
//         Use MasterScore::clone() instead
//---------------------------------------------------------

Score* Score::clone()
{
    // TODO: see comments regarding setting version in corresponding code in 3.x branch
    // and also compare to MasterScore::clone()
    Excerpt* excerpt = new Excerpt(masterScore());
    excerpt->setName(name());

    TracksMap tracks;

    for (Part* part : m_parts) {
        excerpt->parts().push_back(part);

        for (track_idx_t track = part->startTrack(); track < part->endTrack(); ++track) {
            tracks.insert({ track, track });
        }
    }

    excerpt->setTracksMapping(tracks);

    masterScore()->initAndAddExcerpt(excerpt, true);
    masterScore()->removeExcerpt(excerpt);

    return excerpt->excerptScore();
}

Score* Score::paletteScore()
{
    return gpaletteScore;
}

bool Score::isPaletteScore() const
{
    return this == gpaletteScore;
}

static void onBracketItemDestruction(const Score* score, const BracketItem* item)
{
    BracketItem* dummy = score->dummy()->bracketItem();

    for (const System* system : score->systems()) {
        for (Bracket* bracket : system->brackets()) {
            if (bracket && bracket->bracketItem() == item) {
                bracket->setBracketItem(dummy);
            }
        }
    }
}

//---------------------------------------------------------
//   Score::onElementDestruction
//    Ensure correct state of the score after destruction
//    of the element (e.g. remove invalid pointers etc.).
//---------------------------------------------------------

void Score::onElementDestruction(EngravingItem* e)
{
    Score* score = e->EngravingObject::score();

    if (!score || Score::validScores.find(score) == Score::validScores.end()) {
        // No score or the score is already deleted
        return;
    }

    if (e->isBracketItem()) {
        onBracketItemDestruction(score, toBracketItem(e));
    }

    score->selection().remove(e);
    score->cmdState().unsetElement(e);
    score->elementDestroyed().send(e);
}

//---------------------------------------------------------
//   addMeasure
//---------------------------------------------------------

void Score::addMeasure(MeasureBase* m, MeasureBase* pos)
{
    m->setNext(pos);
    m_measures.add(m);
}

void Score::setUpTempoMapLater()
{
    m_needSetUpTempoMap = true;
}

//---------------------------------------------------------
//    setUpTempoMap
//    update:
//      - measure ticks
//      - tempo map
//      - time signature map
//---------------------------------------------------------

/**
 This is needed after
      - inserting or removing a measure
      - changing the sigmap
      - after inserting/deleting time (changes the sigmap)
*/

void Score::setUpTempoMap()
{
    TRACEFUNC;

    Fraction tick = Fraction(0, 1);
    Measure* fm = firstMeasure();
    if (!fm) {
        return;
    }

    for (Staff* staff : m_staves) {
        staff->clearTimeSig();
    }

    if (isMaster()) {
        tempomap()->clear();
        sigmap()->clear();
        sigmap()->add(0, SigEvent(fm->ticks(),  fm->timesig(), 0));
    }
    std::vector<Measure*> anacrusisMeasures;

    auto tempoPrimo = std::optional<BeatsPerSecond> {};

    for (MeasureBase* mb = first(); mb; mb = mb->next()) {
        if (!mb->isMeasure()) {
            mb->setTick(tick);
            continue;
        }
        Measure* m            = toMeasure(mb);
        Fraction mtick        = m->tick();
        Fraction diff         = tick - mtick;
        Fraction measureTicks = m->ticks();
        m->moveTicks(diff);
        if (m->mmRest()) {
            m->mmRest()->moveTicks(diff);
        }
        if (m->isAnacrusis()) {
            anacrusisMeasures.push_back(m);
        }

        rebuildTempoAndTimeSigMaps(m, tempoPrimo);

        tick += measureTicks;
    }

    m_measures.updateTickIndex();

    if (isMaster()) {
        for (const auto& pair : spanner()) {
            const Spanner* spannerItem = pair.second;
            if (!spannerItem || !spannerItem->isGradualTempoChange() || !spannerItem->playSpanner()) {
                continue;
            }

            const GradualTempoChange* tempoChange = toGradualTempoChange(spannerItem);
            if (!tempoChange) {
                continue;
            }

            int tickPositionFrom = tempoChange->tick().ticks();
            BeatsPerSecond currentBps = tempomap()->tempo(tickPositionFrom);
            BeatsPerSecond newBps = currentBps * tempoChange->tempoChangeFactor();

            int totalTicks = tempoChange->ticks().ticks();
            int stepsCount = std::max(8, totalTicks / Constants::DIVISION);
            std::map<int, double> tempoCurve = TConv::easingValueCurve(totalTicks,
                                                                       stepsCount,
                                                                       newBps.val - currentBps.val,
                                                                       tempoChange->easingMethod());

            for (const auto& pair2 : tempoCurve) {
                int tick2 = tickPositionFrom + pair2.first;

                if (tempomap()->find(tick2) == tempomap()->end()) {
                    tempomap()->setTempo(tick2, roundTempo(currentBps.val + pair2.second));
                }
            }
        }

        if (tempomap()->empty()) {
            tempomap()->setTempo(0, Constants::DEFAULT_TEMPO);
        }
    }

    masterScore()->updateRepeatListTempo();
    if (!anacrusisMeasures.empty()) {
        fixAnacrusisTempo(anacrusisMeasures);
    }
    m_needSetUpTempoMap = false;
}

//---------------------------------------------------------
//    fixTicks
///    updates tempomap and time sig map for a measure
//---------------------------------------------------------

void Score::rebuildTempoAndTimeSigMaps(Measure* measure, std::optional<BeatsPerSecond>& tempoPrimo)
{
    if (isMaster()) {
        // Reset tempo to set correct time stretch for fermata.
        const Fraction& startTick = measure->tick();
        resetTempoRange(startTick, measure->endTick());

        // Implement section break rest
        for (MeasureBase* mb = measure->prev(); mb && mb->endTick() == startTick; mb = mb->prev()) {
            if (mb->pause()) {
                tempomap()->setPause(startTick.ticks(), mb->pause());
            }
        }

        // Add pauses from the end of the previous measure (at measure->tick()):
        for (Segment* s = measure->first(); s && s->tick() == startTick; s = s->prev1()) {
            if (!s->isBreathType()) {
                continue;
            }
            double length = 0.0;
            for (EngravingItem* e : s->elist()) {
                if (e && e->isBreath()) {
                    length = std::max(length, toBreath(e)->pause());
                }
            }
            if (!RealIsNull(length)) {
                tempomap()->setPause(startTick.ticks(), length);
            }
        }
    }

    for (Segment& segment : measure->segments()) {
        if (segment.isBreathType()) {
            if (!isMaster()) {
                continue;
            }
            double length = 0.0;
            Fraction tick = segment.tick();
            // find longest pause
            for (track_idx_t i = 0, n = ntracks(); i < n; ++i) {
                EngravingItem* e = segment.element(i);
                if (e && e->isBreath()) {
                    Breath* b = toBreath(e);
                    length = std::max(length, b->pause());
                }
            }
            if (!RealIsNull(length)) {
                tempomap()->setPause(tick.ticks(), length);
            }
        } else if (segment.isTimeSigType()) {
            for (size_t staffIdx = 0; staffIdx < m_staves.size(); ++staffIdx) {
                TimeSig* ts = toTimeSig(segment.element(staffIdx * VOICES));
                if (ts) {
                    staff(staffIdx)->addTimeSig(ts);
                }
            }
        } else if (segment.isChordRestType() || segment.isTimeTickType()) {
            if (!isMaster()) {
                continue;
            }
            double stretch = 0.0;
            for (EngravingItem* e : segment.annotations()) {
                if (e->isFermata() && toFermata(e)->play()) {
                    stretch = std::max(stretch, toFermata(e)->timeStretch());
                } else if (e->isTempoText()) {
                    TempoText* tt = toTempoText(e);

                    if (!tt->playTempoText()) {
                        continue;
                    }

                    if (tt->isNormal() && !tt->isRelative() && !tempoPrimo) {
                        tempoPrimo = roundTempo(tt->tempo());
                    } else if (tt->isRelative()) {
                        tt->updateRelative();
                    }

                    int ticks = tt->segment()->tick().ticks();
                    if (tt->isATempo() && tt->followText()) {
                        // this will effectively reset the tempo to the previous one
                        // when a progressive change was active
                        tempomap()->setTempo(ticks, tempomap()->tempo(ticks));
                    } else if (tt->isTempoPrimo() && tt->followText()) {
                        tempomap()->setTempo(ticks, tempoPrimo ? *tempoPrimo : Constants::DEFAULT_TEMPO);
                    } else {
                        tempomap()->setTempo(ticks, roundTempo(tt->tempo()));
                    }
                }
            }

            if (!RealIsNull(stretch) && !RealIsEqual(stretch, 1.0)) {
                BeatsPerSecond otempo = tempomap()->tempo(segment.tick().ticks());
                BeatsPerSecond ntempo = roundTempo(otempo.val / stretch);
                tempomap()->setTempo(segment.tick().ticks(), ntempo);

                Fraction tempoEndTick;

                const Segment* nextActiveSegment = segment.next1();
                while (nextActiveSegment && !nextActiveSegment->isActive()) {
                    nextActiveSegment = nextActiveSegment->next1();
                }

                if (nextActiveSegment) {
                    tempoEndTick = nextActiveSegment->tick();
                } else {
                    tempoEndTick = segment.tick() + segment.ticks();
                }

                Fraction etick = tempoEndTick - Fraction::eps();
                auto e = tempomap()->find(etick.ticks());
                if (e == tempomap()->end()) {
                    tempomap()->setTempo(etick.ticks(), otempo);
                }
            }
        }
    }

    // update time signature map
    // create event if measure len and time signature are different
    // even if they are equivalent 4/4 vs 2/2
    // also check if nominal time signature has changed

    if (isMaster()) {
        const Measure* m = measure;
        const Fraction mTicks = m->isMMRest() ? m->mmRestFirst()->ticks() : m->ticks();     // for time signature the underlying measure length matters for MM rests

        const Measure* pm = measure->prevMeasure();
        // prevMeasure() doesn't return MM rest so we don't handle it here

        if (pm && (!mTicks.identical(pm->ticks()) || !m->timesig().identical(pm->timesig()))) {
            sigmap()->add(m->tick().ticks(), SigEvent(mTicks, m->timesig(), m->no()));
        }
    }
}

void Score::fixAnacrusisTempo(const std::vector<Measure*>& measures) const
{
    auto getTempoTextIfExist = [](const Measure* m) -> TempoText* {
        for (const Segment& s : m->segments()) {
            if (s.isChordRestType()) {
                for (EngravingItem* e : s.annotations()) {
                    if (e->isTempoText() && toTempoText(e)->playTempoText()) {
                        return toTempoText(e);
                    }
                }
            }
        }
        return nullptr;
    };

    for (Measure* measure : measures) {
        if (getTempoTextIfExist(measure)) {
            continue;
        }
        Measure* nextMeasure = measure->nextMeasure();
        if (nextMeasure) {
            if (TempoText* tt = getTempoTextIfExist(nextMeasure); tt) {
                tempomap()->setTempo(measure->tick().ticks(), roundTempo(tt->tempo()));
            }
        }
    }
}

//---------------------------------------------------------
//   pos2measure
//     Return measure for canvas relative position \a p.
//---------------------------------------------------------

Measure* Score::pos2measure(const PointF& p, staff_idx_t* rst, int* pitch, Segment** seg, PointF* offset) const
{
    Measure* m = searchMeasure(p);
    if (m == 0) {
        return 0;
    }

    System* s = m->system();
    double y   = p.y() - s->canvasPos().y();

    const staff_idx_t i = s->searchStaff(y);

    // search for segment + offset
    PointF pppp = p - m->canvasPos();
    staff_idx_t strack = i * VOICES;
    if (!staff(i)) {
        return nullptr;
    }
//      int etrack = staff(i)->part()->nstaves() * VOICES + strack;
    track_idx_t etrack = VOICES + strack;

    constexpr SegmentType st = SegmentType::ChordRest;
    Segment* segment = m->searchSegment(pppp.x(), st, strack, etrack);
    if (segment) {
        SysStaff* sstaff = m->system()->staff(i);
        *rst = i;
        if (pitch) {
            Staff* s1 = m_staves[i];
            Fraction tick  = segment->tick();
            ClefType clef = s1->clef(tick);
            *pitch = y2pitch(pppp.y() - sstaff->bbox().y(), clef, s1->spatium(tick));
        }
        if (offset) {
            *offset = pppp - PointF(segment->x(), sstaff->bbox().y());
        }
        if (seg) {
            *seg = segment;
        }
        return m;
    }

    return 0;
}

//---------------------------------------------------------
//   dragPosition
///   \param p   drag position in canvas coordinates
///   \param rst \b input: current staff index \n
///              \b output: new staff index for drag position
///   \param seg \b input: current segment \n
///              \b output: new segment for drag position
//---------------------------------------------------------

void Score::dragPosition(const PointF& pos, staff_idx_t* rst, Segment** seg, double spacingFactor, bool allowTimeAnchor) const
{
    Measure* m = nullptr;

    if (!dragPositionToMeasure(pos, this, &m, rst, spacingFactor)) {
        return;
    }

    dragPositionToSegment(pos, m, *rst, seg, spacingFactor, allowTimeAnchor);
}

//---------------------------------------------------------
//   setShowInvisible
//---------------------------------------------------------

void Score::setShowInvisible(bool v)
{
    m_showInvisible = v;
    // BSP tree does not include elements which are not
    // displayed, so we need to refresh it to get
    // invisible elements displayed or properly hidden.
    rebuildBspTree();
}

//---------------------------------------------------------
//   setShowUnprintable
//---------------------------------------------------------

void Score::setShowUnprintable(bool v)
{
    m_showUnprintable = v;
}

//---------------------------------------------------------
//   setShowFrames
//---------------------------------------------------------

void Score::setShowFrames(bool v)
{
    m_showFrames = v;
}

//---------------------------------------------------------
//   setShowPageborders
//---------------------------------------------------------

void Score::setShowPageborders(bool v)
{
    m_showPageborders = v;
}

void Score::setShowSoundFlags(bool v)
{
    if (m_showSoundFlags == v) {
        return;
    }

    m_showSoundFlags = v;
    setLayoutAll();
}

//---------------------------------------------------------
//   setMarkIrregularMeasures
//---------------------------------------------------------

void Score::setMarkIrregularMeasures(bool v)
{
    m_markIrregularMeasures = v;
}

void Score::setShowAnchors(const ShowAnchors& showAnchors)
{
    m_showAnchors = showAnchors;
}

//---------------------------------------------------------
//   readOnly
//---------------------------------------------------------

bool Score::readOnly() const
{
    return m_masterScore->readOnly();
}

//---------------------------------------------------------
//   dirty
//---------------------------------------------------------

bool Score::dirty() const
{
    return !undoStack()->isClean();
}

//---------------------------------------------------------
//   playlistDirty
//---------------------------------------------------------

bool Score::playlistDirty() const
{
    return masterScore()->playlistDirty();
}

//---------------------------------------------------------
//   setPlaylistDirty
//---------------------------------------------------------

void Score::setPlaylistDirty()
{
    masterScore()->setPlaylistDirty();
}

bool Score::isOpen() const
{
    return m_isOpen;
}

void Score::setIsOpen(bool open)
{
    m_isOpen = open;
}

//---------------------------------------------------------
//   spell
//---------------------------------------------------------

void Score::spell()
{
    for (staff_idx_t i = 0; i < nstaves(); ++i) {
        std::vector<Note*> notes;
        for (Segment* s = firstSegment(SegmentType::ChordRest); s; s = s->next1(SegmentType::ChordRest)) {
            track_idx_t strack = i * VOICES;
            track_idx_t etrack = strack + VOICES;
            for (track_idx_t track = strack; track < etrack; ++track) {
                EngravingItem* e = s->element(track);
                if (e && e->isChord()) {
                    Chord* c = toChord(e);
                    std::copy_if(c->notes().begin(), c->notes().end(),
                                 std::back_inserter(notes), [this](EngravingItem* ce) { return selection().isNone() || ce->selected(); });
                    for (Chord* g : c->graceNotes()) {
                        std::copy_if(g->notes().begin(), g->notes().end(),
                                     std::back_inserter(notes),
                                     [this](EngravingItem* ce) { return selection().isNone() || ce->selected(); });
                    }
                }
            }
        }
        spellNotelist(notes);
    }
}

void Score::spellWithSharpsOrFlats(Prefer prefer)
{
    std::vector<Note*> notes = selection().noteList();
    for (Note* n : notes) {
        Interval v = n->part()->instrument(n->chord()->tick())->transpose();
        int tpc1, tpc2;
        if (n->staff()->concertPitch() || v.isZero()) {
            // Note: using Key::C always and ignoring actual key signature. Otherwise, "respell with flats" would still use sharps
            // sometimes if they're in the key, and vice versa, which seems contrary to the intent of the command.
            tpc1 = pitch2tpc(n->pitch(), Key::C, prefer);
            v.flip();
            tpc2 = Transpose::transposeTpc(tpc1, v, true);
        } else {
            // Spell the transposed pitch first, then convert to concert pitch
            int writtenPitch = n->pitch() - v.chromatic;
            tpc2 = pitch2tpc(writtenPitch, Key::C, prefer);
            tpc1 = Transpose::transposeTpc(tpc2, v, true);
        }
        n->undoChangeProperty(Pid::TPC1, tpc1);
        n->undoChangeProperty(Pid::TPC2, tpc2);
        for (Note* tied : n->tiedNotes()) {
            tied->undoChangeProperty(Pid::TPC1, tpc1);
            tied->undoChangeProperty(Pid::TPC2, tpc2);
        }
    }
}

void Score::changeEnharmonicSpelling(bool both)
{
    std::list<Note*> notes = selection().uniqueNotes();
    for (Note* n : notes) {
        Staff* staff = n->staff();
        if (staff->part()->instrument(n->tick())->useDrumset()) {
            continue;
        }
        if (staff->isTabStaff(n->tick())) {
            int string = n->line() + (both ? 1 : -1);
            int fret = staff->part()->stringData(n->tick(), staff->idx())->fret(n->pitch(), string, staff);
            if (fret != -1) {
                n->undoChangeProperty(Pid::FRET, fret);
                n->undoChangeProperty(Pid::STRING, string);
            }
        } else {
            static const int tab[36] = {
                26, 14,  2,    // 60  B#   C   Dbb
                21, 21,  9,    // 61  C#   C#  Db
                28, 16,  4,    // 62  C##  D   Ebb
                23, 23, 11,    // 63  D#   D#  Eb
                30, 18,  6,    // 64  D##  E   Fb
                25, 13,  1,    // 65  E#   F   Gbb
                20, 20,  8,    // 66  F#   F#  Gb
                27, 15,  3,    // 67  F##  G   Abb
                22, 22, 10,    // 68  G#   G#  Ab
                29, 17,  5,    // 69  G##  A   Bbb
                24, 24, 12,    // 70  A#   A#  Bb
                31, 19,  7,    // 71  A##  B   Cb
            };
            int tpc = n->tpc();
            for (int i = 0; i < 36; ++i) {
                if (tab[i] == tpc) {
                    if ((i % 3) < 2) {
                        if (tab[i] == tab[i + 1]) {
                            tpc = tab[i + 2];
                        } else {
                            tpc = tab[i + 1];
                        }
                    } else {
                        tpc = tab[i - 2];
                    }
                    break;
                }
            }
            n->undoSetTpc(tpc);
            if (both || staff->part()->instrument(n->chord()->tick())->transpose().isZero()) {
                // change both spellings
                int t = n->transposeTpc(tpc);
                if (n->concertPitch()) {
                    n->undoChangeProperty(Pid::TPC2, t);
                } else {
                    n->undoChangeProperty(Pid::TPC1, t);
                }
            }
        }
    }
}

//---------------------------------------------------------
//   searchPage
//    p is in canvas coordinates
//---------------------------------------------------------

Page* Score::searchPage(const PointF& p) const
{
    if (layoutMode() == LayoutMode::LINE) {
        return m_pages.empty() ? nullptr : m_pages.front();
    }

    for (Page* page : m_pages) {
        RectF r = page->ldata()->bbox().translated(page->pos());
        if (r.contains(p)) {
            return page;
        }
    }

    return nullptr;
}

//---------------------------------------------------------
//   searchSystem
///   Returns list of systems as there may be more than
///   one system in a row
///   \param pos Position in canvas coordinates
///   \param preferredSystem If not nullptr, will give more
///   space to the given system when searching it by its
///   coordinate.
///   \returns List of found systems.
//---------------------------------------------------------

std::vector<System*> Score::searchSystem(const PointF& pos, const System* preferredSystem, double spacingFactor,
                                         double preferredSpacingFactor) const
{
    std::vector<System*> systems;
    Page* page = searchPage(pos);
    if (!page) {
        return systems;
    }
    double y = pos.y() - page->pos().y();    // transform to page relative
    const std::vector<System*>& sl = page->systems();
    double y2;
    size_t n = sl.size();
    for (size_t i = 0; i < n; ++i) {
        System* s = sl.at(i);
        if (!s->firstMeasure()) {
            continue;
        }
        System* ns = 0;                   // next system row
        size_t ii = i + 1;
        for (; ii < n; ++ii) {
            ns = sl.at(ii);
            if (ns->y() != s->y()) {
                break;
            }
        }
        if ((ii == n) || (ns == 0)) {
            y2 = page->height();
        } else {
            double currentSpacingFactor;
            double sy2 = s->y() + s->ldata()->bbox().height();
            if (s == preferredSystem) {
                currentSpacingFactor = preferredSpacingFactor; //y2 = ns->y();
            } else if (ns == preferredSystem) {
                currentSpacingFactor = 1.0 - preferredSpacingFactor; //y2 = sy2;
            } else {
                currentSpacingFactor = spacingFactor;
            }
            y2 = sy2 + (ns->y() - sy2) * currentSpacingFactor;
        }
        if (y < y2) {
            systems.push_back(s);
            for (size_t iii = i + 1; iii < n; ++iii) {
                if (sl.at(iii)->y() != s->y()) {
                    break;
                }
                systems.push_back(sl.at(iii));
            }
            return systems;
        }
    }
    return systems;
}

//---------------------------------------------------------
//   searchMeasure
///   \param p Position in canvas coordinates
///   \param preferredSystem If not nullptr, will give more
///   space to measures in this system when searching.
//---------------------------------------------------------

Measure* Score::searchMeasure(const PointF& p, const System* preferredSystem, double spacingFactor, double preferredSpacingFactor) const
{
    std::vector<System*> systems = searchSystem(p, preferredSystem, spacingFactor, preferredSpacingFactor);
    for (System* system : systems) {
        double x = p.x() - system->canvasPos().x();
        for (MeasureBase* mb : system->measures()) {
            if (mb->isMeasure() && (x < (mb->x() + mb->ldata()->bbox().width()))) {
                return toMeasure(mb);
            }
        }
    }
    return 0;
}

//---------------------------------------------------------
//    getNextValidInputSegment
//    - segment is of type SegmentType::ChordRest
//---------------------------------------------------------

static Segment* getNextValidInputSegment(Segment* segment, track_idx_t track, voice_idx_t voice)
{
    if (!segment) {
        return nullptr;
    }

    assert(segment->segmentType() == SegmentType::ChordRest);

    Fraction nextTick = segment->measure()->tick();
    for (Segment* s1 = segment; s1; s1 = s1->prev(SegmentType::ChordRest)) {
        if (EngravingItem* element = s1->element(track + voice)) {
            nextTick = toChordRest(element)->endTick();
            break;
        }
    }

    for (; segment; segment = segment->next(SegmentType::ChordRest)) {
        if (segment->element(track + voice) || (voice && segment->tick() == nextTick)) {
            break;
        }
    }

    return segment;
}

//---------------------------------------------------------
//   getPosition
//    return true if valid position found
//---------------------------------------------------------

bool Score::getPosition(Position* pos, const PointF& p, voice_idx_t voice) const
{
    System* preferredSystem = nullptr;
    staff_idx_t preferredStaffIdx = muse::nidx;
    const double spacingFactor = 0.5;
    const double preferredSpacingFactor = 0.75;
    if (noteEntryMode() && inputState().staffGroup() != StaffGroup::TAB) {
        // for non-tab staves, prefer the current system & staff
        // this makes it easier to add notes far above or below the staff
        // not helpful for tab since notes are not entered above or below
        Segment* seg = inputState().segment();
        if (seg) {
            preferredSystem = seg->system();
        }
        track_idx_t track = inputState().track();
        if (track != muse::nidx) {
            preferredStaffIdx = track >> 2;
        }
    }
    Measure* measure = searchMeasure(p, preferredSystem, spacingFactor, preferredSpacingFactor);
    if (measure == 0) {
        return false;
    }

    pos->fret = INVALID_FRET_INDEX;
    //
    //    search staff
    //
    pos->staffIdx      = 0;
    SysStaff* sstaff   = 0;
    System* system     = measure->system();
    double y           = p.y() - system->pagePos().y();
    for (; pos->staffIdx < nstaves(); ++pos->staffIdx) {
        Staff* st = staff(pos->staffIdx);
        if (!st->part()->show()) {
            continue;
        }
        double sy2;
        SysStaff* ss = system->staff(pos->staffIdx);
        if (!ss->show()) {
            continue;
        }
        staff_idx_t idx = muse::nidx;
        SysStaff* nstaff = 0;

        // find next visible staff
        for (staff_idx_t i = pos->staffIdx + 1; i < nstaves(); ++i) {
            Staff* sti = staff(i);
            if (!sti->part()->show()) {
                continue;
            }
            nstaff = system->staff(i);
            if (!nstaff->show()) {
                nstaff = 0;
                continue;
            }
            if (i == preferredStaffIdx) {
                idx = i;
            }
            break;
        }

        if (nstaff) {
            double currentSpacingFactor;
            if (pos->staffIdx == preferredStaffIdx) {
                currentSpacingFactor = preferredSpacingFactor;
            } else if (idx == preferredStaffIdx) {
                currentSpacingFactor = 1.0 - preferredSpacingFactor;
            } else {
                currentSpacingFactor = spacingFactor;
            }
            double s1y2 = ss->bbox().bottom();
            sy2        = system->page()->canvasPos().y() + s1y2 + (nstaff->bbox().y() - s1y2) * currentSpacingFactor;
        } else {
            sy2 = system->page()->canvasPos().y() + system->page()->height() - system->pagePos().y();         // system->height();
        }
        if (y < sy2) {
            sstaff = ss;
            break;
        }
    }
    if (sstaff == 0) {
        return false;
    }

    //
    //    search segment
    //
    PointF pppp(p - measure->canvasPos());
    double x         = pppp.x();
    Segment* segment = 0;
    pos->segment     = 0;

    // int track = pos->staffIdx * VOICES + voice;
    track_idx_t track = pos->staffIdx * VOICES;

    for (segment = measure->first(SegmentType::ChordRest); segment;) {
        segment = getNextValidInputSegment(segment, track, voice);
        if (segment == 0) {
            break;
        }
        Segment* ns = getNextValidInputSegment(segment->next(SegmentType::ChordRest), track, voice);

        double x1 = segment->x();
        double x2;
        double d;
        if (ns) {
            x2    = ns->x();
            d     = x2 - x1;
        } else {
            x2    = measure->ldata()->bbox().width();
            d     = (x2 - x1) * 2.0;
            x     = x1;
            pos->segment = segment;
            break;
        }

        if (x < (x1 + d * .5)) {
            x = x1;
            pos->segment = segment;
            break;
        }
        segment = ns;
    }
    if (segment == 0) {
        return false;
    }
    //
    // TODO: restrict to reasonable values (pitch 0-127)
    //
    const Staff* s      = staff(pos->staffIdx);
    const Fraction tick = segment->tick();
    const double mag     = s->staffMag(tick);
    // in TABs, step from one string to another; in other staves, step on and between lines
    double lineDist = s->staffType(tick)->lineDistance().val()
                      * (s->isTabStaff(measure->tick()) ? 1 : .5)
                      * mag
                      * style().spatium();

    const double yOff = sstaff->yOffset();  // Get system staff vertical offset (usually for 1-line staves)
    pos->line = lrint((pppp.y() - sstaff->bbox().y() - yOff) / lineDist);
    if (s->isTabStaff(measure->tick())) {
        if (pos->line < -1 || pos->line > s->lines(tick) + 1) {
            return false;
        }
        if (pos->line < 0) {
            pos->line = 0;
        } else if (pos->line >= s->lines(tick)) {
            pos->line = s->lines(tick) - 1;
        }
    } else {
        int minLine   = absStep(MIN_PITCH);
        ClefType clef = s->clef(pos->segment->tick());
        minLine       = relStep(minLine, clef);
        int maxLine   = absStep(MAX_PITCH);
        maxLine       = relStep(maxLine, clef);

        if (pos->line > minLine || pos->line < maxLine) {
            return false;
        }
    }

    y         = sstaff->y() + pos->line * lineDist;
    pos->pos  = PointF(x, y) + measure->canvasPos();
    return true;
}

//---------------------------------------------------------
//   checkHasMeasures
//---------------------------------------------------------

bool Score::checkHasMeasures() const
{
    Page* page = pages().empty() ? 0 : pages().front();
    const std::vector<System*>* sl = page ? &page->systems() : 0;
    if (sl == 0 || sl->empty() || sl->front()->measures().empty()) {
        LOGD("first create measure, then repeat operation");
        return false;
    }
    return true;
}

//---------------------------------------------------------
//   spatiumChanged
//---------------------------------------------------------

void Score::spatiumChanged(double oldValue, double newValue)
{
    scanElements([&](EngravingItem* e) { e->spatiumChanged(oldValue, newValue); });
    for (Staff* staff : m_staves) {
        staff->spatiumChanged(oldValue, newValue);
    }
    m_layoutOptions.noteHeadWidth = m_engravingFont->width(SymId::noteheadBlack, newValue / style().defaultSpatium());
    createPaddingTable();
}

//---------------------------------------------------------
//   updateStyle
//---------------------------------------------------------

static void updateStyle(EngravingItem* e)
{
    bool v = e->generated();
    e->styleChanged();
    e->setGenerated(v);
}

//---------------------------------------------------------
//   styleChanged
//    must be called after every style change
//---------------------------------------------------------

void Score::styleChanged()
{
    scanElements(updateStyle);
    for (int i = 0; i < MAX_HEADERS; i++) {
        if (headerText(i)) {
            headerText(i)->styleChanged();
        }
    }
    for (int i = 0; i < MAX_FOOTERS; i++) {
        if (footerText(i)) {
            footerText(i)->styleChanged();
        }
    }
    for (Staff* staff : staves()) {
        for (int tick = 0; tick != -1; tick = staff->staffTypeRange(Fraction::fromTicks(tick + 1)).second) {
            StaffType* st = staff->staffType(Fraction::fromTicks(tick));
            if (!st) {
                continue;
            }
            st->styleChanged();
        }
    }
    createPaddingTable();
    setLayoutAll();
}

//---------------------------------------------------------
//   getCreateMeasure
//    - return Measure for tick
//    - create Factory::createMeasure(s) if there is no measure for
//      this tick
//---------------------------------------------------------

Measure* Score::getCreateMeasure(const Fraction& tick)
{
    Measure* last = lastMeasure();
    if (!last || last->endTick() <= tick) {
        Fraction lastTick  = last ? last->endTick() : Fraction(0, 1);
        while (tick >= lastTick) {
            Measure* m = Factory::createMeasure(this->dummy()->system());
            Fraction ts = sigmap()->timesig(lastTick).timesig();
            m->setTick(lastTick);
            m->setTimesig(ts);
            m->setTicks(ts);
            measures()->append(toMeasureBase(m));
            lastTick += m->ticks();
        }
    }
    return tick2measure(tick);
}

//---------------------------------------------------------
//   addElement
//---------------------------------------------------------

/**
 Add \a element to its parent.

 Several elements (clef, keysig, timesig) need special handling, as they may cause
 changes throughout the score.
*/

void Score::addElement(EngravingItem* element)
{
    EngravingItem* parent = element->parentItem();
    element->triggerLayout();

//      LOGD("Score(%p) EngravingItem(%p)(%s) parent %p(%s)",
//         this, element, element->typeName(), parent, parent ? parent->typeName() : "");

    ElementType et = element->type();
    if (et == ElementType::MEASURE
        || (et == ElementType::HBOX && !(parent && parent->isVBox()))
        || et == ElementType::VBOX
        || et == ElementType::TBOX
        || et == ElementType::FBOX
        ) {
        measures()->add(toMeasureBase(element));
        element->triggerLayout();
        return;
    }

    if (parent) {
        parent->add(element);
    }

    switch (et) {
    case ElementType::BEAM:
    {
        Beam* b = toBeam(element);
        size_t n = b->elements().size();
        for (size_t i = 0; i < n; ++i) {
            b->elements().at(i)->setBeam(b);
        }
    }
    break;

    case ElementType::SLUR:
    case ElementType::HAMMER_ON_PULL_OFF:
        addLayoutFlags(LayoutFlag::PLAY_EVENTS);
    // fall through

    case ElementType::VOLTA:
    case ElementType::TRILL:
    case ElementType::VIBRATO:
    case ElementType::PEDAL:
    case ElementType::TEXTLINE:
    case ElementType::HAIRPIN:
    case ElementType::LET_RING:
    case ElementType::GRADUAL_TEMPO_CHANGE:
    case ElementType::PALM_MUTE:
    case ElementType::WHAMMY_BAR:
    case ElementType::RASGUEADO:
    case ElementType::HARMONIC_MARK:
    case ElementType::PICK_SCRAPE:
    case ElementType::PARTIAL_LYRICSLINE:
    {
        Spanner* spanner = toSpanner(element);
        if (et == ElementType::TEXTLINE && spanner->anchor() == Spanner::Anchor::NOTE) {
            break;
        }
        addSpanner(spanner);
        for (SpannerSegment* ss : spanner->spannerSegments()) {
            if (ss->system()) {
                ss->system()->add(ss);
            }
        }
    }
    break;

    case ElementType::OTTAVA:
    {
        Ottava* o = toOttava(element);
        addSpanner(o);
        for (SpannerSegment* ss : o->spannerSegments()) {
            if (ss->system()) {
                ss->system()->add(ss);
            }
        }
        o->staff()->updateOttava();
        setPlaylistDirty();
    }
    break;

    case ElementType::DYNAMIC:
        setPlaylistDirty();
        break;

    case ElementType::INSTRUMENT_CHANGE: {
        InstrumentChange* ic = toInstrumentChange(element);
        ic->part()->setInstrument(ic->instrument(), ic->segment()->tick());
        addLayoutFlags(LayoutFlag::REBUILD_MIDI_MAPPING);
        cmdState().instrumentsChanged = true;
    }
    break;

    case ElementType::CHORD:
    {
        setPlaylistDirty();
        // May need to reconnect slur when inserting new chord
        SpannerMap& smap = spannerMap();
        Fraction tick = element->tick();
        auto spanners = smap.findOverlapping(tick.ticks(), tick.ticks());
        for (auto interval : spanners) {
            Spanner* s = interval.value;
            if (s->track() != element->track() || !s->isSlur()) {
                continue;
            }
            if (!s->startElement() && s->tick() == tick) {
                s->setStartElement(element);
            }
            if (!s->endElement() && s->tick2() == tick) {
                s->setEndElement(element);
            }
        }
        break;
    }
    case ElementType::HARMONY:
    case ElementType::FRET_DIAGRAM:
        if (element->part()) {
            element->part()->updateHarmonyChannels(true);
        }
        break;
    case ElementType::GUITAR_BEND:
    {
        GuitarBend* bend = toGuitarBend(element);
        if (bend->type() == GuitarBendType::GRACE_NOTE_BEND || bend->type() == GuitarBendType::PRE_BEND) {
            Note* startNote = bend->startNote();
            Chord* startChord = startNote ? startNote->chord() : nullptr;
            if (startChord) {
                startChord->setNoStem(true);
                startChord->setBeamMode(BeamMode::NONE);
            }
        }
    }

    default:
        break;
    }

    if (element->isTextBase() && toTextBase(element)->hasParentSegment()
        && toSegment(element->parent())->isType(Segment::CHORD_REST_OR_TIME_TICK_TYPE)) {
        MoveElementAnchors::checkMeasureBoundariesAndMoveIfNeed(element);
    }

    element->triggerLayout();
}

void Score::doUndoAddElement(EngravingItem* element)
{
    if (element->generated()) {
        addElement(element);
    } else {
        undo(new AddElement(element));
    }
}

//---------------------------------------------------------
//   removeElement
///   Remove \a element from its parent.
///   Several elements (clef, keysig, timesig) need special handling, as they may cause
///   changes throughout the score.
//---------------------------------------------------------

void Score::removeElement(EngravingItem* element)
{
    EngravingItem* parent = element->parentItem();
    element->triggerLayout();

    // special for MEASURE, HBOX, VBOX
    // their parent is not static

    ElementType et = element->type();
    bool parentIsVBox = parent && parent->isVBox();

    if (et == ElementType::MEASURE
        || (et == ElementType::HBOX && !parentIsVBox)
        || et == ElementType::VBOX
        || et == ElementType::TBOX
        || et == ElementType::FBOX
        ) {
        MeasureBase* mb = toMeasureBase(element);
        measures()->remove(mb);
        System* system = mb->system();

        if (!system) {
            // vertical boxes are not shown in continuous view so no system
#ifndef NDEBUG
            bool noSystemMode = lineMode() && element->isVBoxBase();
#endif
            assert(noSystemMode || !isOpen());
            return;
        }

        Page* page = system->page();
        if (element->isBox() && system->measures().size() == 1) {
            auto i = std::find(page->systems().begin(), page->systems().end(), system);
            page->systems().erase(i);
            mb->resetExplicitParent();
            if (page->systems().empty()) {
                // Remove this page, since it is now empty.
                // This involves renumbering and repositioning all subsequent pages.
                PointF pos = page->pos();
                auto ii = std::find(pages().begin(), pages().end(), page);
                pages().erase(ii);
                while (ii != pages().end()) {
                    page = *ii;
                    page->setNo(page->no() - 1);
                    PointF p = page->pos();
                    page->setPos(pos);
                    pos = p;
                    ii++;
                }
            }
        }
//            setLayout(mb->tick());
        return;
    }

    if (et == ElementType::BEAM) {            // beam parent does not survive layout
        element->resetExplicitParent();
        parent = 0;
    }

    if (parent) {
        parent->remove(element);
    }

    switch (et) {
    case ElementType::BEAM:
        for (ChordRest* cr : toBeam(element)->elements()) {
            cr->setBeam(0);
        }
        break;

    case ElementType::SLUR:
    case ElementType::HAMMER_ON_PULL_OFF:
        addLayoutFlags(LayoutFlag::PLAY_EVENTS);
    // fall through

    case ElementType::VOLTA:
    case ElementType::TRILL:
    case ElementType::VIBRATO:
    case ElementType::PEDAL:
    case ElementType::LET_RING:
    case ElementType::GRADUAL_TEMPO_CHANGE:
    case ElementType::PALM_MUTE:
    case ElementType::PARTIAL_LYRICSLINE:
    case ElementType::WHAMMY_BAR:
    case ElementType::RASGUEADO:
    case ElementType::HARMONIC_MARK:
    case ElementType::PICK_SCRAPE:
    case ElementType::TEXTLINE:
    case ElementType::HAIRPIN:
    {
        Spanner* spanner = toSpanner(element);
        if (et == ElementType::TEXTLINE && spanner->anchor() == Spanner::Anchor::NOTE) {
            break;
        }
        spanner->triggerLayout();
        removeSpanner(spanner);
    }
    break;

    case ElementType::GUITAR_BEND:
    {
        Note* startNote = toGuitarBend(element)->startNote();
        if (startNote) {
            startNote->setParenthesesMode(ParenthesesMode::NONE);
            startNote->chord()->setNoStem(false);
            startNote->chord()->setBeamMode(BeamMode::AUTO);
        }
        Note* endNote = toGuitarBend(element)->endNote();
        if (endNote) {
            endNote->setGhost(false);
            endNote->setVisible(true);
            const StringData* stringData = endNote->part()->stringData(endNote->tick(), endNote->staffIdx());
            int endFret = stringData->fret(endNote->pitch(), endNote->string(), endNote->staff());
            endNote->setFret(endFret);
        }
        break;
    }

    case ElementType::OTTAVA:
    {
        Ottava* o = toOttava(element);
        o->triggerLayout();
        removeSpanner(o);
        o->staff()->updateOttava();
        setPlaylistDirty();
    }
    break;

    case ElementType::DYNAMIC:
        setPlaylistDirty();
        break;

    case ElementType::CHORD:
    case ElementType::REST:
    case ElementType::MMREST:
    {
        ChordRest* cr = toChordRest(element);
        if (cr->beam()) {
            cr->beam()->remove(cr);
        }
        for (Lyrics* lyr : cr->lyrics()) {
            lyr->removeFromScore();
        }
        // TODO: check for tuplet?
    }
    break;
    case ElementType::INSTRUMENT_CHANGE: {
        InstrumentChange* ic = toInstrumentChange(element);
        ic->part()->removeInstrument(ic->segment()->tick());
        addLayoutFlags(LayoutFlag::REBUILD_MIDI_MAPPING);
        cmdState().instrumentsChanged = true;
    }
    break;

    case ElementType::HARMONY:
    case ElementType::FRET_DIAGRAM:
        if (element->part()) {
            element->part()->updateHarmonyChannels(true, true);
        }
        break;

    default:
        break;
    }
}

void Score::doUndoRemoveElement(EngravingItem* element)
{
    if (element->generated()) {
        removeElement(element);
        //! HACK: don't delete as it may still be used in Inspector
        // element->deleteLater();
    } else {
        undo(new RemoveElement(element));
    }
}

bool Score::canReselectItem(const EngravingItem* item) const
{
    if (!item || item->selected()) {
        return false;
    }

    EngravingItem* seg = const_cast<EngravingItem*>(item->findAncestor(ElementType::SEGMENT));
    if (seg) {
        std::vector<EngravingItem*> elements = seg->getChildren(false);
        return muse::contains(elements, const_cast<EngravingItem*>(item));
    }

    return true;
}

//---------------------------------------------------------
//   firstMeasure
//---------------------------------------------------------

Measure* Score::firstMeasure() const
{
    MeasureBase* mb = m_measures.first();
    while (mb && !mb->isMeasure()) {
        mb = mb->next();
    }

    return toMeasure(mb);
}

//---------------------------------------------------------
//   firstMeasureMM
//---------------------------------------------------------

Measure* Score::firstMeasureMM() const
{
    Measure* m = firstMeasure();
    if (m && style().styleB(Sid::createMultiMeasureRests) && m->hasMMRest()) {
        return m->mmRest();
    }
    return m;
}

//---------------------------------------------------------
//   firstMM
//---------------------------------------------------------

MeasureBase* Score::firstMM() const
{
    MeasureBase* m = m_measures.first();
    if (m
        && m->isMeasure()
        && style().styleB(Sid::createMultiMeasureRests)
        && toMeasure(m)->hasMMRest()) {
        return toMeasure(m)->mmRest();
    }
    return m;
}

//---------------------------------------------------------
//   measure
//---------------------------------------------------------

MeasureBase* Score::measure(int idx) const
{
    MeasureBase* mb = m_measures.first();
    for (int i = 0; i < idx; ++i) {
        mb = mb->next();
        if (mb == 0) {
            return 0;
        }
    }
    return mb;
}

//---------------------------------------------------------
//   crMeasure
//    Returns a measure containing chords and/or rests
//    by its index, skipping other MeasureBase descendants
//---------------------------------------------------------

Measure* Score::crMeasure(int idx) const
{
    int i = -1;
    for (MeasureBase* mb = m_measures.first(); mb; mb = mb->next()) {
        if (mb->isMeasure()) {
            ++i;
            if (i == idx) {
                return toMeasure(mb);
            }
        }
    }
    return nullptr;
}

//---------------------------------------------------------
//   lastMeasure
//---------------------------------------------------------

Measure* Score::lastMeasure() const
{
    MeasureBase* mb = m_measures.last();

    if (!mb) {
        return nullptr;
    }

    while (mb && !mb->isMeasure()) {
        mb = mb->prev();
    }
    return toMeasure(mb);
}

//---------------------------------------------------------
//   lastMeasureMM
//---------------------------------------------------------

Measure* Score::lastMeasureMM() const
{
    Measure* m = lastMeasure();
    return m ? const_cast<Measure*>(m->coveringMMRestOrThis()) : nullptr;
}

//---------------------------------------------------------
//   endTick
//---------------------------------------------------------

Fraction Score::endTick() const
{
    Measure* m = lastMeasure();
    return m ? m->endTick() : Fraction(0, 1);
}

//---------------------------------------------------------
//   firstSegment
//---------------------------------------------------------

Segment* Score::firstSegment(SegmentType segType) const
{
    Segment* seg;
    Measure* m = firstMeasure();
    if (!m) {
        seg = 0;
    } else {
        seg = m->first();
        if (seg && !(seg->segmentType() & segType)) {
            seg = seg->next1(segType);
        }
    }
    return seg;
}

//---------------------------------------------------------
//   firstSegmentMM
//---------------------------------------------------------

Segment* Score::firstSegmentMM(SegmentType segType) const
{
    Measure* m = firstMeasureMM();
    return m ? m->first(segType) : 0;
}

//---------------------------------------------------------
//   lastSegment
//---------------------------------------------------------

Segment* Score::lastSegment() const
{
    Measure* m = lastMeasure();
    return m ? m->last() : 0;
}

//---------------------------------------------------------
//   lastSegmentMM
//---------------------------------------------------------

Segment* Score::lastSegmentMM() const
{
    Measure* m = lastMeasureMM();
    return m ? m->last() : 0;
}

//---------------------------------------------------------
//   utick2utime
//---------------------------------------------------------

double Score::utick2utime(int tick) const
{
    return repeatList().utick2utime(tick);
}

//---------------------------------------------------------
//   utime2utick
//---------------------------------------------------------

int Score::utime2utick(double utime) const
{
    return repeatList().utime2utick(utime);
}

//---------------------------------------------------------
//   scanElementsInRange
//---------------------------------------------------------

void Score::scanElementsInRange(std::function<void(EngravingItem*)> func)
{
    Segment* startSeg = m_selection.startSegment();
    for (Segment* s = startSeg; s && s != m_selection.endSegment(); s = s->next1()) {
        s->scanElements(func);
        Measure* m = s->measure();
        if (m && s == m->first()) {
            Measure* mmr = m->mmRest();
            if (mmr) {
                mmr->scanElements(func);
            }
        }
    }

    std::set<Spanner*> handledSpanners;
    for (EngravingItem* e : m_selection.elements()) {
        if (!e->isSpannerSegment()) {
            continue;
        }
        Spanner* spanner = toSpannerSegment(e)->spanner();
        if (handledSpanners.insert(spanner).second) {
            for (SpannerSegment* ss : spanner->spannerSegments()) {
                ss->scanElements(func);
            }
        }
    }
}

//---------------------------------------------------------
//   setSelection
//---------------------------------------------------------

void Score::setSelection(const Selection& s)
{
    deselectAll();
    m_selection = s;

    for (EngravingItem* e : m_selection.elements()) {
        e->setSelected(true);
    }
}

//---------------------------------------------------------
//   getText
//---------------------------------------------------------

Text* Score::getText(TextStyleType tid) const
{
    MeasureBase* m = first();
    if (m && m->isVBox()) {
        for (EngravingItem* e : m->el()) {
            if (e->isText() && toText(e)->textStyleType() == tid) {
                return toText(e);
            }
        }
    }
    return nullptr;
}

//---------------------------------------------------------
//   metaTag
//---------------------------------------------------------

String Score::metaTag(const String& s) const
{
    if (muse::contains(m_metaTags, s)) {
        return m_metaTags.at(s);
    }

    return muse::value(m_masterScore->m_metaTags, s);
}

//---------------------------------------------------------
//   setMetaTag
//---------------------------------------------------------

void Score::setMetaTag(const String& tag, const String& val)
{
    m_metaTags.insert_or_assign(tag, val);
}

//---------------------------------------------------------
//   setSynthesizerState
//---------------------------------------------------------

void Score::setSynthesizerState(const SynthesizerState& s)
{
    // TODO: make undoable
    m_synthesizerState = s;
}

//---------------------------------------------------------
//   removeAudio
//---------------------------------------------------------

void Score::removeAudio()
{
    delete m_audio;
    m_audio = 0;
}

//---------------------------------------------------------
//   appendScore
//---------------------------------------------------------

bool Score::appendScore(Score* score, bool addPageBreak, bool addSectionBreak)
{
    if (parts().size() < score->parts().size() || staves().size() < score->staves().size()) {
        LOGD("Score to append has %zu parts and %zu staves, but this score only has %zu parts and %zu staves.",
             score->parts().size(), score->staves().size(), parts().size(), staves().size());
        return false;
    }

    if (!last()) {
        LOGD("This score doesn't have any MeasureBase objects.");
        return false;
    }

    // apply Page/Section Breaks if desired
    if (addPageBreak) {
        if (!last()->pageBreak()) {
            last()->undoSetBreak(false, LayoutBreakType::LINE);       // remove line break if exists
            last()->undoSetBreak(true, LayoutBreakType::PAGE);        // apply page break
        }
    } else if (!last()->lineBreak() && !last()->pageBreak()) {
        last()->undoSetBreak(true, LayoutBreakType::LINE);
    }

    if (addSectionBreak && !last()->sectionBreak()) {
        last()->undoSetBreak(true, LayoutBreakType::SECTION);
    }

    // match concert pitch states
    if (style().styleB(Sid::concertPitch) != score->style().styleB(Sid::concertPitch)) {
        score->cmdConcertPitchChanged(style().styleB(Sid::concertPitch));
    }

    // clone the measures
    appendMeasuresFromScore(score, Fraction(0, 1), score->last()->endTick());

    setLayoutAll();
    return true;
}

//---------------------------------------------------------
//   appendMeasuresFromScore
//     clone measures from another score to the end of this
//---------------------------------------------------------

bool Score::appendMeasuresFromScore(Score* score, const Fraction& startTick, const Fraction& endTick)
{
    Fraction tickOfAppend = last()->endTick();
    TieMap tieMap;

    MeasureBase* fmb = score->tick2measureBase(startTick);
    MeasureBase* emb = score->tick2measureBase(endTick);
    Fraction curTick = tickOfAppend;
    for (MeasureBase* cmb = fmb; cmb != emb; cmb = cmb->next()) {
        MeasureBase* nmb;
        if (cmb->isMeasure()) {
            Measure* nm = toMeasure(cmb)->cloneMeasure(this, curTick, &tieMap);
            curTick += nm->ticks();
            nmb = toMeasureBase(nm);
        } else {
            nmb = static_cast<MeasureBase*>(cmb->clone());
        }

        nmb->setScore(this);
        measures()->append(nmb);
    }

    Measure* firstAppendedMeasure = tick2measure(tickOfAppend);

    // if the appended score has less staves,
    // make sure the measures have full measure rest
    for (Measure* m = firstAppendedMeasure; m; m = m->nextMeasure()) {
        for (size_t staffIdx = 0; staffIdx < nstaves(); ++staffIdx) {
            Fraction f;
            for (Segment* s = m->first(SegmentType::ChordRest); s; s = s->next(SegmentType::ChordRest)) {
                for (voice_idx_t v = 0; v < VOICES; ++v) {
                    ChordRest* cr = toChordRest(s->element(staffIdx * VOICES + v));
                    if (cr == 0) {
                        continue;
                    }
                    f += cr->actualTicks();
                }
            }
            if (f.isZero()) {
                addRest(m->tick(), staffIdx * VOICES, TDuration(DurationType::V_MEASURE), 0);
            }
        }
    }

    // at first added measure, check if we need to add Clef/Key/TimeSig
    //  this is needed if it was changed and needs to be changed back
    size_t n = nstaves();
    Fraction otick = fmb->tick(), ctick = tickOfAppend;
    for (staff_idx_t staffIdx = 0; staffIdx < n; ++staffIdx) {   // iterate over all staves
        track_idx_t trackIdx = staff2track(staffIdx);     // idx of irst track on the staff
        Staff* staff = this->staff(staffIdx);
        Staff* ostaff = score->staff(staffIdx);

        // check if key signature needs to be changed
        if (ostaff->key(otick) != staff->key(ctick)) {
            Segment* ns = firstAppendedMeasure->undoGetSegment(SegmentType::KeySig, ctick);
            KeySigEvent nkse = KeySigEvent(ostaff->keySigEvent(otick));
            KeySig* nks = Factory::createKeySig(ns);
            nks->setScore(this);
            nks->setTrack(trackIdx);

            nks->setKeySigEvent(nkse);
            staff->setKey(ctick, nkse);
            ns->add(nks);
        }
        // check if a key signature is present but is spurious (i.e. no actual change)
        else if (staff->currentKeyTick(ctick) == ctick
                 && staff->key(ctick - Fraction::eps()) == ostaff->key(otick)) {
            Segment* ns = firstAppendedMeasure->first(SegmentType::KeySig);
            if (ns) {
                ns->remove(ns->element(trackIdx));
            }
        }

        // check if time signature needs to be changed
        TimeSig* ots = ostaff->timeSig(otick), * cts = staff->timeSig(ctick);
        TimeSig* pts = staff->timeSig(ctick - Fraction::eps());
        if (ots && cts && *ots != *cts) {
            Segment* ns = firstAppendedMeasure->undoGetSegment(SegmentType::TimeSig, ctick);
            TimeSig* nsig = new TimeSig(*ots);

            nsig->setScore(this);
            nsig->setTrack(trackIdx);
            ns->add(nsig);
        }
        // check if a time signature is present but is spurious (i.e. no actual change)
        else if (staff->currentTimeSigTick(ctick) == ctick
                 && ots && pts && *pts == *ots) {
            Segment* ns = firstAppendedMeasure->first(SegmentType::TimeSig);
            if (ns) {
                ns->remove(ns->element(trackIdx));
            }
        }

        // check if clef signature needs to be changed
        if (ostaff->clef(otick) != staff->clef(ctick)) {
            undoChangeClef(staff, firstAppendedMeasure, ostaff->clef(otick));
        }
        // check if a clef change is present but is spurious (i.e. no actual change)
        else if (staff->currentClefTick(ctick) == ctick
                 && staff->clef(ctick - Fraction::eps()) == ostaff->clef(otick)) {
            Segment* ns = firstAppendedMeasure->first(SegmentType::Clef);
            if (!ns) {
                ns = firstAppendedMeasure->first(SegmentType::HeaderClef);
            }
            if (ns) {
                ns->remove(ns->element(trackIdx));
            }
        }
    }

    // check if section starts with a pick-up measure to be merged with end of previous section
    Measure* cm = firstAppendedMeasure, * pm = cm->prevMeasure();
    if (pm->timesig() == cm->timesig() && pm->ticks() + cm->ticks() == cm->timesig()) {
        SplitJoinMeasure::joinMeasures(m_masterScore, pm->tick(), cm->tick());
    }

    // clone the spanners (only in the range currently copied)
    auto ospans = score->spanner();
    auto lb = ospans.lower_bound(startTick.ticks()), ub = ospans.upper_bound(endTick.ticks());
    for (auto sp = lb; sp != ub; sp++) {
        Spanner* spanner = sp->second;

        if (spanner->tick2() > endTick) {
            continue;                                 // map is by tick() so this can still happen in theory...
        }
        Spanner* ns = toSpanner(spanner->clone());
        ns->setScore(this);
        ns->resetExplicitParent();
        ns->setTick(spanner->tick() - startTick + tickOfAppend);
        ns->setTick2(spanner->tick2() - startTick + tickOfAppend);
        ns->computeStartElement();
        ns->computeEndElement();
        addElement(ns);
    }

    return true;
}

//---------------------------------------------------------
//   splitStaff
//---------------------------------------------------------

void Score::splitStaff(staff_idx_t staffIdx, int splitPoint)
{
//      LOGD("split staff %d point %d", staffIdx, splitPoint);

    //
    // create second staff
    //
    Staff* st = staff(staffIdx);
    Part* p  = st->part();
    Staff* ns = Factory::createStaff(p);
    ns->init(st);

    // convert staffIdx from score-relative to part-relative
    staff_idx_t staffIdxPart = staffIdx - p->staff(0)->idx();
    undoInsertStaff(ns, staffIdxPart + 1, false);

    Segment* seg = firstMeasure()->getSegment(SegmentType::HeaderClef, Fraction(0, 1));
    Clef* clef = Factory::createClef(seg);
    clef->setClefType(ClefType::F);
    clef->setTrack((staffIdx + 1) * VOICES);
    clef->setParent(seg);
    clef->setIsHeader(true);
    undoAddElement(clef);

    undoChangeKeySig(ns, Fraction(0, 1), st->keySigEvent(Fraction(0, 1)));

    masterScore()->rebuildMidiMapping();
    cmdState().instrumentsChanged = true;
    doLayout();

    //
    // move notes
    //
    select(0, SelectType::SINGLE, 0);
    track_idx_t strack = staffIdx * VOICES;
    track_idx_t dtrack = (staffIdx + 1) * VOICES;

    // Keep track of ties to be reconnected.
    struct OldTie {
        Tie* tie;
        Note* nnote;
    };
    std::map<Note*, OldTie> oldTies;

    // Notes under the split point can be part of a tuplet, so keep track
    // of the tuplet mapping too!
    std::map<Tuplet*, Tuplet*> tupletMapping;
    Tuplet* tupletSrc[VOICES] = { };
    Tuplet* tupletDst[VOICES] = { };

    for (Segment* s = firstSegment(SegmentType::ChordRest); s; s = s->next1(SegmentType::ChordRest)) {
        for (voice_idx_t voice = 0; voice < VOICES; ++voice) {
            EngravingItem* e = s->element(strack + voice);

            if (!e) {
                continue;
            }
            if (toDurationElement(e)->tuplet()) {
                tupletSrc[voice] = toDurationElement(e)->tuplet();
                if (muse::contains(tupletMapping, tupletSrc[voice])) {
                    tupletDst[voice] = tupletMapping[tupletSrc[voice]];
                } else {
                    tupletDst[voice] = Factory::copyTuplet(*tupletSrc[voice]);
                    tupletDst[voice]->setTrack(dtrack);
                    tupletMapping.insert({ tupletSrc[voice], tupletDst[voice] });
                }
            } else {
                tupletSrc[voice] = nullptr;
                tupletDst[voice] = nullptr;
            }

            bool createRestDst = true;
            bool createRestSrc = false;
            TDuration lengthDst = toChordRest(e)->actualDurationType();
            TDuration lengthSrc = TDuration();

            if (e->isChord()) {
                Chord* c = toChord(e);
                std::list<Note*> removeNotes;
                for (Note* note : c->notes()) {
                    if (note->pitch() >= splitPoint) {
                        continue;
                    } else {
                        Chord* chord = toChord(s->element(dtrack + voice));
                        assert(!chord || (chord->isChord()));
                        if (!chord) {
                            chord = Factory::copyChord(*c);
                            muse::DeleteAll(chord->notes());
                            chord->notes().clear();
                            chord->setTuplet(tupletDst[voice]);
                            chord->setTrack(dtrack + voice);
                            undoAddElement(chord);
                        }
                        Note* nnote = Factory::copyNote(*note);
                        if (note->tieFor()) {
                            // Save the note and the tie for processing later.
                            // Use the end note as index in the map so, when this is found
                            // we know the tie has to be recreated.
                            oldTies.insert({ note->tieFor()->endNote(), OldTie { note->tieFor(), nnote } });
                        }
                        nnote->setTrack(dtrack + voice);
                        chord->add(nnote);
                        nnote->updateLine();
                        removeNotes.push_back(note);
                        createRestDst = false;
                        lengthDst = chord->actualDurationType();

                        // Is the note the last note of a tie?
                        if (muse::contains(oldTies, note)) {
                            // Yes! Create a tie between the new notes and remove the
                            // old tie.
                            Tie* tie = oldTies[note].tie->clone();
                            tie->setStartNote(oldTies[note].nnote);
                            tie->setEndNote(nnote);
                            tie->setTrack(nnote->track());
                            undoAddElement(tie);
                            undoRemoveElement(oldTies[note].tie);
                            muse::remove(oldTies, note);
                        }
                    }
                }
                createRestSrc = false;
                for (Note* note : removeNotes) {
                    undoRemoveElement(note);
                    Chord* chord = note->chord();
                    if (chord->notes().empty()) {
                        for (auto sp : spanner()) {
                            Slur* slur = toSlur(sp.second);
                            if (!slur->isSlur()) {
                                continue;
                            }
                            if (slur->startCR() == chord) {
                                slur->undoChangeProperty(Pid::TRACK, slur->track() + VOICES);
                                for (EngravingObject* ee : slur->linkList()) {
                                    Slur* lslur = toSlur(ee);
                                    lslur->setStartElement(0);
                                }
                            }
                            if (slur->endCR() == chord) {
                                slur->undoChangeProperty(Pid::SPANNER_TRACK2, slur->track2() + VOICES);
                                for (EngravingObject* ee : slur->linkList()) {
                                    Slur* lslur = toSlur(ee);
                                    lslur->setEndElement(0);
                                }
                            }
                        }
                        createRestSrc = true;
                        lengthSrc = chord->actualDurationType();
                        undoRemoveElement(chord);
                    }
                }
            }

            if (createRestSrc) {
                addRest(s, strack + voice, lengthSrc, tupletSrc[voice]);
            }
            if (createRestDst) {
                addRest(s, dtrack + voice, lengthDst, tupletDst[voice]);
            }
        }
    }
}

//---------------------------------------------------------
//   cmdRemovePart
//---------------------------------------------------------

void Score::cmdRemovePart(Part* part)
{
    if (!part) {
        return;
    }

    staff_idx_t sidx = staffIdx(part);
    size_t n = part->nstaves();

    for (staff_idx_t i = 0; i < n; ++i) {
        cmdRemoveStaff(sidx);
    }

    undoRemovePart(part, muse::indexOf(m_parts, part));
}

//---------------------------------------------------------
//   insertPart
//---------------------------------------------------------

void Score::insertPart(Part* part, size_t targetPartIdx)
{
    if (!part) {
        return;
    }

    part->setScore(this);
    assignIdIfNeed(*part);

    if (targetPartIdx < m_parts.size()) {
        m_parts.insert(m_parts.begin() + targetPartIdx, part);
    } else {
        m_parts.push_back(part);
    }

    masterScore()->rebuildMidiMapping();
    setInstrumentsChanged(true);
    markInstrumentsAsPrimary(m_parts);
}

void Score::appendPart(Part* part)
{
    if (!part) {
        return;
    }

    part->setScore(this);
    assignIdIfNeed(*part);
    m_parts.push_back(part);
    markInstrumentsAsPrimary(m_parts);
}

//---------------------------------------------------------
//   removePart
//---------------------------------------------------------

void Score::removePart(Part* part)
{
    part_idx_t index = muse::indexOf(m_parts, part);

    if (index == muse::nidx) {
        for (size_t i = 0; i < m_parts.size(); ++i) {
            if (m_parts[i]->id() == part->id()) {
                index = i;
                break;
            }
        }
    }

    m_parts.erase(m_parts.begin() + index);
    markInstrumentsAsPrimary(m_parts);

    if (m_excerpt) {
        for (Part* excerptPart : m_excerpt->parts()) {
            if (excerptPart->id() != part->id()) {
                continue;
            }

            muse::remove(m_excerpt->parts(), excerptPart);
            markInstrumentsAsPrimary(m_excerpt->parts());
            break;
        }
    }

    masterScore()->rebuildMidiMapping();
    setInstrumentsChanged(true);
}

//---------------------------------------------------------
//   insertStaff
//---------------------------------------------------------

void Score::insertStaff(Staff* staff, staff_idx_t ridx)
{
    if (!staff || !staff->part()) {
        return;
    }

    assignIdIfNeed(*staff);
    staff->part()->insertStaff(staff, ridx);

    staff_idx_t idx = staffIdx(staff->part()) + ridx;
    m_staves.insert(m_staves.begin() + idx, staff);

    for (auto i = staff->score()->spanner().cbegin(); i != staff->score()->spanner().cend(); ++i) {
        Spanner* s = i->second;
        if (!moveDownWhenAddingStaves(s, idx)) {
            continue;
        }
        if (s->staffIdx() >= idx) {
            track_idx_t t = s->track() + VOICES;
            if (t >= ntracks()) {
                t = ntracks() - 1;
            }
            s->setTrack(t);
            for (SpannerSegment* ss : s->spannerSegments()) {
                ss->setTrack(t);
            }
            if (s->track2() != muse::nidx) {
                t = s->track2() + VOICES;
                s->setTrack2(t < ntracks() ? t : s->track());
            }
        }
    }

    updateStavesNumberForSystems();
}

void Score::appendStaff(Staff* staff)
{
    if (!staff || !staff->part()) {
        return;
    }

    assignIdIfNeed(*staff);
    staff->part()->appendStaff(staff);
    m_staves.push_back(staff);

    updateStavesNumberForSystems();
}

void Score::assignIdIfNeed(Staff& staff) const
{
    if (staff.id() == INVALID_ID) {
        staff.setId(newStaffId());
    }
}

void Score::assignIdIfNeed(Part& part) const
{
    if (part.id() == INVALID_ID) {
        part.setId(newPartId());
    }
}

void Score::updateStavesNumberForSystems()
{
    for (System* system : m_systems) {
        if (!system->firstMeasure()) {
            continue;
        }

        system->adjustStavesNumber(nstaves());
    }
}

ID Score::newStaffId() const
{
    ID maxId = 0;

    for (const Staff* staff : score()->staves()) {
        maxId = std::max(maxId, staff->id());
    }

    return maxId + 1;
}

ID Score::newPartId() const
{
    ID maxId = 0;

    for (const Part* part : score()->parts()) {
        maxId = std::max(maxId, part->id());
    }

    return maxId + 1;
}

//---------------------------------------------------------
//   removeStaff
//---------------------------------------------------------

void Score::removeStaff(Staff* staff)
{
    staff_idx_t idx = staff->idx();
    for (auto i = staff->score()->spanner().cbegin(); i != staff->score()->spanner().cend(); ++i) {
        Spanner* s = i->second;
        if (s->staffIdx() > idx) {
            track_idx_t t =  s->track() >= VOICES ? s->track() - VOICES : 0;
            s->setTrack(t);
            for (SpannerSegment* ss : s->spannerSegments()) {
                ss->setTrack(t);
            }
            if (s->track2() != muse::nidx) {
                t = s->track2() - VOICES;
                s->setTrack2((t != muse::nidx) ? t : s->track());
            }
        }
    }

    muse::remove(m_staves, staff);
    staff->part()->removeStaff(staff);

    if (staff->isSystemObjectStaff()) {
        muse::remove(m_systemObjectStaves, staff);
    }

    updateStavesNumberForSystems();
}

//---------------------------------------------------------
//   adjustBracketsDel
//---------------------------------------------------------

void Score::adjustBracketsDel(size_t sidx, size_t eidx)
{
    IF_ASSERT_FAILED(sidx < eidx && eidx <= m_staves.size()) {
        return;
    }

    for (size_t staffIdx = 0; staffIdx < eidx; ++staffIdx) {
        Staff* staff = m_staves[staffIdx];
        for (BracketItem* bi : staff->brackets()) {
            size_t span = bi->bracketSpan();
            if ((span == 0) || ((staffIdx + span) <= sidx)) {
                continue;
            }
            const bool startsOutsideDeletedRange = (staffIdx < sidx);
            const bool endsOutsideDeletedRange = ((staffIdx + span) >= eidx);
            if (startsOutsideDeletedRange && endsOutsideDeletedRange) {
                // Shorten the bracket by the number of staves deleted
                bi->undoChangeProperty(Pid::BRACKET_SPAN, int(span - (eidx - sidx)));
            } else if (startsOutsideDeletedRange) {
                // Shorten the bracket by the number of staves deleted that were spanned by it
                bi->undoChangeProperty(Pid::BRACKET_SPAN, int(sidx - staffIdx));
            } else if (endsOutsideDeletedRange) {
                if (eidx < m_staves.size()) {
                    // Move the bracket past the end of the deleted range,
                    // and shorten it by the number of staves deleted that were spanned by it.
                    // That is, add a new bracket; the old one will be removed when removing the staves.

                    undoAddBracket(m_staves.at(eidx), bi->column(), bi->bracketType(), int(span - (eidx - staffIdx)));
                }
            }
        }
    }
}

//---------------------------------------------------------
//   adjustBracketsIns
//---------------------------------------------------------

void Score::adjustBracketsIns(size_t sidx, size_t eidx)
{
    for (size_t staffIdx = 0; staffIdx < m_staves.size(); ++staffIdx) {
        Staff* staff = m_staves[staffIdx];
        for (BracketItem* bi : staff->brackets()) {
            size_t span = bi->bracketSpan();
            if ((span == 0) || ((staffIdx + span) < sidx) || (staffIdx > eidx)) {
                continue;
            }
            if ((sidx >= staffIdx) && (eidx <= (staffIdx + span))) {
                bi->undoChangeProperty(Pid::BRACKET_SPAN, int(span + (eidx - sidx)));
            }
        }
    }
}

//---------------------------------------------------------
//   adjustKeySigs
//---------------------------------------------------------

void Score::adjustKeySigs(track_idx_t sidx, track_idx_t eidx, KeyList km)
{
    for (track_idx_t staffIdx = sidx; staffIdx < eidx; ++staffIdx) {
        Staff* staff = m_staves[staffIdx];
        for (auto i = km.begin(); i != km.end(); ++i) {
            Fraction tick = Fraction::fromTicks(i->first);
            Measure* measure = tick2measure(tick);
            if (!measure) {
                continue;
            }
            if (staff->isDrumStaff(tick)) {
                continue;
            }
            KeySigEvent key = i->second;
            Interval v = staff->part()->instrument(tick)->transpose();
            if (!v.isZero() && !style().styleB(Sid::concertPitch) && !key.isAtonal()) {
                v.flip();
                key.setKey(Transpose::transposeKey(key.concertKey(), v, staff->part()->preferSharpFlat()));
            }
            staff->setKey(tick, key);

            Segment* s = measure->getSegment(SegmentType::KeySig, tick);
            KeySig* keysig = Factory::createKeySig(s);
            keysig->setParent(s);
            keysig->setTrack(staffIdx * VOICES);
            keysig->setKeySigEvent(key);
            doUndoAddElement(keysig);
        }
    }
}

//---------------------------------------------------------
//   getKeyList
//      This is taken from MuseScore::editInstrList()
//---------------------------------------------------------

KeyList Score::keyList() const
{
    // find the keylist of the first pitched staff
    KeyList tmpKeymap;
    Staff* firstStaff = nullptr;
    bool isFirstStaff = true;
    for (Staff* s : masterScore()->staves()) {
        if (!s->isDrumStaff(Fraction(0, 1))) {
            KeyList* km = s->keyList();
            if (isFirstStaff) {
                isFirstStaff = false;
                tmpKeymap.insert(km->begin(), km->end());
                firstStaff = s;
                continue;
            }

            // in terms of ticks, tmpKeymap = intersection(tmpKeymap, km)
            // note that if every single staff has a custom local keysig on this tick,
            // we will just copy the one from the top staff.
            auto currKey = km->begin();
            KeyList kl;
            for (auto key : tmpKeymap) {
                if (key.first < (*currKey).first) {
                    continue;
                }
                while ((*currKey).first < key.first && currKey != km->end()) {
                    currKey++;
                }
                if (currKey == km->end()) {
                    break;
                }
                if (key.first == (*currKey).first) {
                    // there is a matching key sig on this staff
                    ++currKey;
                    kl.insert(key);
                    if (currKey == km->end()) {
                        break;
                    }
                }
            }
            tmpKeymap.clear();
            tmpKeymap.insert(kl.begin(), kl.end());
        }
    }
    Key normalizedC = Key::C;
    bool needNormalize = firstStaff && !masterScore()->style().styleB(Sid::concertPitch)
                         && (firstStaff->part()->instrument()->transpose().chromatic || firstStaff->part()->instruments().size() > 1);
    // normalize the keyevents to concert pitch if necessary
    KeyList nkl;
    for (auto key : tmpKeymap) {
        if (firstStaff && !key.second.forInstrumentChange()) {
            if (needNormalize) {
                Key cKey = key.second.concertKey();
                key.second.setKey(cKey);
            }
            nkl.insert(key);
        }
    }
    if (firstStaff && !masterScore()->style().styleB(Sid::concertPitch)
        && (firstStaff->part()->instrument()->transpose().chromatic || firstStaff->part()->instruments().size() > 1)) {
        int interval = firstStaff->part()->instrument()->transpose().chromatic;
        normalizedC = Transpose::transposeKey(normalizedC, interval);
    }

    // create initial keyevent for transposing instrument if necessary
    auto i = nkl.begin();
    if (i == nkl.end() || i->first != 0) {
        nkl[0].setConcertKey(normalizedC);
    }

    return nkl;
}

//---------------------------------------------------------
//   cmdRemoveStaff
//---------------------------------------------------------

void Score::cmdRemoveStaff(staff_idx_t staffIdx)
{
    Staff* s = staff(staffIdx);
    adjustBracketsDel(staffIdx, staffIdx + 1);

    undoRemoveStaff(s);
}

void Score::sortSystemObjects(std::vector<staff_idx_t>& dst)
{
    std::vector<staff_idx_t> moveTo;
    for (const Staff* staff : m_systemObjectStaves) {
        staff_idx_t oldStaffIdx = staff->idx();
        staff_idx_t newStaffIfx = oldStaffIdx < dst.size() ? dst[oldStaffIdx] : muse::nidx;

        if (muse::contains(moveTo, newStaffIfx)) {
            newStaffIfx = muse::nidx;
        }

        moveTo.push_back(newStaffIfx);
    }

    for (staff_idx_t i = 0; i < m_systemObjectStaves.size(); i++) {
        if (moveTo[i] == m_systemObjectStaves[i]->idx()) {
            // this sysobj staff doesn't move
            continue;
        } else {
            // move all system objects from systemObjectStaves[i] to _staves[moveTo[i]]
            for (MeasureBase* mb = measures()->first(); mb; mb = mb->next()) {
                if (!mb->isMeasure()) {
                    continue;
                }

                Measure* m = toMeasure(mb);
                for (EngravingItem* e : m->el()) {
                    if ((e->isJump() || e->isMarker()) && e->isLinked() && e->track() == staff2track(m_systemObjectStaves[i]->idx())) {
                        if (moveTo[i] == muse::nidx) {
                            // delete this clone
                            m->remove(e);
                            e->unlink();
                            delete e;
                        } else {
                            e->setTrack(staff2track(m_staves[moveTo[i]]->idx()));
                        }
                    }
                }

                for (Segment* s = m->first(); s; s = s->next()) {
                    if (s->isChordRest() || !s->annotations().empty()) {
                        const auto annotations = s->annotations(); // make a copy since we alter the list
                        for (EngravingItem* e : annotations) {
                            if (e->isRehearsalMark()
                                || e->isSystemText()
                                || e->isTripletFeel()
                                || e->isTempoText()
                                || isSystemTextLine(e)) {
                                if (e->track() == staff2track(m_systemObjectStaves[i]->idx()) && e->isLinked()) {
                                    if (moveTo[i] == muse::nidx) {
                                        s->removeAnnotation(e);
                                        e->unlink();
                                        delete e;
                                    } else {
                                        e->setTrack(staff2track(m_staves[moveTo[i]]->idx()));
                                    }
                                }
                            }
                        }
                    }
                }
            }

            // update systemObjectStaves with the correct staff
            if (moveTo[i] == muse::nidx) {
                m_systemObjectStaves.erase(m_systemObjectStaves.begin() + i);
                moveTo.erase(moveTo.begin() + i);
            } else {
                m_systemObjectStaves[i] = m_staves[moveTo[i]];
            }
        }
    }
}

//---------------------------------------------------------
//   sortStaves
//---------------------------------------------------------

void Score::sortStaves(std::vector<staff_idx_t>& dst)
{
    sortSystemObjects(dst);
    muse::DeleteAll(systems());
    systems().clear();    //??
    m_parts.clear();
    Part* curPart = nullptr;
    std::vector<Staff*> dl;
    std::map<size_t, size_t> trackMap;
    track_idx_t track = 0;
    for (staff_idx_t idx : dst) {
        Staff* staff = m_staves[idx];
        if (staff->part() != curPart) {
            curPart = staff->part();
            curPart->clearStaves();
            m_parts.push_back(curPart);
        }
        curPart->appendStaff(staff);
        dl.push_back(staff);
        for (size_t itrack = 0; itrack < VOICES; ++itrack) {
            trackMap.insert({ idx* VOICES + itrack, track++ });
        }
    }
    m_staves = dl;

    for (Measure* m = firstMeasure(); m; m = m->nextMeasure()) {
        m->sortStaves(dst);
        if (m->hasMMRest()) {
            m->mmRest()->sortStaves(dst);
        }
    }
    for (auto i : m_spanner.map()) {
        Spanner* sp = i.second;
        voice_idx_t voice    = sp->voice();
        staff_idx_t staffIdx = sp->staffIdx();
        staff_idx_t idx = muse::indexOf(dst, staffIdx);
        if (idx != muse::nidx && !sp->isTopSystemObject()) {
            sp->setTrack(idx * VOICES + voice);
            if (sp->track2() != muse::nidx) {
                sp->setTrack2(idx * VOICES + (sp->track2() % VOICES));        // at least keep the voice...
            }
        }
    }
    setLayoutAll();
    markInstrumentsAsPrimary(m_parts);
}

//---------------------------------------------------------
//   cmdConcertPitchChanged
//---------------------------------------------------------

void Score::cmdConcertPitchChanged(bool flag)
{
    if (flag == style().styleB(Sid::concertPitch)) {
        return;
    }

    undoChangeStyleVal(Sid::concertPitch, flag);         // change style flag

    for (Staff* staff : m_staves) {
        if (staff->staffType(Fraction(0, 1))->group() == StaffGroup::PERCUSSION) {         // TODO
            continue;
        }
        // if this staff has no transposition, and no instrument changes, we can skip it
        Interval interval = staff->part()->instrument()->transpose(); //tick?
        if (interval.isZero() && staff->part()->instruments().size() == 1) {
            continue;
        }
        if (!flag) {
            interval.flip();
        }

        staff_idx_t staffIdx   = staff->idx();
        track_idx_t startTrack = staffIdx * VOICES;
        track_idx_t endTrack   = startTrack + VOICES;

        Transpose::transposeKeys(this, staffIdx, staffIdx + 1, Fraction(0, 1), lastSegment()->tick(), !flag);

        for (Segment* segment = firstSegment(SegmentType::ChordRest); segment; segment = segment->next1(SegmentType::ChordRest)) {
            interval = staff->transpose(segment->tick());
            if (!flag) {
                interval.flip();
            }
            for (EngravingItem* e : segment->annotations()) {
                if (!e->isHarmony() || (e->track() < startTrack) || (e->track() >= endTrack)) {
                    continue;
                }
                Harmony* h  = toHarmony(e);
                for (EngravingObject* se : h->linkList()) {
                    // don't transpose all links
                    // just ones resulting from mmrests
                    Harmony* he = toHarmony(se);              // toHarmony() does not work as e is an ScoreElement
                    if (he->staff() == h->staff()) {
                        Transpose::undoTransposeHarmony(this, he, interval);
                    }
                }
                //realized harmony should be invalid after a transpose command
                assert(!h->realizedHarmony().valid());
            }
        }
    }
}

void Score::padToggle(Pad p, bool toggleForSelectionOnly)
{
    if (!noteEntryMode()) {
        for (ChordRest* cr : getSelectedChordRests()) {
            if (cr->isChord() && toChord(cr)->isTrillCueNote()) {
                return;
            }
        }
    }

    const TDuration oldDuration = m_is.duration();
    const bool oldRest = m_is.rest();
    const AccidentalType oldAccidentalType = m_is.accidentalType();

    switch (p) {
    case Pad::NOTE00:
        m_is.setDuration(DurationType::V_LONG);
        break;
    case Pad::NOTE0:
        m_is.setDuration(DurationType::V_BREVE);
        break;
    case Pad::NOTE1:
        m_is.setDuration(DurationType::V_WHOLE);
        break;
    case Pad::NOTE2:
        m_is.setDuration(DurationType::V_HALF);
        break;
    case Pad::NOTE4:
        m_is.setDuration(DurationType::V_QUARTER);
        break;
    case Pad::NOTE8:
        m_is.setDuration(DurationType::V_EIGHTH);
        break;
    case Pad::NOTE16:
        m_is.setDuration(DurationType::V_16TH);
        break;
    case Pad::NOTE32:
        m_is.setDuration(DurationType::V_32ND);
        break;
    case Pad::NOTE64:
        m_is.setDuration(DurationType::V_64TH);
        break;
    case Pad::NOTE128:
        m_is.setDuration(DurationType::V_128TH);
        break;
    case Pad::NOTE256:
        m_is.setDuration(DurationType::V_256TH);
        break;
    case Pad::NOTE512:
        m_is.setDuration(DurationType::V_512TH);
        break;
    case Pad::NOTE1024:
        m_is.setDuration(DurationType::V_1024TH);
        break;
    case Pad::REST:
        if (noteEntryMode()) {
            m_is.setRest(!m_is.rest());
            m_is.setAccidentalType(AccidentalType::NONE);
        } else if (selection().isNone()) {
            m_is.setDuration(DurationType::V_QUARTER);
            m_is.setRest(true);
        } else {
            for (ChordRest* cr : getSelectedChordRests()) {
                if (!cr->isRest()) {
                    setNoteRest(cr->segment(), cr->track(), NoteVal(), cr->durationTypeTicks(), DirectionV::AUTO, false,
                                m_is.articulationIds());
                }
            }
        }
        break;
    case Pad::DOT:
        if ((m_is.duration().dots() == 1) || (m_is.duration() == DurationType::V_1024TH)) {
            m_is.setDots(0);
        } else {
            m_is.setDots(1);
        }
        break;
    case Pad::DOT2:
        if ((m_is.duration().dots() == 2)
            || (m_is.duration() == DurationType::V_512TH)
            || (m_is.duration() == DurationType::V_1024TH)) {
            m_is.setDots(0);
        } else {
            m_is.setDots(2);
        }
        break;
    case Pad::DOT3:
        if ((m_is.duration().dots() == 3)
            || (m_is.duration() == DurationType::V_256TH)
            || (m_is.duration() == DurationType::V_512TH)
            || (m_is.duration() == DurationType::V_1024TH)) {
            m_is.setDots(0);
        } else {
            m_is.setDots(3);
        }
        break;
    case Pad::DOT4:
        if ((m_is.duration().dots() == 4)
            || (m_is.duration() == DurationType::V_128TH)
            || (m_is.duration() == DurationType::V_256TH)
            || (m_is.duration() == DurationType::V_512TH)
            || (m_is.duration() == DurationType::V_1024TH)) {
            m_is.setDots(0);
        } else {
            m_is.setDots(4);
        }
        break;
    }
    if (p >= Pad::NOTE00 && p <= Pad::NOTE1024) {
        m_is.setDots(0);
        //
        // if in "note enter" mode, reset
        // rest flag
        //
        if (noteEntryMode() && !toggleForSelectionOnly) {
            if (usingNoteEntryMethod(NoteEntryMethod::BY_DURATION) || usingNoteEntryMethod(NoteEntryMethod::RHYTHM)) {
                switch (oldDuration.dots()) {
                case 1:
                    padToggle(Pad::DOT);
                    break;
                case 2:
                    padToggle(Pad::DOT2);
                    break;
                case 3:
                    padToggle(Pad::DOT3);
                    break;
                case 4:
                    padToggle(Pad::DOT4);
                    break;
                }

                if (m_is.rest()) {
                    // Enter a rest
                    setNoteRest(m_is.segment(), m_is.track(), NoteVal(), m_is.duration().fraction());
                    m_is.moveToNextInputPos();
                } else {
                    if (usingNoteEntryMethod(NoteEntryMethod::RHYTHM)) {
                        const EngravingItem* selectedItem = score()->selection().element();
                        if (selectedItem && selectedItem->isNote()) {
                            m_is.setNotes({ toNote(selectedItem)->noteVal() });
                        }
                    }

                    ChordRest* cr = m_is.cr();
                    Chord* chord = nullptr;

                    if (cr && cr->isChord() && cr->durationType() == m_is.duration()) {
                        chord = toChord(cr);
                    }

                    for (const NoteVal& nval : m_is.notes()) {
                        if (chord && chord->findNote(nval.pitch)) {
                            continue;
                        }

                        NoteVal copy(nval);
                        const Note* note = nullptr;

                        if (chord) {
                            note = addPitchToChord(copy, chord);
                        } else {
                            note = addPitch(copy, false /*addFlag*/);
                        }

                        if (note) {
                            chord = note->chord();
                        }
                    }
                }
            } else {
                m_is.setRest(false);
            }
        }
    }

    if (noteEntryMode()) {
        if (!toggleForSelectionOnly || selection().isNone()) {
            return;
        }
    }

    std::vector<ChordRest*> crs;
    std::vector<EngravingItem*> elementsToSelect;

    if (selection().isSingle()) {
        EngravingItem* e = selection().element();
        ChordRest* cr = InputState::chordRest(e);

        // do not allow to add a dot on a full measure rest
        if (cr && cr->isRest()) {
            Rest* r = toRest(cr);
            if (r->isFullMeasureRest()) {
                m_is.setDots(0);
            }
        }

        // on measure rest, select the first actual rest
        if (cr && cr->isMMRest()) {
            Measure* m = cr->measure()->mmRestFirst();
            if (m) {
                cr = m->findChordRest(m->tick(), 0);
            }
        }

        if (cr) {
            crs.push_back(cr);
        } else {
            deselect(e);
        }
    } else if (selection().isNone() && p != Pad::REST) {
        TDuration td = m_is.duration();
        m_is.setDuration(td);
        m_is.setAccidentalType(AccidentalType::NONE);
    } else {
        const auto elements = selection().uniqueElements();
        for (EngravingItem* e : elements) {
            if (selection().isList() || e->isRest() || e->isNote()) {
                elementsToSelect.push_back(e);
                deselect(e);
            }
        }
        bool canAdjustLength = true;
        for (EngravingItem* e : elements) {
            ChordRest* cr = InputState::chordRest(e);
            if (!cr) {
                continue;
            }
            if (cr->isMeasureRepeat() || cr->isMMRest()) {
                canAdjustLength = false;
                break;
            }
            crs.push_back(cr);
        }

        if (canAdjustLength) {
            // Change length from last to first chord/rest
            std::sort(crs.begin(), crs.end(), [](const ChordRest* cr1, const ChordRest* cr2) {
                if (cr2->track() == cr1->track()) {
                    return cr2->isBefore(cr1);
                }
                return cr2->track() < cr1->track();
            });
            // Remove duplicates from the list
            crs.erase(std::unique(crs.begin(), crs.end()), crs.end());
        } else {
            crs.clear();
        }
    }

    const int dots = m_is.duration().dots();

    if (toggleForSelectionOnly && dots > 0 && !crs.empty()) {
        bool shouldRemoveDots = true;
        for (const ChordRest* cr : crs) {
            if (dots != cr->dots()) {
                shouldRemoveDots = false;
                break;
            }
        }

        if (shouldRemoveDots) {
            m_is.setDots(0);
        }
    }

    for (ChordRest* cr : crs) {
        if (cr->isChord() && (toChord(cr)->isGrace())) {
            //
            // handle appoggiatura and acciaccatura
            //
            undoChangeChordRestLen(cr, m_is.duration());
        } else {
            changeCRlen(cr, m_is.duration());
        }
    }

    if (!elementsToSelect.empty()) {
        std::vector<EngravingItem*> selectList;
        for (EngravingItem* e : elementsToSelect) {
            if (canReselectItem(e)) {
                selectList.push_back(e);
            }
        }

        select(selectList, SelectType::ADD, 0);
        selection().updateSelectedElements();
    }

    if (toggleForSelectionOnly) {
        m_is.setDuration(oldDuration);
        m_is.setRest(oldRest);
        m_is.setAccidentalType(oldAccidentalType);

        if (noteEntryMode()) {
            if (m_is.lastSegment() == m_is.segment()) {
                m_is.moveToNextInputPos();
            }
        }
    }
}

static void onFocusedItemChanged(EngravingItem* item)
{
#ifndef ENGRAVING_NO_ACCESSIBILITY
    if (!item || !item->selected()) {
        return;
    }

    if (item->isSpannerSegment()) {
        item = toSpannerSegment(item)->spanner();
        if (!item) {
            return;
        }
    }

    item->initAccessibleIfNeed();

    AccessibleItemPtr accessible = item->accessible();
    if (!accessible) {
        return;
    }

    const Score* score = item->score();
    if (!score) {
        return;
    }

    AccessibleRoot* currAccRoot = accessible->accessibleRoot();
    AccessibleRoot* accRoot = score->rootItem()->accessible()->accessibleRoot();
    AccessibleRoot* dummyAccRoot = score->dummy()->rootItem()->accessible()->accessibleRoot();

    if (accRoot && currAccRoot == accRoot && accRoot->registered() && accRoot->enabled()) {
        accRoot->setFocusedElement(accessible);

        if (AccessibleItemPtr focusedElement = dummyAccRoot->focusedElement().lock()) {
            accRoot->updateStaffInfo(accessible, focusedElement);
        }

        dummyAccRoot->setFocusedElement(nullptr);
    }

    if (dummyAccRoot && currAccRoot == dummyAccRoot && dummyAccRoot->registered() && dummyAccRoot->enabled()) {
        dummyAccRoot->setFocusedElement(accessible);

        if (AccessibleItemPtr focusedElement = accRoot->focusedElement().lock()) {
            dummyAccRoot->updateStaffInfo(accessible, focusedElement);
        }

        accRoot->setFocusedElement(nullptr);
    }
#else
    UNUSED(item);
#endif
}

//---------------------------------------------------------
//   deselect
//---------------------------------------------------------

void Score::deselect(EngravingItem* el)
{
    addRefresh(el->pageBoundingRect());
    m_selection.remove(el);
    setSelectionChanged(true);
    m_selection.update();
}

//---------------------------------------------------------
//   select
//    staffIdx is valid, if element is of type MEASURE
//---------------------------------------------------------

void Score::select(EngravingItem* item, SelectType type, staff_idx_t staffIdx)
{
    select(std::vector<EngravingItem*> { item }, type, staffIdx);
}

void Score::select(const std::vector<EngravingItem*>& items, SelectType type, staff_idx_t staffIdx)
{
    for (EngravingItem* item : items) {
        doSelect(item, type, staffIdx);
    }

    if (!m_selection.elements().empty()) {
        onFocusedItemChanged(m_selection.elements().back());
    }
}

void Score::doSelect(EngravingItem* e, SelectType type, staff_idx_t staffIdx)
{
    if (MScore::debugMode) {
        LOGD("select element <%s> type %d(state %d) staff %zu",
             e ? e->typeName() : "", int(type), int(selection().state()), e ? e->staffIdx() : -1);
    }

    switch (type) {
    case SelectType::SINGLE:
        selectSingle(e, staffIdx);
        break;
    case SelectType::ADD:
        selectAdd(e);
        break;
    case SelectType::RANGE:
        selectRange(e, staffIdx);
        break;
    case SelectType::REPLACE:
        break;
    }
    setSelectionChanged(true);
}

//---------------------------------------------------------
//   selectSingle
//    staffIdx is valid, if element is of type MEASURE
//---------------------------------------------------------

void Score::selectSingle(EngravingItem* e, staff_idx_t staffIdx)
{
    SelState selState = m_selection.state();
    deselectAll();
    if (e == 0) {
        selState = SelState::NONE;
        setUpdateAll();
    } else {
        if (e->isMeasure()) {
            doSelect(toMeasure(e)->coveringMMRestOrThis(), SelectType::RANGE, staffIdx);
            return;
        }
        addRefresh(e->pageBoundingRect());
        m_selection.add(e);
        m_is.setTrack(e->track());
        selState = SelState::LIST;
        if (e->isNote()) {
            e = e->parentItem();
        }
        if (e->isChordRest()) {
            m_is.setLastSegment(m_is.segment());
            m_is.setSegment(toChordRest(e)->segment());
        }
    }
    m_selection.setActiveSegment(0);
    m_selection.setActiveTrack(0);

    m_selection.setState(selState);
}

//---------------------------------------------------------
//   switchToPageMode
//---------------------------------------------------------

void Score::switchToPageMode()
{
    if (layoutMode() != LayoutMode::PAGE) {
        setLayoutMode(LayoutMode::PAGE);
        doLayout();
    }
}

//---------------------------------------------------------
//   selectAdd
//---------------------------------------------------------

void Score::selectAdd(EngravingItem* e)
{
    SelState selState = m_selection.state();

    if (m_selection.isRange()) {
        doSelect(e, SelectType::SINGLE, 0);
        return;
    }

    if (e->isMeasure()) {
        Measure* m = toMeasure(e)->coveringMMRestOrThis();
        Fraction tick  = m->tick();
        if (m_selection.isNone()) {
            m_selection.setRange(m->tick2segment(tick),
                                 m == lastMeasureMM() ? 0 : m->last(),
                                 0,
                                 nstaves());
            setUpdateAll();
            selState = SelState::RANGE;
            m_selection.updateSelectedElements();
        }
    } else if (!muse::contains(m_selection.elements(), e)) {
        addRefresh(e->pageBoundingRect());
        selState = SelState::LIST;
        m_selection.add(e);
    }

    m_selection.setState(selState);
}

//---------------------------------------------------------
//   selectRange
//    staffIdx is valid, if element is of type MEASURE
//---------------------------------------------------------

static Segment* findElementStartSegment(Score* score, EngravingItem* e)
{
    if (Segment* ancestor = toSegment(e->findAncestor(ElementType::SEGMENT))) {
        if (ancestor->isType(Segment::CHORD_REST_OR_TIME_TICK_TYPE)) {
            return ancestor;
        }
    }

    return score->tick2segmentMM(e->tick(), true, Segment::CHORD_REST_OR_TIME_TICK_TYPE);
}

/// Returns `nullptr` when the end segment is the end of the score;
/// returns `def` if no end segment is found.
static Segment* findElementEndSegment(Score* score, EngravingItem* e, Segment* def)
{
    ChordRest* cr = nullptr;

    if (e->isNote()) {
        cr = toChordRest(e->parentItem());
    } else if (e->isChordRest()) {
        cr = toChordRest(e);
    } else if (EngravingItem* c = e->findAncestor(ElementType::CHORD)) {
        cr = toChordRest(c);
    } else if (EngravingItem* r = e->findAncestor(ElementType::REST)) {
        cr = toChordRest(r);
    }

    if (cr) {
        return cr->nextSegmentAfterCR(SegmentType::ChordRest | SegmentType::EndBarLine | SegmentType::Clef);
    }

    if (e->isSpanner() || e->isSpannerSegment()) {
        Spanner* sp = e->isSpanner() ? toSpanner(e) : toSpannerSegment(e)->spanner();
        return score->tick2segmentMM(sp->tick2(), true, Segment::CHORD_REST_OR_TIME_TICK_TYPE);
    }

    if (Segment* seg = toSegment(e->findAncestor(ElementType::SEGMENT))) {
        if (seg->isType(Segment::CHORD_REST_OR_TIME_TICK_TYPE)) {
            // https://github.com/musescore/MuseScore/pull/25821#issuecomment-2617369881
            return seg->nextCR(e->track(), true);
        }
        // Strictly speaking redundant, but more efficient than `tick2segmentMM`
        else if (Segment* crSegAtSameTick = seg->measure()->findSegmentR(Segment::CHORD_REST_OR_TIME_TICK_TYPE, seg->rtick())) {
            return crSegAtSameTick;
        }
    }

    const Fraction& tick = e->tick();
    if (tick == score->endTick()) {
        return nullptr;
    }

    if (Segment* seg = score->tick2segmentMM(tick, true, Segment::CHORD_REST_OR_TIME_TICK_TYPE)) {
        return seg;
    }

    return def;
}

void Score::selectRange(EngravingItem* e, staff_idx_t staffIdx)
{
    if (m_selection.isSingle()) {
        if (!e->isMeasureBase()
            && !e->isNote()
            && !e->isChordRest()) {
            // Try to select similar in range
            bool success = trySelectSimilarInRange(e);
            if (success) {
                return;
            }
        }

        // Try to extend single selection into range selection
        bool success = tryExtendSingleSelectionToRange(e, staffIdx);
        if (success) {
            return;
        }
    }

    if (e->isMeasure()) {
        Measure* m = toMeasure(e)->coveringMMRestOrThis();
        Segment* startSegment = m->first(SegmentType::ChordRest);
        Segment* endSegment = m == lastMeasureMM() ? nullptr : m->last();
        Fraction tick = m->tick();
        Fraction etick = tick + m->ticks();

        if (m_selection.isRange()) {
            // Extend existing range selection
            m_selection.extendRangeSelection(startSegment, endSegment, staffIdx, tick, etick);
        } else {
            // Create new range selection
            if (!m_selection.isNone()) {
                deselectAll();
            }
            m_selection.setRange(startSegment, endSegment, staffIdx, staffIdx + 1);
        }

        m_selection.updateSelectedElements();
        m_selection.setActiveTrack(staffIdx * VOICES);
        return;
    }

    if (m_selection.isRange()) {
        // Extend existing range selection

        Segment* startSegment = findElementStartSegment(this, e);
        if (startSegment) {
            Segment* endSegment = findElementEndSegment(this, e, m_selection.endSegment());
            staff_idx_t elementStaffIdx = e->staffIdx();
            if (endSegment && elementStaffIdx != muse::nidx) {
                Fraction tick = startSegment->tick();
                Fraction etick = endSegment->tick();

                m_selection.extendRangeSelection(startSegment, endSegment, elementStaffIdx, tick, etick);
                m_selection.updateSelectedElements();

                m_selection.setActiveTrack(e->track());
                return;
            }
        }
    }

    if (e->isNote() || e->isChordRest()) {
        // Create new range selection
        if (!m_selection.isNone()) {
            deselectAll();
        }

        ChordRest* cr = e->isNote() ? toChordRest(e->parentItem()) : toChordRest(e);

        SegmentType st = SegmentType::ChordRest | SegmentType::EndBarLine | SegmentType::Clef;
        m_selection.setRange(cr->segment(), cr->nextSegmentAfterCR(st), cr->staffIdx(), cr->staffIdx() + 1);
        m_selection.updateSelectedElements();

        m_selection.setActiveTrack(cr->track());
        return;
    }

    // Nothing worked; just select the new element
    doSelect(e, SelectType::SINGLE, staffIdx);
}

bool Score::trySelectSimilarInRange(EngravingItem* e)
{
    EngravingItem* selectedElement = m_selection.element();
    if (!selectedElement || e->type() != selectedElement->type()) {
        return false;
    }

    staff_idx_t idx1 = selectedElement->staffIdx();
    staff_idx_t idx2 = e->staffIdx();

    if (idx1 == muse::nidx || idx2 == muse::nidx) {
        return false;
    }

    if (idx2 < idx1) {
        std::swap(idx1, idx2);
    }

    Fraction t1 = selectedElement->tick();
    Fraction t2 = e->tick();
    if (t1 > t2) {
        std::swap(t1, t2);
    }

    Segment* s1 = tick2segmentMM(t1, true, SegmentType::ChordRest);
    Segment* s2 = tick2segmentMM(t2, true, SegmentType::ChordRest);
    if (s2) {
        s2 = s2->next1MM(SegmentType::ChordRest);
    }

    if (!s1) {
        return false;
    }

    m_selection.setRange(s1, s2, idx1, idx2 + 1);
    selectSimilarInRange(e);
    if (selectedElement->track() == e->track()) {
        // limit to this voice only
        const std::vector<EngravingItem*>& list = m_selection.elements();
        for (EngravingItem* el : list) {
            if (el->track() != e->track()) {
                m_selection.remove(el);
            }
        }
    }

    return true;
}

bool Score::tryExtendSingleSelectionToRange(EngravingItem* newElement, staff_idx_t staffIdx)
{
    EngravingItem* selectedElement = m_selection.element();
    if (!selectedElement) {
        return false;
    }

    Segment* startSegment = findElementStartSegment(this, selectedElement);
    if (!startSegment) {
        return false;
    }

    Segment* endSegment = findElementEndSegment(this, selectedElement, startSegment);

    staff_idx_t startStaffIdx = selectedElement->staffIdx();
    if (startStaffIdx == muse::nidx) {
        return false;
    }

    staff_idx_t endStaffIdx = startStaffIdx + 1;

    track_idx_t activeTrack = newElement->track();
    bool activeSegmentIsStart = false;

    if (newElement->isMeasure()) {
        Measure* m = toMeasure(newElement)->coveringMMRestOrThis();
        const Fraction tick = m->tick();

        if (tick < startSegment->tick()) {
            startSegment = m->first(SegmentType::ChordRest);
            activeSegmentIsStart = true;
        }
        if (m == lastMeasureMM()) {
            endSegment = nullptr;
        } else if (endSegment && tick + m->ticks() > endSegment->tick()) {
            endSegment = m->last();
        }

        startStaffIdx = std::min(startStaffIdx, staffIdx);
        endStaffIdx = std::max(endStaffIdx, staffIdx + 1);

        activeTrack = staffIdx * VOICES;
    } else {
        Segment* newStartSegment = findElementStartSegment(this, newElement);
        if (newStartSegment && newStartSegment->tick() < startSegment->tick()) {
            startSegment = newStartSegment;
            activeSegmentIsStart = true;
        }

        Segment* newEndSegment = findElementEndSegment(this, newElement, newStartSegment);
        if (endSegment && (!newEndSegment || newEndSegment->tick() > endSegment->tick())) {
            endSegment = newEndSegment;
        }

        staff_idx_t newStaffIdx = newElement->staffIdx();
        if (newStaffIdx != muse::nidx) {
            startStaffIdx = std::min(startStaffIdx, newStaffIdx);
            endStaffIdx = std::max(endStaffIdx, newStaffIdx + 1);
        }
    }

    m_selection.setRange(startSegment, endSegment, startStaffIdx, endStaffIdx);
    m_selection.updateSelectedElements();

    m_selection.setActiveTrack(activeTrack);
    m_selection.setActiveSegment(activeSegmentIsStart ? startSegment : endSegment);

    return true;
}

//---------------------------------------------------------
//   collectMatch
//---------------------------------------------------------

void Score::collectMatch(ElementPattern* p, EngravingItem* e)
{
    if (p->type != int(ElementType::INVALID) && p->type != int(e->type())) {
        return;
    }

    if (p->type == int(ElementType::NOTE)) {
        if (p->subtype < 0) {
            if (!(toNote(e)->chord()->isGrace())) {
                return;
            }
        } else if ((toNote(e)->chord()->isGrace()) || (p->subtype != e->subtype())) {
            return;
        }
    } else if (p->subtypeValid && p->subtype != e->subtype()) {
        return;
    }

    if ((p->staffStart != muse::nidx)
        && ((p->staffStart > e->staffIdx()) || (p->staffEnd <= e->staffIdx()))) {
        return;
    }

    if (p->voice != muse::nidx && p->voice != e->voice()) {
        return;
    }

    if (p->system) {
        EngravingItem* ee = e;
        do {
            if (ee->isSystem()) {
                if (p->system != ee) {
                    return;
                }
                break;
            }
            ee = ee->parentItem();
        } while (ee);
    }

    if (e->isRest() && p->durationTicks != Fraction(-1, 1)) {
        const Rest* r = toRest(e);
        if (p->durationTicks != r->actualTicks()) {
            return;
        }
    }

    if (p->measure) {
        auto eMeasure = e->findMeasure();
        if (!eMeasure && e->isSpannerSegment()) {
            if (auto s = toSpannerSegment(e)->spanner()) {
                if (auto se = s->startElement()) {
                    if (auto mse = se->findMeasure()) {
                        eMeasure = mse;
                    }
                }
            }
        }
        if (p->measure != eMeasure) {
            return;
        }
    }

    if ((p->beat.isValid()) && (p->beat != e->beat())) {
        return;
    }

    p->el.push_back(e);
}

//---------------------------------------------------------
//   collectNoteMatch
//---------------------------------------------------------

void Score::collectNoteMatch(NotePattern* p, EngravingItem* e)
{
    if (!e->isNote()) {
        return;
    }
    Note* n = toNote(e);
    if (p->type != NoteType::INVALID && p->type != n->noteType()) {
        return;
    }
    if (p->pitch != -1 && p->pitch != n->pitch()) {
        return;
    }
    if (p->string != INVALID_STRING_INDEX && p->string != n->string()) {
        return;
    }
    if (p->tpc != Tpc::TPC_INVALID && p->tpc != n->tpc()) {
        return;
    }
    if (p->notehead != NoteHeadGroup::HEAD_INVALID && p->notehead != n->headGroup()) {
        return;
    }
    if (p->durationType.type() != DurationType::V_INVALID && p->durationType != n->chord()->actualDurationType()) {
        return;
    }
    if (p->durationTicks != Fraction(-1, 1) && p->durationTicks != n->chord()->actualTicks()) {
        return;
    }
    if ((p->staffStart != muse::nidx)
        && ((p->staffStart > e->staffIdx()) || (p->staffEnd <= e->staffIdx()))) {
        return;
    }
    if (p->voice != muse::nidx && p->voice != e->voice()) {
        return;
    }
    if (p->system && (p->system != n->chord()->segment()->system())) {
        return;
    }
    if (p->measure && (p->measure != n->findMeasure())) {
        return;
    }
    if ((p->beat.isValid()) && (p->beat != n->beat())) {
        return;
    }
    p->el.push_back(n);
}

//---------------------------------------------------------
//   selectSimilar
//---------------------------------------------------------

void Score::selectSimilar(EngravingItem* e, bool sameStaff)
{
    Score* score = e->score();

    ElementPattern pattern;
    pattern.type = int(e->type());
    pattern.subtype = 0;
    pattern.subtypeValid = false;
    if (e->isNote()) {
        if (toNote(e)->chord()->isGrace()) {
            pattern.subtype = -1;       // hack
        } else {
            pattern.subtype = e->subtype();
        }
    } else if (e->isHairpinSegment()) {
        pattern.subtype = e->subtype();
        pattern.subtypeValid = true;
    }
    pattern.staffStart = sameStaff ? e->staffIdx() : muse::nidx;
    pattern.staffEnd = sameStaff ? e->staffIdx() + 1 : muse::nidx;
    pattern.voice = muse::nidx;

    score->scanElements([&](EngravingItem* item) { collectMatch(&pattern, item); });

    score->select(0, SelectType::SINGLE, 0);
    score->select(pattern.el, SelectType::ADD, 0);
}

//---------------------------------------------------------
//   selectSimilarInRange
//---------------------------------------------------------

void Score::selectSimilarInRange(EngravingItem* e)
{
    Score* score = e->score();

    ElementPattern pattern;
    pattern.type    = int(e->type());
    pattern.subtype = 0;
    pattern.subtypeValid = false;
    if (e->isNote()) {
        if (toNote(e)->chord()->isGrace()) {
            pattern.subtype = -1;       //hack
        } else {
            pattern.subtype = e->subtype();
        }
        pattern.subtypeValid = true;
<<<<<<< HEAD
    } else if (e->isHairpinSegment() || e->isHarmony()) {
=======
    } else if (e->isHairpinSegment()) {
>>>>>>> 384a4e03
        pattern.subtype = e->subtype();
        pattern.subtypeValid = true;
    }
    pattern.staffStart = selection().staffStart();
    pattern.staffEnd = selection().staffEnd();
    pattern.voice = muse::nidx;

    score->scanElementsInRange([&](EngravingItem* item) { collectMatch(&pattern, item); });

    score->select(0, SelectType::SINGLE, 0);
    score->select(pattern.el, SelectType::ADD, 0);
}

//---------------------------------------------------------
//   scoreOrder
//---------------------------------------------------------

ScoreOrder Score::scoreOrder() const
{
    ScoreOrder order = m_scoreOrder;
    order.customized = !order.isScoreOrder(this);
    return order;
}

//---------------------------------------------------------
//   setScoreOrder
//---------------------------------------------------------

void Score::setScoreOrder(ScoreOrder order)
{
    m_scoreOrder = order;
}

//---------------------------------------------------------
//   updateBracesAndBarlines
//---------------------------------------------------------

void Score::updateBracesAndBarlines(Part* part, size_t newIndex)
{
    bool noBracesFound = true;
    for (size_t indexInPart = 0; indexInPart < part->nstaves(); ++indexInPart) {
        size_t indexInScore = part->staves()[indexInPart]->idx();
        for (BracketItem* bi : staff(indexInScore)->brackets()) {
            noBracesFound = false;
            if (bi->bracketType() == BracketType::BRACE) {
                if ((indexInPart <= newIndex) && (newIndex <= (bi->bracketSpan()))) {
                    bi->undoChangeProperty(Pid::BRACKET_SPAN, bi->bracketSpan() + 1);
                }
            }
        }
    }

    auto updateBracketSpan = [this, part](size_t modIndex, size_t refIndex) {
        Staff* modStaff = staff(part->staves()[modIndex]->idx());
        Staff* refStaff = staff(part->staves()[refIndex]->idx());
        modStaff->undoChangeProperty(Pid::STAFF_BARLINE_SPAN, refStaff->getProperty(Pid::STAFF_BARLINE_SPAN));
    };

    if (newIndex >= 2) {
        updateBracketSpan(newIndex - 1, newIndex - 2);
    }

    if (part->nstaves() == 2) {
        const InstrumentTemplate* tp = searchTemplate(part->instrumentId());
        if (tp) {
            const bool firstStaffBarLineSpan = tp->barlineSpan[0];
            if (firstStaffBarLineSpan) {
                staff(part->staff(0)->idx())->undoChangeProperty(Pid::STAFF_BARLINE_SPAN, firstStaffBarLineSpan);
            }
            if (noBracesFound && (tp->bracket[0] != BracketType::NO_BRACKET)) {
                undoAddBracket(part->staves()[0], 0, tp->bracket[0], part->nstaves());
            }
        }
    } else {
        updateBracketSpan(newIndex, newIndex - 1);
    }
}

//---------------------------------------------------------
//   setBracketsAndBarlines
//---------------------------------------------------------

void Score::setBracketsAndBarlines()
{
    scoreOrder().setBracketsAndBarlines(this);
}

//---------------------------------------------------------
//   remapBracketsAndBarlines
///  Reconstructs brackets and barlines based on how they
///  are in the masterScore. Must be called after creating
///  an excerpt or adding new parts to it.
//---------------------------------------------------------

void Score::remapBracketsAndBarlines()
{
    if (isMaster()) {
        return;
    }

    // Remove all brackets
    for (Staff* staff : staves()) {
        for (BracketItem* bracket : staff->brackets()) {
            bracket->setBracketType(BracketType::NO_BRACKET);
        }
    }
    // Remap all brackets from masterScore
    Score* master = masterScore();
    for (staff_idx_t masterStaffIdx = 0; masterStaffIdx < master->nstaves(); ++masterStaffIdx) {
        Staff* masterStaff = master->staff(masterStaffIdx);
        auto brackets = masterStaff->brackets();

        for (size_t bracketIdx = 0; bracketIdx < brackets.size(); ++bracketIdx) {
            BracketItem* bracket = brackets.at(bracketIdx);
            Staff* firstBracketed = nullptr;
            int span = 0;

            // There is no guarantee that bracket->bracketSpan() is correctly bounded,
            // so masterStaffIdx + bracket->bracketSpan() might be > master->nstaves(),
            // in which case masterStaff below will become null.
            size_t endSpannedMasterStaffIdx = std::min(masterStaffIdx + bracket->bracketSpan(), master->nstaves());

            for (staff_idx_t spannedMasterStIdx = masterStaffIdx; spannedMasterStIdx < endSpannedMasterStaffIdx; ++spannedMasterStIdx) {
                masterStaff = master->staff(spannedMasterStIdx);
                IF_ASSERT_FAILED(masterStaff) {
                    continue;
                }

                Staff* linkedStaff = toStaff(masterStaff->findLinkedInScore(this));
                if (!linkedStaff) {
                    continue;
                }

                if (!firstBracketed) {
                    firstBracketed = linkedStaff;
                }

                ++span;
            }

            if (firstBracketed && span > 1) {
                firstBracketed->setBracketType(bracketIdx, bracket->bracketType());
                firstBracketed->setBracketSpan(bracketIdx, span);
            }
        }
    }

    // Remap all barline spans from masterScore
    for (Staff* staff : staves()) {
        Staff* masterStaff = toStaff(staff->findLinkedInScore(masterScore()));
        if (!masterStaff || !masterStaff->barLineSpan()) {
            continue;
        }
        // Look in the masterScore for all the staves spanned by a common barline.
        // If at least one of them is also in this score, then connect it through.
        bool extendBarline = false;
        bool span = masterStaff->barLineSpan();
        while (!extendBarline && span && masterStaff->idx() + 1 < master->nstaves()) {
            masterStaff = masterScore()->staff(masterStaff->idx() + 1);
            span = masterStaff->barLineSpan();
            if (masterStaff->findLinkedInScore(this)) {
                extendBarline = true;
                break;
            }
        }
        if (extendBarline) {
            staff->setBarLineSpan(true);
        }
    }
}

//---------------------------------------------------------
//   lassoSelect
//---------------------------------------------------------

void Score::lassoSelect(const RectF& bbox)
{
    select(0, SelectType::SINGLE, 0);
    RectF fr(bbox.normalized());
    for (Page* page : pages()) {
        RectF pr(page->ldata()->bbox());
        RectF frr(fr.translated(-page->pos()));
        if (pr.right() < frr.left()) {
            continue;
        }
        if (pr.left() > frr.right()) {
            break;
        }

        std::vector<EngravingItem*> items = page->items(frr);
        std::vector<EngravingItem*> itemsToSelect;

        for (EngravingItem* item : items) {
            if (frr.contains(item->pageBoundingRect())) {
                if (!item->isMeasure() && item->selectable()) {
                    itemsToSelect.push_back(item);
                }
            }
        }

        select(itemsToSelect, SelectType::ADD, 0);
    }
}

//---------------------------------------------------------
//   lassoSelectEnd
//---------------------------------------------------------

void Score::lassoSelectEnd()
{
    int noteRestCount     = 0;
    Segment* startSegment = 0;
    Segment* endSegment   = 0;
    staff_idx_t startStaff = 0x7fffffff;
    staff_idx_t endStaff = 0;
    const ChordRest* endCR = 0;

    if (m_selection.elements().empty()) {
        m_selection.setState(SelState::NONE);
        setUpdateAll();
        return;
    }
    m_selection.setState(SelState::LIST);

    for (const EngravingItem* e : m_selection.elements()) {
        if (!e->isNote() && !e->isRest()) {
            continue;
        }
        ++noteRestCount;
        if (e->isNote()) {
            e = e->parentItem();
        }
        Segment* seg = toChordRest(e)->segment();
        if ((startSegment == 0) || (*seg < *startSegment)) {
            startSegment = seg;
        }
        if ((endSegment == 0) || (*seg > *endSegment)) {
            endSegment = seg;
            endCR = toChordRest(e);
        }
        staff_idx_t idx = e->staffIdx();
        if (idx < startStaff) {
            startStaff = idx;
        }
        if (idx > endStaff) {
            endStaff = idx;
        }
    }
    if (noteRestCount > 0) {
        endSegment = endCR->nextSegmentAfterCR(SegmentType::ChordRest
                                               | SegmentType::EndBarLine
                                               | SegmentType::Clef);
        m_selection.setRange(startSegment, endSegment, startStaff, endStaff + 1);
        if (!m_selection.isRange()) {
            m_selection.setState(SelState::RANGE);
        }
        m_selection.updateSelectedElements();
    }
    setUpdateAll();
}

//---------------------------------------------------------
//   addLyrics
//---------------------------------------------------------

void Score::addLyrics(const Fraction& tick, staff_idx_t staffIdx, const String& txt)
{
    if (txt.trimmed().isEmpty()) {
        return;
    }
    Measure* measure = tick2measure(tick);
    Segment* seg     = measure->findSegment(SegmentType::ChordRest, tick);
    if (seg == 0) {
        LOGD("no segment found for lyrics<%s> at tick %d",
             muPrintable(txt), tick.ticks());
        return;
    }

    bool lyricsAdded = false;
    for (voice_idx_t voice = 0; voice < VOICES; ++voice) {
        track_idx_t track = staffIdx * VOICES + voice;
        ChordRest* cr = toChordRest(seg->element(track));
        if (cr) {
            Lyrics* l = Factory::createLyrics(cr);
            l->setXmlText(txt);
            l->setTrack(track);
            cr->add(l);
            lyricsAdded = true;
            break;
        }
    }
    if (!lyricsAdded) {
        LOGD("no chord/rest for lyrics<%s> at tick %d, staff %zu",
             muPrintable(txt), tick.ticks(), staffIdx);
    }
}

//---------------------------------------------------------
//   setTempo
//    convenience function to access TempoMap
//---------------------------------------------------------

void Score::setTempo(Segment* segment, BeatsPerSecond tempo)
{
    setTempo(segment->tick(), tempo);
}

void Score::setTempo(const Fraction& tick, BeatsPerSecond tempo)
{
    tempomap()->setTempo(tick.ticks(), roundTempo(tempo));
    setPlaylistDirty();
}

//---------------------------------------------------------
//   removeTempo
//---------------------------------------------------------

void Score::removeTempo(const Fraction& tick)
{
    tempomap()->delTempo(tick.ticks());
    setPlaylistDirty();
}

//---------------------------------------------------------
//   resetTempo
//---------------------------------------------------------

void Score::resetTempo()
{
    resetTempoRange(Fraction(0, 1), Fraction(std::numeric_limits<int>::max(), 1));
}

//---------------------------------------------------------
//   resetTempoRange
//    Reset tempo and timesig maps in the given range.
//    Start tick included, end tick excluded.
//---------------------------------------------------------

void Score::resetTempoRange(const Fraction& tick1, const Fraction& tick2)
{
    const bool zeroInRange = (tick1 <= Fraction(0, 1) && tick2 > Fraction(0, 1));
    tempomap()->clearRange(tick1.ticks(), tick2.ticks());
    if (zeroInRange) {
        tempomap()->setTempo(0, Constants::DEFAULT_TEMPO);
    }
    sigmap()->clearRange(tick1.ticks(), tick2.ticks());
    if (zeroInRange) {
        Measure* m = firstMeasure();
        if (m) {
            sigmap()->add(0, SigEvent(m->ticks(),  m->timesig(), 0));
        }
    }
}

//---------------------------------------------------------
//   setPause
//---------------------------------------------------------

void Score::setPause(const Fraction& tick, double seconds)
{
    tempomap()->setPause(tick.ticks(), seconds);
    setPlaylistDirty();
}

//---------------------------------------------------------
//   tempo
//---------------------------------------------------------

BeatsPerSecond Score::tempo(const Fraction& tick) const
{
    return tempomap()->tempo(tick.ticks());
}

BeatsPerSecond Score::multipliedTempo(const Fraction& tick) const
{
    return tempomap()->multipliedTempo(tick.ticks());
}

//---------------------------------------------------------
//   cmdSelectAll
//---------------------------------------------------------

void Score::cmdSelectAll()
{
    TRACEFUNC;

    if (m_measures.size() == 0) {
        return;
    }
    deselectAll();
    Measure* first = firstMeasureMM();
    if (!first) {
        return;
    }
    Measure* last = lastMeasureMM();
    selectRange(first, 0);
    selectRange(last, nstaves() - 1);
    setUpdateAll();
    update();
}

//---------------------------------------------------------
//   cmdSelectSection
//---------------------------------------------------------

void Score::cmdSelectSection()
{
    TRACEFUNC;

    Segment* s = m_selection.startSegment();
    if (s == 0) {
        return;
    }
    MeasureBase* sm = s->measure();
    MeasureBase* em = sm;
    while (sm->prev()) {
        if (sm->prev()->sectionBreak()) {
            break;
        }
        sm = sm->prev();
    }
    while (em->next()) {
        if (em->sectionBreak()) {
            break;
        }
        em = em->next();
    }
    while (sm && !sm->isMeasure()) {
        sm = sm->next();
    }
    while (em && !em->isMeasure()) {
        em = em->next();
    }
    if (sm == 0 || em == 0) {
        return;
    }

    m_selection.setRange(toMeasure(sm)->first(), toMeasure(em)->last(), 0, nstaves());
    setUpdateAll();
    update();
}

//---------------------------------------------------------
//   undo
//---------------------------------------------------------

void Score::undo(UndoCommand* cmd, EditData* ed) const
{
    undoStack()->pushAndPerform(cmd, ed);
}

//---------------------------------------------------------
//   scoreList
//    return a list of scores containing the root score
//    and all part scores (if there are any)
//---------------------------------------------------------

std::list<Score*> Score::scoreList()
{
    std::list<Score*> scores;
    MasterScore* root = masterScore();
    scores.push_back(root);
    for (const Excerpt* ex : root->excerpts()) {
        if (ex->excerptScore()) {
            scores.push_back(ex->excerptScore());
        }
    }
    return scores;
}

//---------------------------------------------------------
//   appendPart
//---------------------------------------------------------

void Score::appendPart(const InstrumentTemplate* t)
{
    Part* part = new Part(this);
    part->initFromInstrTemplate(t);
    for (staff_idx_t i = 0; i < t->staffCount; ++i) {
        Staff* staff = Factory::createStaff(part);
        StaffType* stt = staff->staffType(Fraction(0, 1));
        staff->init(t, stt, int(i));
        undoInsertStaff(staff, i);
    }
    undoInsertPart(part, m_parts.size());
    setUpTempoMapLater();
    masterScore()->rebuildMidiMapping();
}

//---------------------------------------------------------
//   appendMeasures
//---------------------------------------------------------

void Score::appendMeasures(int n)
{
    InsertMeasureOptions options;
    options.createEmptyMeasures = false;

    for (int i = 0; i < n; ++i) {
        insertMeasure(ElementType::MEASURE, nullptr, options);
    }
}

//---------------------------------------------------------
//   addSpanner
//---------------------------------------------------------

void Score::addSpanner(Spanner* s, bool computeStartEnd)
{
    m_spanner.addSpanner(s);
    s->added();
    if (computeStartEnd) {
        s->computeStartElement();
        s->computeEndElement();
    }
}

//---------------------------------------------------------
//   spannerList
//---------------------------------------------------------

std::vector<Spanner*> Score::spannerList() const
{
    std::vector<Spanner*> result;
    const std::multimap<int, Spanner*>& spannerMap = m_spanner.map();
    for (auto it = spannerMap.begin(); it != spannerMap.end(); ++it) {
        result.push_back(it->second);
    }
    return result;
}

//---------------------------------------------------------
//   removeSpanner
//---------------------------------------------------------

void Score::removeSpanner(Spanner* s)
{
    m_spanner.removeSpanner(s);
    s->removed();

    EngravingItem* startElement = s->startElement();
    Chord* startChord = startElement && startElement->isChord() ? toChord(startElement) : nullptr;
    if (startChord) {
        startChord->removeStartingSpanner(s);
    }

    EngravingItem* endElement = s->endElement();
    Chord* endChord = endElement && endElement->isChord() ? toChord(endElement) : nullptr;
    if (endChord) {
        endChord->removeEndingSpanner(s);
    }
}

//---------------------------------------------------------
//   isSpannerStartEnd
//    does is spanner start or end at tick position tick
//    for track ?
//---------------------------------------------------------

bool Score::isSpannerStartEnd(const Fraction& tick, track_idx_t track) const
{
    for (auto i : m_spanner.map()) {
        if (i.second->track() != track) {
            continue;
        }
        if (i.second->tick() == tick || i.second->tick2() == tick) {
            return true;
        }
    }
    return false;
}

void Score::insertTime(const Fraction& tick, const Fraction& len)
{
    for (Staff* staff : staves()) {
        staff->insertTime(tick, len);
    }
    for (Part* part : parts()) {
        part->insertTime(tick, len);
    }

    if (isMaster() && automation()) {
        const int utick = repeatList().tick2utick(tick.ticks());

        if (len.negative()) {
            automation()->removeTicks(utick, std::abs(len.ticks()));
        } else if (len.isNotZero()) {
            automation()->moveTicks(utick, utick + len.ticks());
        }
    }
}

//---------------------------------------------------------
//   addUnmanagedSpanner
//---------------------------------------------------------

void Score::addUnmanagedSpanner(Spanner* s)
{
    m_unmanagedSpanner.insert(s);
}

//---------------------------------------------------------
//   removeSpanner
//---------------------------------------------------------

void Score::removeUnmanagedSpanner(Spanner* s)
{
    m_unmanagedSpanner.erase(s);
}

//---------------------------------------------------------
//   uniqueStaves
//---------------------------------------------------------

std::vector<staff_idx_t> Score::uniqueStaves() const
{
    std::vector<staff_idx_t> sl;

    for (size_t staffIdx = 0; staffIdx < nstaves(); ++staffIdx) {
        Staff* s = staff(staffIdx);
        if (s->links()) {
            bool alreadyInList = false;
            for (staff_idx_t idx : sl) {
                if (s->links()->contains(staff(idx))) {
                    alreadyInList = true;
                    break;
                }
            }
            if (alreadyInList) {
                continue;
            }
        }
        sl.push_back(staffIdx);
    }
    return sl;
}

//---------------------------------------------------------
//   findCR
//    find chord/rest <= tick in track
//---------------------------------------------------------

ChordRest* Score::findCR(Fraction tick, track_idx_t track) const
{
    Measure* m = tick2measureMM(tick);
    if (!m) {
        //LOGD("findCR: no measure for tick %d", tick.ticks());
        return nullptr;
    }
    // attach to first rest all spanner when mmRest
    if (m->isMMRest()) {
        tick = m->tick();
    }
    Segment* s = m->first(SegmentType::ChordRest);
    for (Segment* ns = s;; ns = ns->next(SegmentType::ChordRest)) {
        if (!ns || ns->tick() > tick) {
            break;
        }
        EngravingItem* el = ns->element(track);
        if (el && el->isRest() && toRest(el)->isGap()) {
            continue;
        } else if (el) {
            s = ns;
        }
    }

    if (!s) {
        return nullptr;
    }
    EngravingItem* el = s->element(track);
    if (el && el->isRest() && toRest(el)->isGap()) {
        return nullptr;
    }

    return toChordRest(el);
}

//---------------------------------------------------------
//   findChordRestEndingBeforeTickInStaff
//    find last chord/rest on staff that ends before tick
//---------------------------------------------------------

ChordRest* Score::findChordRestEndingBeforeTickInStaff(const Fraction& tick, staff_idx_t staffIdx) const
{
    return findChordRestEndingBeforeTickInStaffAndVoice(tick, staffIdx, false, 0);
}

//-----------------------------------------------------------------
//   findChordRestEndingBeforeTickInStaffAndVoice
//    find last chord/rest on staff and voice that ends before tick
//-----------------------------------------------------------------
ChordRest* Score::findChordRestEndingBeforeTickInStaffAndVoice(const Fraction& tick, staff_idx_t staffIdx, voice_idx_t voice) const
{
    return findChordRestEndingBeforeTickInStaffAndVoice(tick, staffIdx, true, voice);
}

//-----------------------------------------------------------------
//   findChordRestEndingBeforeTickInStaffAndVoice
//    find last chord/rest on staff and voice that ends before tick
//    allow no specific voice
//-----------------------------------------------------------------
ChordRest* Score::findChordRestEndingBeforeTickInStaffAndVoice(const Fraction& tick, staff_idx_t staffIdx, bool forceVoice,
                                                               voice_idx_t voice) const
{
    Fraction ptick = tick - Fraction::eps();
    Measure* m = tick2measureMM(ptick);
    if (!m) {
        LOGD("findCRinStaff: no measure for tick %d", ptick.ticks());
        return nullptr;
    }
    // attach to first rest all spanner when mmRest
    if (m->isMMRest()) {
        ptick = m->tick();
    }

    Segment* s = m->first(SegmentType::ChordRest);
    track_idx_t strack = forceVoice ? staffIdx * VOICES + voice : staffIdx * VOICES;
    track_idx_t etrack = forceVoice ? strack + 1 : strack + VOICES;
    track_idx_t actualTrack = strack;

    Fraction lastTick = Fraction(-1, 1);
    for (Segment* ns = s;; ns = ns->next(SegmentType::ChordRest)) {
        if (!ns || ns->tick() > ptick) {
            break;
        }
        // found a segment; now find longest cr on this staff that does not overlap tick
        for (track_idx_t t = strack; t < etrack; ++t) {
            ChordRest* cr = toChordRest(ns->element(t));
            if ((cr) && ((!forceVoice) || voice == cr->voice())) {
                Fraction endTick = cr->endTick();
                if (endTick >= lastTick && endTick <= tick) {
                    s = ns;
                    actualTrack = t;
                    lastTick = endTick;
                }
            }
        }
    }
    if (s) {
        return toChordRest(s->element(actualTrack));
    }
    return nullptr;
}

ChordRest* Score::findChordRestEndingBeforeTickInTrack(const Fraction& tick, track_idx_t trackIdx) const
{
    Measure* m = tick2measureMM(tick - Fraction::eps());
    if (!m) {
        LOGD("findCRinStaff: no measure for tick %d", tick.ticks());
        return nullptr;
    }

    for (const Segment* s = m->last(SegmentType::ChordRest); s; s = s->prev(SegmentType::ChordRest)) {
        if (ChordRest* cr = toChordRest(s->element(trackIdx))) {
            if (cr->endTick() <= tick) {
                return cr;
            }
        }
    }

    return nullptr;
}

//---------------------------------------------------------
//   cmdNextPrevSystem
//---------------------------------------------------------

ChordRest* Score::cmdNextPrevSystem(ChordRest* cr, bool next)
{
    IF_ASSERT_FAILED(cr) {
        return nullptr;
    }

    auto newCR = cr;
    auto currentMeasure = cr->measure();
    auto currentSystem = currentMeasure->system() ? currentMeasure->system() : currentMeasure->coveringMMRestOrThis()->system();
    if (!currentSystem) {
        return cr;
    }
    auto destinationMeasure = currentSystem->firstMeasure();
    if (!destinationMeasure) {
        return cr;
    }

    auto firstSegment = destinationMeasure->first(SegmentType::ChordRest);

    // Case: Go to next system
    if (next) {
        if ((destinationMeasure = currentSystem->lastMeasure()->nextMeasure())) {
            // There is a next system present: get it and accommodate for MMRest
            currentSystem = destinationMeasure->system()
                            ? destinationMeasure->system()
                            : destinationMeasure->coveringMMRestOrThis()->system();
            if (!currentSystem) {
                return cr;
            }
            if ((destinationMeasure = currentSystem->firstMeasure())) {
                if ((newCR = destinationMeasure->first()->nextChordRest(trackZeroVoice(cr->track()), false))) {
                    cr = newCR;
                }
            }
        } else if (currentMeasure != lastMeasure()) {
            // There is no next system present: go to last measure of current system
            if ((destinationMeasure = lastMeasure())) {
                if ((newCR = destinationMeasure->first()->nextChordRest(trackZeroVoice(cr->track()), false))) {
                    if (!destinationMeasure->isMMRest()) {
                        cr = newCR;
                    }
                    // Last visual measure is a MMRest: go to very last measure within that MMRest
                    else if ((destinationMeasure = lastMeasureMM())
                             && (newCR = destinationMeasure->first()->nextChordRest(trackZeroVoice(cr->track()), false))) {
                        cr = newCR;
                    }
                }
            }
        }
    }
    // Case: Go to previous system
    else {
        auto currentSegment = cr->segment();
        // Only go to previous system's beginning if user is already at the absolute beginning of current system
        // and not in first measure of entire score
        if ((destinationMeasure != firstMeasure() && destinationMeasure != firstMeasureMM())
            && (currentSegment == firstSegment || (currentMeasure->mmRest() && currentMeasure->mmRest()->isFirstInSystem()))) {
            if (!(destinationMeasure = destinationMeasure->prevMeasureMM())) {
                return cr;
            }
            if (!(currentSystem = destinationMeasure->system()
                                  ? destinationMeasure->system()
                                  : destinationMeasure->coveringMMRestOrThis()->system())) {
                return cr;
            }
            destinationMeasure = currentSystem->firstMeasure();
        }
        if (destinationMeasure) {
            if ((newCR = destinationMeasure->first()->nextChordRest(trackZeroVoice(cr->track()), false))) {
                cr = newCR;
            }
        }
    }
    return cr;
}

//---------------------------------------------------------
//   cmdNextPrevFrame
//   Return next/previous [Vertical/Horizontal/Text] frame
//   to be used as a navigation command
//---------------------------------------------------------

Box* Score::cmdNextPrevFrame(MeasureBase* currentMeasureBase, bool next) const
{
    Box* selectedBox { nullptr };
    while (!selectedBox && (currentMeasureBase = (next ? currentMeasureBase->next() : currentMeasureBase->prev()))) {
        if (currentMeasureBase->isBox()) {
            selectedBox = toBox(currentMeasureBase);
        }
    }
    return selectedBox;
}

//---------------------------------------------------------
//   cmdNextPrevSection
//    Return [Box* or ChordRest*] of next/previous section
//---------------------------------------------------------

EngravingItem* Score::cmdNextPrevSection(EngravingItem* el, bool dir) const
{
    auto currentMeasureBase = el->findMeasureBase();
    auto destination = currentMeasureBase;
    if (currentMeasureBase) {
        // -----------------------
        // Next Section of Score
        // -----------------------
        if (dir) {
            if ((destination = getNextPrevSectionBreak(currentMeasureBase, true))) {
                el = getScoreElementOfMeasureBase(destination->next());
            }
        }
        // -------------------------
        // Previous Section of Score
        // -------------------------
        else {
            auto currentSegment = el->isChordRest() ? toChordRest(el)->segment() : nullptr;
            if ((destination = getNextPrevSectionBreak(currentMeasureBase, false))) {
                if (currentSegment) {
                    if ((el = getScoreElementOfMeasureBase((score()->first() == destination) ? destination : destination->next()))) {
                        if (el->isChordRest() && (toChordRest(el)->segment() == currentSegment)) {
                            if ((destination = getNextPrevSectionBreak(destination, false))) {
                                el = !(destination->sectionBreak()) ? destination : getScoreElementOfMeasureBase(destination->next());
                            }
                        }
                    }
                } else if ((score()->first() != currentMeasureBase) && (el = getScoreElementOfMeasureBase(destination->next()))) {
                    if (el->findMeasureBase() == currentMeasureBase) {
                        if ((destination = getNextPrevSectionBreak(destination, false))) {
                            el = !(destination->sectionBreak()) ? el : getScoreElementOfMeasureBase(destination->next());
                        }
                    }
                }
            }
        }
    }
    return el;
}

//---------------------------------------------------------
//   getNextPrevSectionBreak
//    Condition: MeasureBase* must be valid before call
//    If no previous section break exists selects first
//    MeasureBase within score
//---------------------------------------------------------

MeasureBase* Score::getNextPrevSectionBreak(MeasureBase* mb, bool dir) const
{
    auto destination = mb;
    if (destination) {
        if (dir) {
            // Find next section break
            auto endOfSection { false };
            while (!endOfSection) {
                if ((destination = destination->next())) {
                    endOfSection = destination->sectionBreak();
                } else {
                    break;
                }
            }
        } else {
            // Find previous section break
            auto inCurrentSection { true };
            while (inCurrentSection && destination) {
                if (destination->index()) {
                    // Safety: SegFaults if invoking prev() when index=0
                    //         even when MeasureBase* is valid!
                    destination = destination->prev();
                    inCurrentSection = !(destination->sectionBreak());
                } else {
                    destination = nullptr;
                }
            }
            if (inCurrentSection || !destination) {
                destination = score()->first();
            }
        }
    }
    return destination;
}

//---------------------------------------------------------
//   getScoreElementOfMeasureBase
//    Helper function
//    Get an EngravingItem* as Box or ChordRest depending on
//    MeasureBase
//---------------------------------------------------------

EngravingItem* Score::getScoreElementOfMeasureBase(MeasureBase* mb) const
{
    EngravingItem* el { nullptr };
    ChordRest* cr { nullptr };
    const Measure* currentMeasure { nullptr };
    if (mb) {
        if (mb->isBox()) {
            el = toBox(mb);
        } else if ((currentMeasure = mb->findMeasure())) {
            // Accommodate for MMRest
            if (style().styleB(Sid::createMultiMeasureRests) && currentMeasure->hasMMRest()) {
                currentMeasure = currentMeasure->coveringMMRestOrThis();
            }
            if ((cr = currentMeasure->first()->nextChordRest(0, false))) {
                el = cr;
            }
        }
    }
    return el;
}

//---------------------------------------------------------
//   nmeasure
//---------------------------------------------------------

size_t Score::nmeasures() const
{
    size_t n = 0;
    for (const Measure* m = firstMeasure(); m; m = m->nextMeasure()) {
        n++;
    }
    return n;
}

//---------------------------------------------------------
//   firstTrailingMeasure
//---------------------------------------------------------

Measure* Score::firstTrailingMeasure(ChordRest** cr)
{
    Measure* firstMeasure = nullptr;
    auto m = lastMeasure();

    if (!cr) {
        // No active selection: prepare first empty trailing measure of entire score
        while (m && m->isEmpty(muse::nidx)) {
            firstMeasure = m;
            m = m->prevMeasure();
        }
    } else {
        // Active selection: select full measure rest of active staff's empty trailing measure
        ChordRest* tempCR = *cr;
        while (m && (tempCR = m->first()->nextChordRest(trackZeroVoice((*cr)->track()), false))->isFullMeasureRest()) {
            *cr = tempCR;
            firstMeasure = m;
            m = m->prevMeasure();
        }
    }

    return firstMeasure;
}

//---------------------------------------------------------
//   cmdTopStaff
//---------------------------------------------------------

ChordRest* Score::cmdTopStaff(ChordRest* cr)
{
    // Go to top-most staff of current or first measure depending upon active selection
    const auto* destinationMeasure = cr ? cr->measure() : firstMeasure();
    if (destinationMeasure) {
        // Accommodate for MMRest
        if (style().styleB(Sid::createMultiMeasureRests) && destinationMeasure->hasMMRest()) {
            destinationMeasure = destinationMeasure->coveringMMRestOrThis();
        }
        // Get first ChordRest of top staff
        cr = destinationMeasure->first()->nextChordRest(0, false);
    }
    return cr;
}

//---------------------------------------------------------
//   hasLyrics
//---------------------------------------------------------

bool Score::hasLyrics() const
{
    if (!firstMeasure()) {
        return false;
    }

    SegmentType st = SegmentType::ChordRest;
    for (Segment* seg = firstMeasure()->first(st); seg; seg = seg->next1(st)) {
        for (size_t i = 0; i < ntracks(); ++i) {
            ChordRest* cr = toChordRest(seg->element(static_cast<int>(i)));
            if (cr && !cr->lyrics().empty()) {
                return true;
            }
        }
    }
    return false;
}

//---------------------------------------------------------
//   hasHarmonies
//---------------------------------------------------------

bool Score::hasHarmonies() const
{
    if (!firstMeasure()) {
        return false;
    }

    SegmentType st = SegmentType::ChordRest;
    for (Segment* seg = firstMeasure()->first(st); seg; seg = seg->next1(st)) {
        for (EngravingItem* e : seg->annotations()) {
            if (e->isHarmony()) {
                return true;
            }
        }
    }
    return false;
}

//---------------------------------------------------------
//   lyricCount
//---------------------------------------------------------

int Score::lyricCount() const
{
    return int(lyrics().size());
}

std::vector<Lyrics*> Score::lyrics() const
{
    std::vector<Lyrics*> result;
    masterScore()->setExpandRepeats(true);
    SegmentType st = SegmentType::ChordRest;
    for (size_t track = 0; track < ntracks(); track++) {
        size_t maxLyrics = 1;
        for (Measure* m = firstMeasure(); m; m = m->nextMeasure()) {
            m->setPlaybackCount(0);
        }
        // follow the repeat segments
        const RepeatList& rlist = repeatList();
        for (const RepeatSegment* rs : rlist) {
            Fraction startTick  = Fraction::fromTicks(rs->tick);
            Fraction endTick    = Fraction::fromTicks(rs->endTick());
            for (Measure* m = tick2measure(startTick); m; m = m->nextMeasure()) {
                size_t playCount = m->playbackCount();
                for (Segment* seg = m->first(st); seg; seg = seg->next(st)) {
                    ChordRest* cr = toChordRest(seg->element(track));
                    if (!cr || cr->lyrics().empty()) {
                        continue;
                    }
                    if (cr->lyrics().size() > maxLyrics) {
                        maxLyrics = cr->lyrics().size();
                    }
                    if (playCount > cr->lyrics().size()) {
                        continue;
                    }
                    Lyrics* l = cr->lyrics(static_cast<int>(playCount));
                    if (!l) {
                        continue;
                    }
                    result.push_back(l);
                }
                m->setPlaybackCount(m->playbackCount() + 1);
                if (m->endTick() >= endTick) {
                    break;
                }
            }
        }
        // consider remaining lyrics
        for (size_t lyricsNumber = 0; lyricsNumber < maxLyrics; lyricsNumber++) {
            for (Measure* m = firstMeasure(); m; m = m->nextMeasure()) {
                size_t playCount = m->playbackCount();
                if (lyricsNumber < playCount) {
                    continue;
                }
                for (Segment* seg = m->first(st); seg; seg = seg->next(st)) {
                    ChordRest* cr = toChordRest(seg->element(track));
                    if (!cr || cr->lyrics().empty()) {
                        continue;
                    }
                    if (cr->lyrics().size() > maxLyrics) {
                        maxLyrics = cr->lyrics().size();
                    }
                    if (lyricsNumber > cr->lyrics().size()) {
                        continue;
                    }
                    Lyrics* l = cr->lyrics(static_cast<int>(lyricsNumber));
                    if (!l) {
                        continue;
                    }
                    result.push_back(l);
                }
            }
        }
    }
    return result;
}

//---------------------------------------------------------
//   extractLyrics
//---------------------------------------------------------

String Score::extractLyrics() const
{
    String result;
    std::vector<Lyrics*> list = lyrics();
    for (const Lyrics* l : list) {
        String lyric = l->plainText().trimmed();
        LyricsSyllabic ls = l->syllabic();
        if (ls == LyricsSyllabic::SINGLE || ls == LyricsSyllabic::END) {
            result += lyric + u" ";
        } else if (ls == LyricsSyllabic::BEGIN || ls == LyricsSyllabic::MIDDLE) {
            result += lyric;
        }
    }
    return result.trimmed();
}

//---------------------------------------------------------
//   harmonyCount
//---------------------------------------------------------

int Score::harmonyCount() const
{
    int count = 0;
    SegmentType st = SegmentType::ChordRest;
    for (Segment* seg = firstMeasure()->first(st); seg; seg = seg->next1(st)) {
        for (EngravingItem* e : seg->annotations()) {
            if (e->isHarmony()) {
                count++;
            }
        }
    }
    return count;
}

//---------------------------------------------------------
//   keysig
//---------------------------------------------------------

int Score::keysig() const
{
    Key result = Key::C;
    for (size_t staffIdx = 0; staffIdx < nstaves(); ++staffIdx) {
        Staff* st = staff(staffIdx);
        constexpr Fraction t(0, 1);
        Key key = st->concertKey(t);
        if (st->staffType(t)->group() == StaffGroup::PERCUSSION || st->keySigEvent(t).isAtonal()) {         // ignore percussion and custom / atonal key
            continue;
        }
        result = key;
        //TODO keySigs and pitched to unpitched instr changes (Igor Korsukov 2021-02-05) ??? why here?
        break;
    }
    return int(result);
}

//---------------------------------------------------------
//   duration
//---------------------------------------------------------

int Score::duration() const
{
    const RepeatList& rl = masterScore()->repeatList(true);
    if (rl.empty()) {
        return 0;
    }
    const RepeatSegment* rs = rl.back();
    return lrint(utick2utime(rs->utick + rs->len()));
}

//---------------------------------------------------------
//   durationWithoutRepeats
//---------------------------------------------------------

int Score::durationWithoutRepeats() const
{
    const RepeatList& rl = masterScore()->repeatList(false);
    if (rl.empty()) {
        return 0;
    }
    const RepeatSegment* rs = rl.back();
    return lrint(utick2utime(rs->utick + rs->len()));
}

//---------------------------------------------------------
//   createRehearsalMarkText
//---------------------------------------------------------

String Score::createRehearsalMarkText(RehearsalMark* current) const
{
    Fraction tick = current->segment()->tick();
    RehearsalMark* before = 0;
    RehearsalMark* after = 0;
    for (Segment* s = firstSegment(SegmentType::All); s; s = s->next1()) {
        for (EngravingItem* e : s->annotations()) {
            if (e && e->isRehearsalMark()) {
                if (s->tick() < tick) {
                    before = toRehearsalMark(e);
                } else if (s->tick() > tick) {
                    after = toRehearsalMark(e);
                    break;
                }
            }
        }
        if (after) {
            break;
        }
    }
    String s = u"A";
    String s1 = before ? before->xmlText() : u"";
    String s2 = after ? after->xmlText() : u"";
    if (s1.isEmpty()) {
        return s;
    }
    s = nextRehearsalMarkText(before, current);       // try to sequence
    if (s == current->xmlText()) {
        // no sequence detected (or current happens to be correct)
        return s;
    } else if (s == s2) {
        // next in sequence already present
        if (s1.at(0).isLetter()) {
            if (s1.size() == 2) {
                s = String(s1.at(0)) + Char::fromAscii(s1.at(1).toAscii() + 1);          // BB, BC, CC
            } else {
                s = s1 + u'1';                              // B, B1, C
            }
        } else {
            s = s1 + u'A';                                  // 2, 2A, 3
        }
    }
    return s;
}

//---------------------------------------------------------
//   nextRehearsalMarkText
//    finds next rehearsal in sequence established by previous
//     Alphabetic sequences:
//      A, B, ..., Y, Z, AA, BB, ..., YY, ZZ
//      a, b, ..., y, z, aa, bb, ..., yy, zz
//     Numeric sequences:
//      1, 2, 3, ...
//      If number of previous rehearsal mark matches measure number, assume use of measure numbers throughout
//---------------------------------------------------------

String Score::nextRehearsalMarkText(RehearsalMark* previous, RehearsalMark* current) const
{
    String previousText = previous->xmlText();
    String fallback = current ? current->xmlText() : previousText + u"'";

    if (previousText.size() == 1 && previousText.at(0).isLetter()) {
        // single letter sequence
        if (previousText == "Z") {
            return u"AA";
        } else if (previousText == "z") {
            return u"aa";
        } else {
            return String(Char::fromAscii(previousText.at(0).toAscii() + 1));
        }
    } else if (previousText.size() == 2 && previousText.at(0).isLetter() && previousText.at(1).isLetter()) {
        // double letter sequence
        if (previousText.at(0) == previousText.at(1)) {
            // repeated letter sequence
            if (previousText.toUpper() != "ZZ") {
                String c = Char::fromAscii(previousText.at(0).toAscii() + 1);
                return c + c;
            } else {
                return fallback;
            }
        } else {
            return fallback;
        }
    } else {
        // try to interpret as number
        bool ok;
        int n = previousText.toInt(&ok);
        if (!ok) {
            return fallback;
        } else if (current && n == previous->segment()->measure()->no() + 1) {
            // use measure number
            n = current->segment()->measure()->no() + 1;
            return String::number(n);
        } else {
            // use number sequence
            n = previousText.toInt() + 1;
            return String::number(n);
        }
    }
}

//---------------------------------------------------------
//   changeSelectedNotesVoice
//    moves selected notes into specified voice if possible
//---------------------------------------------------------

void Score::changeSelectedElementsVoice(voice_idx_t voice)
{
    auto isOperationValid = [](Score* score, track_idx_t origTrack, track_idx_t dstTrack) {
        Excerpt* excerpt = score->excerpt();
        if (!excerpt) {
            return true;
        }

        const track_idx_t dstTrackMapped = muse::key(excerpt->tracksMapping(), dstTrack, muse::nidx);
        if (dstTrackMapped == muse::nidx) {
            return false;
        }

        const track_idx_t origTrackMapped = muse::key(excerpt->tracksMapping(), origTrack, muse::nidx);
        if (origTrackMapped == dstTrack) {
            return false;
        }

        return true;
    };

    std::vector<EngravingItem*> newElements;
    std::vector<EngravingItem*> oel = selection().elements();       // make copy
    for (EngravingItem* e : oel) {
        if (e->isNote()) {
            Note* note   = toNote(e);
            Chord* chord = note->chord();

            // move grace notes with main chord only
            if (chord->isGrace() || chord->isTrillCueNote()) {
                continue;
            }

            if (chord->voice() == voice) {
                continue;
            }

            Score* score = this;
            if (excerpt() && !chord->staff()->isVoiceVisible(voice)) {
                // We are on a linked stave with the desired voice not visible
                // Get note in main score to continue
                note = toNote(note->findLinkedInScore(m_masterScore));
                chord = note->chord();
                score = m_masterScore;
            }
            Segment* s       = chord->segment();
            Measure* m       = s->measure();
            size_t notes     = chord->notes().size();
            track_idx_t dstTrack = chord->staffIdx() * VOICES + voice;
            ChordRest* dstCR = toChordRest(s->element(dstTrack));
            Chord* dstChord  = nullptr;

            if (!isOperationValid(score, chord->track(), dstTrack)) {
                continue;
            }

            // set up destination chord

            if (dstCR && dstCR->globalTicks() == chord->globalTicks()) {
                // existing chord/rest in destination with correct duration
                //   this case allows for tuplets, unlike the more general case below
                if (dstCR->isChord()) {
                    // can simply move note in
                    dstChord = toChord(dstCR);
                } else {
                    // replace rest with chord, then move note in
                    dstChord = Factory::createChord(s);
                    dstChord->setTrack(dstTrack);
                    dstChord->setDurationType(chord->durationType());
                    dstChord->setTicks(chord->ticks());
                    dstChord->setTuplet(dstCR->tuplet());
                    dstChord->setParent(s);
                    score->undoRemoveElement(dstCR);
                }
            } else if (!chord->tuplet()) {
                // rests or gap in destination
                //   insert new chord if the rests / gap are long enough
                //   then move note in
                ChordRest* pcr = nullptr;
                ChordRest* ncr = nullptr;
                for (Segment* s2 = m->first(SegmentType::ChordRest); s2; s2 = s2->next(SegmentType::ChordRest)) {
                    ChordRest* cr2 = toChordRest(s2->element(dstTrack));
                    if (!cr2 || cr2->isRest()) {
                        continue;
                    }
                    if (s2->tick() < s->tick()) {
                        pcr = cr2;
                        continue;
                    } else if (s2->tick() >= s->tick()) {
                        ncr = cr2;
                        break;
                    }
                }
                Fraction gapStart = pcr ? pcr->endTick() : m->tick();
                Fraction gapEnd   = ncr ? ncr->tick() : m->endTick();
                if (gapStart <= s->tick() && gapEnd >= chord->endTick()) {
                    // big enough gap found
                    dstChord = Factory::createChord(s);
                    dstChord->setTrack(dstTrack);
                    dstChord->setDurationType(chord->durationType());
                    dstChord->setTicks(chord->ticks());
                    dstChord->setParent(s);
                    // makeGapVoice will not back-fill an empty voice
                    if (voice && !dstCR) {
                        score->expandVoice(s, /*m->first(SegmentType::ChordRest,*/ dstTrack);
                    }
                    score->makeGapVoice(s, dstTrack, chord->actualTicks(), s->tick());
                }
            }

            if (!dstChord) {
                continue;
            }

            // move note to destination chord

            // create & add new note
            Note* newNote = Factory::copyNote(*note);
            newNote->setSelected(false);
            newNote->setParent(dstChord);
            score->undoAddElement(newNote);
            newElements.push_back(newNote);
            // add new chord if one was created
            if (dstChord != dstCR) {
                score->undoAddCR(dstChord, m, s->tick());
            }
            for (EngravingObject* linked : note->linkList()) {
                Note* linkedNote = toNote(linked);
                Note* linkedNewNote = linked == note ? newNote : toNote(newNote->findLinkedInStaff(linkedNote->staff()));
                // reconnect the tie to this note, if any
                Tie* tie = linkedNote->tieBack();
                if (tie) {
                    Note* startNote = tie->isPartialTie() && !toPartialTie(tie)->isOutgoing() ? nullptr : tie->startNote();
                    score->undoChangeSpannerElements(tie, startNote, linkedNewNote);
                }
                // reconnect the tie from this note, if any
                tie = linkedNote->tieFor();
                if (tie) {
                    score->undoChangeSpannerElements(tie, linkedNewNote, tie->endNote());
                }

                // Reconnect note anchored spanners
                for (EngravingItem* item : linkedNote->spannerBack()) {
                    if (!item || !item->isSpanner()) {
                        continue;
                    }
                    Spanner* spanner = toSpanner(item);
                    score->undoChangeSpannerElements(spanner, spanner->startElement(), linkedNewNote);
                }

                for (EngravingItem* item : linkedNote->spannerFor()) {
                    if (!item || !item->isSpanner()) {
                        continue;
                    }
                    Spanner* spanner = toSpanner(item);
                    score->undoChangeSpannerElements(spanner, linkedNewNote, spanner->endElement());
                }
            }

            // remove original note
            if (notes > 1) {
                score->undoRemoveElement(note);
            } else if (notes == 1) {
                // take care of slurs
                int currentTick = chord->tick().ticks();
                for (auto it : score->spannerMap().findOverlapping(currentTick, currentTick + 1)) {
                    Spanner* spanner = it.value;
                    if (!spanner->isSlur()) {
                        continue;
                    }
                    Slur* slur = toSlur(spanner);
                    if (slur->startElement() == chord && slur->endElement() == chord) {
                        score->undoChangeSpannerElements(slur, dstChord, dstChord);
                        slur->undoChangeProperty(Pid::VOICE, voice);
                    } else if (slur->startElement() == chord) {
                        score->undoChangeSpannerElements(slur, dstChord, slur->endElement());
                    } else if (slur->endElement() == chord) {
                        score->undoChangeSpannerElements(slur, slur->startElement(), dstChord);
                    }
                }
                // create rest to leave behind
                Rest* r = Factory::createRest(s);
                r->setTrack(chord->track());
                r->setDurationType(chord->durationType());
                r->setTicks(chord->ticks());
                r->setTuplet(chord->tuplet());
                r->setParent(s);
                // if there were grace notes, move them
                while (!chord->graceNotes().empty()) {
                    Chord* gc = chord->graceNotes().front();
                    Chord* ngc = Factory::copyChord(*gc);
                    score->undoRemoveElement(gc);
                    ngc->setParent(dstChord);
                    ngc->setTrack(dstChord->track());
                    score->undoAddElement(ngc);
                }
                // remove chord, replace with rest
                score->undoRemoveElement(chord);
                score->undoAddCR(r, m, s->tick());
            }

            // Move lyrics
            for (Lyrics* lyric : chord->lyrics()) {
                if (!lyric || dstChord->lyrics(lyric->verse(), lyric->placement())) {
                    continue;
                }

                Lyrics* newLyric = Factory::copyLyrics(*lyric);
                newLyric->setParent(dstChord);
                newLyric->setSelected(false);
                newLyric->setTrack(dstTrack);
                score->undoAddElement(newLyric);
                newElements.push_back(newLyric);

                score->undoRemoveElement(lyric);
            }
        } else if (e->hasVoiceAssignmentProperties()) {
            if (e->isSpannerSegment()) {
                e = toSpannerSegment(e)->spanner();
            }

            track_idx_t dstTrack = e->staffIdx() * VOICES + voice;
            if (!isOperationValid(this, e->track(), dstTrack)) {
                continue;
            }

            e->undoChangeProperty(Pid::VOICE, voice);
            e->undoChangeProperty(Pid::VOICE_ASSIGNMENT, VoiceAssignment::CURRENT_VOICE_ONLY);
            newElements.push_back(e);
        }
    }

    if (!newElements.empty()) {
        selection().clear();
        select(newElements, SelectType::ADD, muse::nidx);
    }

    setLayoutAll();
}

void Score::changeSelectedElementsVoiceAssignment(VoiceAssignment voiceAssignment)
{
    std::vector<EngravingItem*> newElements;

    for (EngravingItem* e : selection().elements()) {
        if (e->hasVoiceAssignmentProperties()) {
            e->undoChangeProperty(Pid::VOICE_ASSIGNMENT, voiceAssignment);
            newElements.push_back(e);
        }
    }

    if (!newElements.empty()) {
        selection().clear();
        select(newElements, SelectType::ADD, muse::nidx);
    }
}

std::set<staff_idx_t> Score::staffIdxSetFromRange(const track_idx_t trackFrom, const track_idx_t trackTo, StaffAccepted staffAccepted) const
{
    std::set<staff_idx_t> result;

    for (const Part* part : m_score->parts()) {
        if (trackTo < part->startTrack() || trackFrom >= part->endTrack()) {
            continue;
        }

        std::set<staff_idx_t> staffIdxList = part->staveIdxList();
        if (!staffAccepted) {
            result.insert(staffIdxList.cbegin(), staffIdxList.cend());
            continue;
        }

        for (staff_idx_t idx : staffIdxList) {
            const Staff* staff = m_score->staff(idx);
            if (!staff) {
                continue;
            }

            if (staffAccepted(*staff)) {
                result.insert(idx);
            }
        }
    }

    return result;
}

//---------------------------------------------------------
//   getProperty
//---------------------------------------------------------

PropertyValue Score::getProperty(Pid /*id*/) const
{
    LOGD("Score::getProperty: unhandled id");
    return PropertyValue();
}

//---------------------------------------------------------
//   setProperty
//---------------------------------------------------------

bool Score::setProperty(Pid /*id*/, const PropertyValue& /*v*/)
{
    LOGD("Score::setProperty: unhandled id");
    setLayoutAll();
    return true;
}

//---------------------------------------------------------
//   propertyDefault
//---------------------------------------------------------

PropertyValue Score::propertyDefault(Pid /*id*/) const
{
    return PropertyValue();
}

void Score::resetStyleValue(Sid styleToReset)
{
    const MStyle& defStyle = DefaultStyle::defaultStyle();
    undoChangeStyleVal(styleToReset, defStyle.value(styleToReset));
}

void Score::resetStyleValues(const StyleIdSet& styleIdSet)
{
    if (styleIdSet.empty()) {
        return;
    }

    std::unordered_map<Sid, PropertyValue> values;
    const MStyle& defStyle = DefaultStyle::defaultStyle();

    for (Sid sid : styleIdSet) {
        values.emplace(sid, defStyle.value(sid));
    }

    undoChangeStyleValues(std::move(values));
}

//---------------------------------------------------------
//   setStyle
//---------------------------------------------------------

void Score::setStyle(const MStyle& s, const bool overlap)
{
    if (!overlap) {
        style() = s;
        return;
    }

    MStyle styleCopy = s;

    for (int i = static_cast<int>(Sid::NOSTYLE) + 1; i < static_cast<int>(Sid::STYLES); i++) {
        Sid sid = static_cast<Sid>(i);

        if (!styleCopy.isDefault(sid)) {
            style().set(sid, styleCopy.value(sid));
        }
    }
}

//---------------------------------------------------------
//   getTextStyleUserName
//---------------------------------------------------------

TranslatableString Score::getTextStyleUserName(TextStyleType tid) const
{
    if (int(tid) >= int(TextStyleType::USER1) && int(tid) <= int(TextStyleType::USER12)) {
        int idx = int(tid) - int(TextStyleType::USER1);
        Sid sid[] = { Sid::user1Name, Sid::user2Name, Sid::user3Name, Sid::user4Name, Sid::user5Name, Sid::user6Name,
                      Sid::user7Name, Sid::user8Name, Sid::user9Name, Sid::user10Name, Sid::user11Name, Sid::user12Name };
        String userName = style().styleSt(sid[idx]);
        if (!userName.empty()) {
            return TranslatableString::untranslatable(userName);
        }
    }
    return TConv::userName(tid);
}

String Score::name() const
{
    return m_excerpt ? m_excerpt->name() : String();
}

//---------------------------------------------------------
//   addRefresh
//---------------------------------------------------------

void Score::addRefresh(const RectF& r)
{
    m_updateState.refresh.unite(r);
    cmdState().setUpdateMode(UpdateMode::Update);
}

//---------------------------------------------------------
//   staffIdx
//
//  Return index for the staff in the score.
//---------------------------------------------------------

staff_idx_t Score::staffIdx(const Staff* staff) const
{
    staff_idx_t idx = 0;
    for (Staff* s : m_staves) {
        if (s == staff) {
            break;
        }
        ++idx;
    }
    return idx;
}

//---------------------------------------------------------
//   staffIdx
//
///  Return index for the first staff of \a part.
//---------------------------------------------------------

staff_idx_t Score::staffIdx(const Part* part) const
{
    staff_idx_t idx = 0;
    for (Part* p : m_parts) {
        if (p == part) {
            break;
        }
        idx += p->nstaves();
    }
    return idx;
}

Staff* Score::staffById(const ID& staffId) const
{
    for (Staff* staff : m_staves) {
        if (staff->id() == staffId) {
            return staff;
        }
    }

    return nullptr;
}

Part* Score::partById(const ID& partId) const
{
    for (Part* part : m_parts) {
        if (part->id() == partId) {
            return part;
        }
    }

    return nullptr;
}

void Score::clearSystemObjectStaves()
{
    m_systemObjectStaves.clear();
}

void Score::addSystemObjectStaff(Staff* staff)
{
    m_systemObjectStaves.push_back(staff);
}

void Score::removeSystemObjectStaff(Staff* staff)
{
    muse::remove(m_systemObjectStaves, staff);
}

const std::vector<Staff*> Score::systemObjectStavesWithTopStaff() const
{
    std::vector<Staff*> result;
    if (Staff* topStaff = staff(0)) {
        result.push_back(topStaff);
    }

    muse::join(result, systemObjectStaves());

    return result;
}

const std::vector<Part*>& Score::parts() const
{
    return m_parts;
}

size_t Score::visiblePartCount() const
{
    int count = 0;
    for (const Part* part : m_parts) {
        if (part->show()) {
            ++count;
        }
    }
    return count;
}

size_t Score::visibleStavesCount() const
{
    int count = 0;
    for (const Staff* staff : m_staves) {
        if (staff->show()) {
            ++count;
        }
    }
    return count;
}

bool Score::allStavesInvisible() const
{
    for (const Staff* staff : m_staves) {
        if (staff->show()) {
            return false;
        }
    }

    return true;
}

ShadowNote* Score::shadowNote() const
{
    return m_shadowNote;
}

void Score::rebuildBspTree()
{
    for (Page* page : pages()) {
        page->invalidateBspTree();
    }
}

//---------------------------------------------------------
//   scanElements
//    scan all elements
//---------------------------------------------------------

void Score::scanElements(std::function<void(EngravingItem*)> func)
{
    for (MeasureBase* mb = first(); mb; mb = mb->next()) {
        mb->scanElements(func);
        if (mb->isMeasure()) {
            Measure* m = toMeasure(mb);
            Measure* mmr = m->mmRest();
            if (mmr) {
                mmr->scanElements(func);
            }
        }
    }
    for (Page* page : pages()) {
        for (System* s :page->systems()) {
            s->scanElements(func);
        }
        func(page);
    }
}

//---------------------------------------------------------
//   connectTies
///   Rebuild tie connections.
//---------------------------------------------------------

void Score::connectTies(bool silent)
{
    size_t tracks = nstaves() * VOICES;
    Measure* m = firstMeasure();
    if (!m) {
        return;
    }

    auto connectTiesForChord = [silent](Chord* c, Segment* s, track_idx_t track) -> void {
        for (Note* n : c->notes()) {
            if (n->laissezVib()) {
                continue;
            }
            // connect a tie without end note
            Tie* tie = n->tieFor();
            if (tie) {
                tie->updatePossibleJumpPoints();
            }
            if (tie && !tie->isPartialTie() && !tie->endNote()) {
                Note* nnote;
                nnote = searchTieNote(n);
                if (nnote == 0) {
                    if (!silent) {
                        LOGD("next note at %d track %zu for tie not found", s->tick().ticks(), track);
                        delete tie;
                        n->setTieFor(0);
                    }
                } else {
                    tie->setEndNote(nnote);
                    nnote->setTieBack(tie);
                }
            }
            // connect a glissando without initial note (old glissando format)
            for (Spanner* spanner : n->spannerBack()) {
                if (spanner->isGlissando() && !spanner->startElement()) {
                    Note* initialNote = Glissando::guessInitialNote(n->chord());
                    n->removeSpannerBack(spanner);
                    if (initialNote) {
                        spanner->setStartElement(initialNote);
                        spanner->setEndElement(n);
                        spanner->setTick(initialNote->chord()->tick());
                        spanner->setTick2(n->chord()->tick());
                        spanner->setTrack(n->track());
                        spanner->setTrack2(n->track());
                        spanner->setParent(initialNote);
                        initialNote->add(spanner);
                    } else {
                        delete spanner;
                    }
                }
            }
            // spanner with no end element can happen during copy/paste
            for (Spanner* spanner : n->spannerFor()) {
                if (spanner->endElement() == nullptr) {
                    n->removeSpannerFor(spanner);
                    delete spanner;
                }
            }
        }
    };

    SegmentType st = SegmentType::ChordRest;
    for (Segment* s = m->first(st); s; s = s->next1(st)) {
        for (track_idx_t track = 0; track < tracks; ++track) {
            EngravingItem* e = s->element(track);
            if (e == 0 || !e->isChord()) {
                continue;
            }
            Chord* c = toChord(e);
            connectTiesForChord(c, s, track);
            for (Chord* gc : c->graceNotes()) {
                connectTiesForChord(gc, s, track);

                for (Note* n : gc->notes()) {
                    // spanner with no end element apparently happens when reading some 206 files
                    // (and possibly in other situations too)
                    for (Spanner* spanner : n->spannerFor()) {
                        if (spanner->endElement() == nullptr) {
                            n->removeSpannerFor(spanner);
                            delete spanner;
                        }
                    }
                }
            }
        }
    }
}

bool Score::autoLayoutEnabled() const
{
    return isOpen();
}

//---------------------------------------------------------
//   doLayout
//    do a complete (re-) layout
//---------------------------------------------------------

void Score::doLayout()
{
    TRACEFUNC;

    doLayoutRange(Fraction(0, 1), Fraction(-1, 1));
}

void Score::doLayoutRange(const Fraction& st, const Fraction& et)
{
    TRACEFUNC;

    Fraction start = st;
    Fraction end = et;

    auto spanners = score()->spannerMap().findOverlapping(st.ticks(), et.ticks());
    for (auto interval : spanners) {
        Spanner* spanner = interval.value;
        if (!spanner->staff()->visible()) {
            continue;
        }
        start = std::min(st, spanner->tick());
        end = std::max(et, spanner->tick2());
    }

    m_engravingFont = engravingFonts()->fontByName(style().value(Sid::musicalSymbolFont).value<String>().toStdString());
    m_layoutOptions.noteHeadWidth = m_engravingFont->width(SymId::noteheadBlack, style().spatium() / style().defaultSpatium());

    if (this->cmdState().layoutFlags & LayoutFlag::REBUILD_MIDI_MAPPING) {
        if (this->isMaster()) {
            this->masterScore()->rebuildMidiMapping();
        }
    }

    renderer()->layoutScore(this, start, end);

    if (m_resetAutoplace) {
        m_resetAutoplace = false;
        resetAutoplace();
    }

    if (m_resetCrossBeams) {
        m_resetCrossBeams = false;
        resetCrossBeams();
    }
}

void Score::createPaddingTable()
{
    m_paddingTable.createTable(style());
}

//--------------------------------------------------------
// setAutoSpatium()
// Reduces the spatium size as necessary to accommodate all
// staves in the page. Caution: the spatium is expressed in
// DPI, page dimensions in inches, staff sizes in mm.
//--------------------------------------------------------
void Score::autoUpdateSpatium()
{
    static constexpr double breathingSpace = 2.5; // allow breathing space between staves
    static constexpr double minStaffHeight = 2.0; // never make staff smaller than 2.0 mm
    static constexpr double maxStaffHeight = 7.0; // never make staff bigger than 7.0 mm (default value)

    double availableHeight = (style().styleD(Sid::pageHeight)
                              - style().styleD(Sid::pageOddTopMargin)
                              - style().styleD(Sid::pageOddBottomMargin)) * DPI;                    // convert from inches to DPI
    double titleHeight = (!measures()->empty() && measures()->first()->isVBox()) ? measures()->first()->height() : 0.0;
    availableHeight -= titleHeight;
    double totalNeededSpaces = 4 * m_staves.size() * breathingSpace;
    double targetSpatium = availableHeight / totalNeededSpaces;

    double resultingStaffHeight = 4 * targetSpatium / DPI * INCH; // conversion from DPI to mm
    resultingStaffHeight = round(resultingStaffHeight * 10) / 10; // round to nearest 0.1 mm
    if (resultingStaffHeight > maxStaffHeight) {
        return;
    }
    if (resultingStaffHeight < minStaffHeight) {
        resultingStaffHeight = minStaffHeight;
    }

    targetSpatium = (resultingStaffHeight / 4) * DPI / INCH;

    style().setSpatium(targetSpatium);
    createPaddingTable();
}

void Score::addSystemLock(const SystemLock* lock)
{
    m_systemLocks.add(lock);

    lock->startMB()->triggerLayout();
    lock->endMB()->triggerLayout();
}

void Score::removeSystemLock(const SystemLock* lock)
{
    m_systemLocks.remove(lock);

    lock->startMB()->triggerLayout();
    lock->endMB()->triggerLayout();
}

//---------------------------------------------------------
//   updateSwing
//---------------------------------------------------------

void Score::updateSwing()
{
    for (Staff* s : m_staves) {
        s->clearSwingMap();
    }
    Measure* fm = firstMeasure();
    if (!fm) {
        return;
    }
    for (Segment* s = fm->first(SegmentType::ChordRest); s; s = s->next1(SegmentType::ChordRest)) {
        for (const EngravingItem* e : s->annotations()) {
            if (!e->isStaffTextBase()) {
                continue;
            }
            const StaffTextBase* st = toStaffTextBase(e);
            if (st->xmlText().isEmpty()) {
                continue;
            }
            Staff* staff = st->staff();
            if (!st->swing()) {
                continue;
            }
            SwingParameters sp;
            sp.swingRatio = st->swingParameters().swingRatio;
            sp.swingUnit = st->swingParameters().swingUnit;
            if (st->systemFlag()) {
                for (Staff* sta : m_staves) {
                    sta->insertIntoSwingMap(s->tick(), sp);
                }
            } else {
                staff->insertIntoSwingMap(s->tick(), sp);
            }
        }
    }
}

//---------------------------------------------------------
//   updateCapo
//---------------------------------------------------------

void Score::updateCapo(bool ignoreNotationUpdate /* = false */)
{
    Measure* fm = firstMeasure();
    if (!fm) {
        return;
    }

    for (Segment* s = fm->first(SegmentType::ChordRest); s; s = s->next1(SegmentType::ChordRest)) {
        Fraction segmentTick = s->tick();

        for (EngravingItem* e : s->annotations()) {
            if (e->isHarmony()) {
                toHarmony(e)->realizedHarmony().setDirty(true);
            }

            if (!e->isCapo()) {
                continue;
            }

            for (Staff* staff : e->staff()->staffList()) {
                staff->insertCapoParams(segmentTick, toCapo(e)->params(), ignoreNotationUpdate);
            }
        }
    }
}

//---------------------------------------------------------
//   updateChannel
//---------------------------------------------------------

void Score::updateChannel()
{
    for (Staff* s : staves()) {
        for (voice_idx_t i = 0; i < VOICES; ++i) {
            s->clearChannelList(i);
        }
    }
    Measure* fm = firstMeasure();
    if (!fm) {
        return;
    }
    for (Segment* s = fm->first(SegmentType::ChordRest); s; s = s->next1(SegmentType::ChordRest)) {
        for (const EngravingItem* e : s->annotations()) {
            if (e->isInstrumentChange()) {
                for (Staff* staff : e->part()->staves()) {
                    for (voice_idx_t voice = 0; voice < VOICES; ++voice) {
                        staff->insertIntoChannelList(voice, s->tick(), 0);
                    }
                }
                continue;
            }
            if (!e->isStaffTextBase()) {
                continue;
            }
            const StaffTextBase* st = toStaffTextBase(e);
            for (voice_idx_t voice = 0; voice < VOICES; ++voice) {
                String an(st->channelName(voice));
                if (an.isEmpty()) {
                    continue;
                }
                Staff* staff = Score::staff(st->staffIdx());
                int a = staff->part()->instrument(s->tick())->channelIdx(an);
                if (a != -1) {
                    staff->insertIntoChannelList(voice, s->tick(), a);
                }
            }
        }
    }

    for (auto it = spanner().cbegin(); it != spanner().cend(); ++it) {
        Spanner* spanner = (*it).second;
        if (spanner->isPalmMute()) {
            toPalmMute(spanner)->setChannel();
        }
        if (spanner->isVolta()) {
            toVolta(spanner)->setChannel();
        }
    }

    for (Segment* s = fm->first(SegmentType::ChordRest); s; s = s->next1(SegmentType::ChordRest)) {
        for (Staff* st : staves()) {
            track_idx_t strack = st->idx() * VOICES;
            track_idx_t etrack = strack + VOICES;
            for (track_idx_t track = strack; track < etrack; ++track) {
                if (!s->element(track)) {
                    continue;
                }
                EngravingItem* e = s->element(track);
                if (!e->isChord()) {
                    continue;
                }
                Chord* c = toChord(e);
                size_t channel = st->channel(c->tick(), c->voice());
                Instrument* instr = c->part()->instrument(c->tick());
                if (channel >= instr->channel().size()) {
                    LOGD() << "Channel " << channel << " too high. Max " << instr->channel().size();
                    channel = 0;
                }
                for (Note* note : c->notes()) {
                    if (note->hidden()) {
                        continue;
                    }
                    note->setSubchannel(static_cast<int>(channel));
                }
            }
        }
    }
}

SystemDivider* Score::systemDivider(size_t systemIdx, SystemDividerType type) const
{
    if (muse::contains(m_systemDividers, systemIdx)) {
        return m_systemDividers.at(systemIdx).at(static_cast<size_t>(type));
    }

    return nullptr;
}

void Score::addSystemDivider(size_t systemIdx, SystemDivider* divider)
{
    if (!muse::contains(m_systemDividers, systemIdx)) {
        m_systemDividers.emplace(systemIdx, std::array<SystemDivider*, 2> { nullptr, nullptr });
    }

    m_systemDividers.at(systemIdx)[static_cast<size_t>(divider->dividerType())] = divider;
}

IAutomation* Score::automation() const { return m_masterScore->automation(); }

UndoStack* Score::undoStack() const { return m_masterScore->undoStack(); }
const RepeatList& Score::repeatList()  const { return m_masterScore->repeatList(); }
const RepeatList& Score::repeatList(bool expandRepeats, bool updateTies)  const
{
    return m_masterScore->repeatList(expandRepeats, updateTies);
}

TempoMap* Score::tempomap() const { return m_masterScore->tempomap(); }
TimeSigMap* Score::sigmap() const { return m_masterScore->sigmap(); }
//QQueue<MidiInputEvent>* Score::midiInputQueue() { return _masterScore->midiInputQueue(); }
std::list<MidiInputEvent>& Score::activeMidiPitches() { return m_masterScore->activeMidiPitches(); }
muse::async::Channel<ScoreChanges> Score::changesChannel() const { return m_masterScore->changesChannel(); }

void Score::setUpdateAll() { m_masterScore->setUpdateAll(); }

void Score::setLayoutAll(staff_idx_t staff, const EngravingItem* e) { m_masterScore->setLayoutAll(staff, e); }
void Score::setLayout(const Fraction& tick, staff_idx_t staff, const EngravingItem* e) { m_masterScore->setLayout(tick, staff, e); }
void Score::setLayout(const Fraction& tick1, const Fraction& tick2, staff_idx_t staff1, staff_idx_t staff2, const EngravingItem* e)
{
    m_masterScore->setLayout(tick1, tick2, staff1, staff2, e);
}

CmdState& Score::cmdState() { return m_masterScore->cmdState(); }
const CmdState& Score::cmdState() const { return m_masterScore->cmdState(); }
void Score::addLayoutFlags(LayoutFlags f) { m_masterScore->addLayoutFlags(f); }
void Score::setInstrumentsChanged(bool v) { m_masterScore->setInstrumentsChanged(v); }

Fraction Score::loopBoundaryTick(LoopBoundaryType type) const { return m_masterScore->loopBoundaryTick(type); }
void Score::setLoopBoundaryTick(LoopBoundaryType type, Fraction tick) { m_masterScore->setLoopBoundaryTick(type, tick); }

//---------------------------------------------------------
//   ScoreLoad::_loading
//    If the _loading > 0 then pushes and pops to
//    the undo stack do not emit a warning.
//    Usually pushes and pops to the undo stack are only
//    valid inside a startCmd() - endCmd(). Exceptions
//    occurred during score loading.
//---------------------------------------------------------

int ScoreLoad::m_loading = 0;
}<|MERGE_RESOLUTION|>--- conflicted
+++ resolved
@@ -3900,11 +3900,7 @@
             pattern.subtype = e->subtype();
         }
         pattern.subtypeValid = true;
-<<<<<<< HEAD
     } else if (e->isHairpinSegment() || e->isHarmony()) {
-=======
-    } else if (e->isHairpinSegment()) {
->>>>>>> 384a4e03
         pattern.subtype = e->subtype();
         pattern.subtypeValid = true;
     }
