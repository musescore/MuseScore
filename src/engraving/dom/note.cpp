/*
 * SPDX-License-Identifier: GPL-3.0-only
 * MuseScore-Studio-CLA-applies
 *
 * MuseScore Studio
 * Music Composition & Notation
 *
 * Copyright (C) 2021 MuseScore Limited
 *
 * This program is free software: you can redistribute it and/or modify
 * it under the terms of the GNU General Public License version 3 as
 * published by the Free Software Foundation.
 *
 * This program is distributed in the hope that it will be useful,
 * but WITHOUT ANY WARRANTY; without even the implied warranty of
 * MERCHANTABILITY or FITNESS FOR A PARTICULAR PURPOSE.  See the
 * GNU General Public License for more details.
 *
 * You should have received a copy of the GNU General Public License
 * along with this program.  If not, see <https://www.gnu.org/licenses/>.
 */

/**
 \file
 Implementation of classes Note and ShadowNote.
*/

#include "note.h"

#include <assert.h>

#include "translation.h"
#include "types/typesconv.h"
#include "iengravingfont.h"

#include "rendering/score/horizontalspacing.h"

#include "accidental.h"
#include "actionicon.h"
#include "articulation.h"

#include "bagpembell.h"
#include "beam.h"

#include "chord.h"
#include "chordline.h"

#include "drumset.h"
#include "factory.h"
#include "fingering.h"
#include "glissando.h"
#include "guitarbend.h"
#include "linkedobjects.h"
#include "measure.h"
#include "notedot.h"
#include "part.h"
#include "pitchspelling.h"
#include "score.h"
#include "segment.h"
#include "spanner.h"
#include "staff.h"
#include "stafftype.h"
#include "stringdata.h"
#include "tie.h"

#include "undo.h"
#include "utils.h"

#include "navigate.h"

#ifndef ENGRAVING_NO_ACCESSIBILITY
#include "accessibility/accessibleitem.h"
#include "accessibility/accessibleroot.h"
#endif

#include "log.h"

using namespace mu;
using namespace muse::draw;
using namespace mu::engraving;
using namespace mu::engraving::rendering::score;

namespace mu::engraving {
//---------------------------------------------------------
//   noteHeads
//    notehead groups
//---------------------------------------------------------

//int(NoteHeadGroup::HEAD_GROUPS) - 1: "-1" is needed to prevent building CUSTOM_GROUP noteheads set, since it is built by users and keep a specific set of existing noteheads
static const SymId noteHeads[2][int(NoteHeadGroup::HEAD_GROUPS) - 1][int(NoteHeadType::HEAD_TYPES)] = {
    {    // down stem
        { SymId::noteheadWhole,               SymId::noteheadHalf,                SymId::noteheadBlack,
          SymId::noteheadDoubleWhole },
        { SymId::noteheadXWhole,              SymId::noteheadXHalf,               SymId::noteheadXBlack,
          SymId::noteheadXDoubleWhole },
        { SymId::noteheadPlusWhole,           SymId::noteheadPlusHalf,            SymId::noteheadPlusBlack,
          SymId::noteheadPlusDoubleWhole },
        { SymId::noteheadCircleXWhole,        SymId::noteheadCircleXHalf,         SymId::noteheadCircleX,
          SymId::noteheadCircleXDoubleWhole },
        { SymId::noteheadWholeWithX,          SymId::noteheadHalfWithX,           SymId::noteheadVoidWithX,
          SymId::noteheadDoubleWholeWithX },
        { SymId::noteheadTriangleUpWhole,     SymId::noteheadTriangleUpHalf,      SymId::noteheadTriangleUpBlack,
          SymId::noteheadTriangleUpDoubleWhole },
        { SymId::noteheadTriangleDownWhole,   SymId::noteheadTriangleDownHalf,    SymId::noteheadTriangleDownBlack,
          SymId::noteheadTriangleDownDoubleWhole },
        { SymId::noteheadSlashedWhole1,       SymId::noteheadSlashedHalf1,        SymId::noteheadSlashedBlack1,
          SymId::noteheadSlashedDoubleWhole1 },
        { SymId::noteheadSlashedWhole2,       SymId::noteheadSlashedHalf2,        SymId::noteheadSlashedBlack2,
          SymId::noteheadSlashedDoubleWhole2 },
        { SymId::noteheadDiamondWhole,        SymId::noteheadDiamondHalf,         SymId::noteheadDiamondBlack,
          SymId::noteheadDiamondDoubleWhole },
        { SymId::noteheadDiamondWholeOld,     SymId::noteheadDiamondHalfOld,      SymId::noteheadDiamondBlackOld,
          SymId::noteheadDiamondDoubleWholeOld },
        { SymId::noteheadCircledWhole,        SymId::noteheadCircledHalf,         SymId::noteheadCircledBlack,
          SymId::noteheadCircledDoubleWhole },
        { SymId::noteheadCircledWholeLarge,   SymId::noteheadCircledHalfLarge,    SymId::noteheadCircledBlackLarge,
          SymId::noteheadCircledDoubleWholeLarge },
        { SymId::noteheadLargeArrowUpWhole,   SymId::noteheadLargeArrowUpHalf,    SymId::noteheadLargeArrowUpBlack,
          SymId::noteheadLargeArrowUpDoubleWhole },
        { SymId::noteheadWhole,               SymId::noteheadHalf,                SymId::noteheadBlack,
          SymId::noteheadDoubleWholeSquare },

        { SymId::noteheadSlashWhiteWhole,     SymId::noteheadSlashWhiteHalf,      SymId::noteheadSlashHorizontalEnds,
          SymId::noteheadSlashWhiteWhole },
        { SymId::noteheadSlashDiamondWhite,   SymId::noteheadSlashDiamondWhite,   SymId::noteheadSlashHorizontalEnds,
          SymId::noteheadSlashWhiteWhole },

        { SymId::noteShapeRoundWhite,         SymId::noteShapeRoundWhite,         SymId::noteShapeRoundBlack,
          SymId::noteShapeRoundDoubleWhole },
        { SymId::noteShapeSquareWhite,        SymId::noteShapeSquareWhite,        SymId::noteShapeSquareBlack,
          SymId::noteShapeSquareDoubleWhole },
        { SymId::noteShapeTriangleRightWhite, SymId::noteShapeTriangleRightWhite, SymId::noteShapeTriangleRightBlack,
          SymId::noteShapeTriangleRightDoubleWhole },
        { SymId::noteShapeDiamondWhite,       SymId::noteShapeDiamondWhite,       SymId::noteShapeDiamondBlack,
          SymId::noteShapeDiamondDoubleWhole },
        { SymId::noteShapeTriangleUpWhite,    SymId::noteShapeTriangleUpWhite,    SymId::noteShapeTriangleUpBlack,
          SymId::noteShapeTriangleUpDoubleWhole },
        { SymId::noteShapeMoonWhite,          SymId::noteShapeMoonWhite,          SymId::noteShapeMoonBlack,
          SymId::noteShapeMoonDoubleWhole },
        { SymId::noteShapeTriangleRoundWhite, SymId::noteShapeTriangleRoundWhite, SymId::noteShapeTriangleRoundBlack,
          SymId::noteShapeTriangleRoundDoubleWhole },

        { SymId::noteheadHeavyX,              SymId::noteheadHeavyX,              SymId::noteheadHeavyX,
          SymId::noteheadHeavyX },
        { SymId::noteheadHeavyXHat,           SymId::noteheadHeavyXHat,           SymId::noteheadHeavyXHat,
          SymId::noteheadHeavyXHat },

        { SymId::noteShapeKeystoneWhite,          SymId::noteShapeKeystoneWhite,          SymId::noteShapeKeystoneBlack,
          SymId::noteShapeKeystoneDoubleWhole },
        { SymId::noteShapeQuarterMoonWhite,       SymId::noteShapeQuarterMoonWhite,       SymId::noteShapeQuarterMoonBlack,
          SymId::noteShapeQuarterMoonDoubleWhole },
        { SymId::noteShapeIsoscelesTriangleWhite, SymId::noteShapeIsoscelesTriangleWhite, SymId::noteShapeIsoscelesTriangleBlack,
          SymId::noteShapeIsoscelesTriangleDoubleWhole },
        { SymId::noteShapeMoonLeftWhite,          SymId::noteShapeMoonLeftWhite,          SymId::noteShapeMoonLeftBlack,
          SymId::noteShapeMoonLeftDoubleWhole },
        { SymId::noteShapeArrowheadLeftWhite,     SymId::noteShapeArrowheadLeftWhite,     SymId::noteShapeArrowheadLeftBlack,
          SymId::noteShapeArrowheadLeftDoubleWhole },
        { SymId::noteShapeTriangleRoundLeftWhite, SymId::noteShapeTriangleRoundLeftWhite, SymId::noteShapeTriangleRoundLeftBlack,
          SymId::noteShapeTriangleRoundLeftDoubleWhole },

        { SymId::noteDoWhole,  SymId::noteDoHalf,  SymId::noteDoBlack,  SymId::noSym },
        { SymId::noteDiWhole,  SymId::noteDiHalf,  SymId::noteDiBlack,  SymId::noSym },
        { SymId::noteRaWhole,  SymId::noteRaHalf,  SymId::noteRaBlack,  SymId::noSym },
        { SymId::noteReWhole,  SymId::noteReHalf,  SymId::noteReBlack,  SymId::noSym },
        { SymId::noteRiWhole,  SymId::noteRiHalf,  SymId::noteRiBlack,  SymId::noSym },
        { SymId::noteMeWhole,  SymId::noteMeHalf,  SymId::noteMeBlack,  SymId::noSym },
        { SymId::noteMiWhole,  SymId::noteMiHalf,  SymId::noteMiBlack,  SymId::noSym },
        { SymId::noteFaWhole,  SymId::noteFaHalf,  SymId::noteFaBlack,  SymId::noSym },
        { SymId::noteFiWhole,  SymId::noteFiHalf,  SymId::noteFiBlack,  SymId::noSym },
        { SymId::noteSeWhole,  SymId::noteSeHalf,  SymId::noteSeBlack,  SymId::noSym },
        { SymId::noteSoWhole,  SymId::noteSoHalf,  SymId::noteSoBlack,  SymId::noSym },
        { SymId::noteLeWhole,  SymId::noteLeHalf,  SymId::noteLeBlack,  SymId::noSym },
        { SymId::noteLaWhole,  SymId::noteLaHalf,  SymId::noteLaBlack,  SymId::noSym },
        { SymId::noteLiWhole,  SymId::noteLiHalf,  SymId::noteLiBlack,  SymId::noSym },
        { SymId::noteTeWhole,  SymId::noteTeHalf,  SymId::noteTeBlack,  SymId::noSym },
        { SymId::noteTiWhole,  SymId::noteTiHalf,  SymId::noteTiBlack,  SymId::noSym },
        { SymId::noteSiWhole,  SymId::noteSiHalf,  SymId::noteSiBlack,  SymId::noSym },

        { SymId::noteASharpWhole,  SymId::noteASharpHalf,  SymId::noteASharpBlack,  SymId::noSym },
        { SymId::noteAWhole,       SymId::noteAHalf,       SymId::noteABlack,       SymId::noSym },
        { SymId::noteAFlatWhole,   SymId::noteAFlatHalf,   SymId::noteAFlatBlack,   SymId::noSym },
        { SymId::noteBSharpWhole,  SymId::noteBSharpHalf,  SymId::noteBSharpBlack,  SymId::noSym },
        { SymId::noteBWhole,       SymId::noteBHalf,       SymId::noteBBlack,       SymId::noSym },
        { SymId::noteBFlatWhole,   SymId::noteBFlatHalf,   SymId::noteBFlatBlack,   SymId::noSym },
        { SymId::noteCSharpWhole,  SymId::noteCSharpHalf,  SymId::noteCSharpBlack,  SymId::noSym },
        { SymId::noteCWhole,       SymId::noteCHalf,       SymId::noteCBlack,       SymId::noSym },
        { SymId::noteCFlatWhole,   SymId::noteCFlatHalf,   SymId::noteCFlatBlack,   SymId::noSym },
        { SymId::noteDSharpWhole,  SymId::noteDSharpHalf,  SymId::noteDSharpBlack,  SymId::noSym },
        { SymId::noteDWhole,       SymId::noteDHalf,       SymId::noteDBlack,       SymId::noSym },
        { SymId::noteDFlatWhole,   SymId::noteDFlatHalf,   SymId::noteDFlatBlack,   SymId::noSym },
        { SymId::noteESharpWhole,  SymId::noteESharpHalf,  SymId::noteESharpBlack,  SymId::noSym },
        { SymId::noteEWhole,       SymId::noteEHalf,       SymId::noteEBlack,       SymId::noSym },
        { SymId::noteEFlatWhole,   SymId::noteEFlatHalf,   SymId::noteEFlatBlack,   SymId::noSym },
        { SymId::noteFSharpWhole,  SymId::noteFSharpHalf,  SymId::noteFSharpBlack,  SymId::noSym },
        { SymId::noteFWhole,       SymId::noteFHalf,       SymId::noteFBlack,       SymId::noSym },
        { SymId::noteFFlatWhole,   SymId::noteFFlatHalf,   SymId::noteFFlatBlack,   SymId::noSym },
        { SymId::noteGSharpWhole,  SymId::noteGSharpHalf,  SymId::noteGSharpBlack,  SymId::noSym },
        { SymId::noteGWhole,       SymId::noteGHalf,       SymId::noteGBlack,       SymId::noSym },
        { SymId::noteGFlatWhole,   SymId::noteGFlatHalf,   SymId::noteGFlatBlack,   SymId::noSym },
        { SymId::noteHWhole,       SymId::noteHHalf,       SymId::noteHBlack,       SymId::noSym },
        { SymId::noteHSharpWhole,  SymId::noteHSharpHalf,  SymId::noteHSharpBlack,  SymId::noSym },

        { SymId::noSym, SymId::swissRudimentsNoteheadHalfFlam,   SymId::swissRudimentsNoteheadBlackFlam,   SymId::noSym },
        { SymId::noSym, SymId::swissRudimentsNoteheadHalfDouble, SymId::swissRudimentsNoteheadBlackDouble, SymId::noSym }
    },
    {    // up stem
        { SymId::noteheadWhole,               SymId::noteheadHalf,                SymId::noteheadBlack,
          SymId::noteheadDoubleWhole },
        { SymId::noteheadXWhole,              SymId::noteheadXHalf,               SymId::noteheadXBlack,
          SymId::noteheadXDoubleWhole },
        { SymId::noteheadPlusWhole,           SymId::noteheadPlusHalf,            SymId::noteheadPlusBlack,
          SymId::noteheadPlusDoubleWhole },
        { SymId::noteheadCircleXWhole,        SymId::noteheadCircleXHalf,         SymId::noteheadCircleX,
          SymId::noteheadCircleXDoubleWhole },
        { SymId::noteheadWholeWithX,          SymId::noteheadHalfWithX,           SymId::noteheadVoidWithX,
          SymId::noteheadDoubleWholeWithX },
        { SymId::noteheadTriangleUpWhole,     SymId::noteheadTriangleUpHalf,      SymId::noteheadTriangleUpBlack,
          SymId::noteheadTriangleUpDoubleWhole },
        { SymId::noteheadTriangleDownWhole,   SymId::noteheadTriangleDownHalf,    SymId::noteheadTriangleDownBlack,
          SymId::noteheadTriangleDownDoubleWhole },
        { SymId::noteheadSlashedWhole1,       SymId::noteheadSlashedHalf1,        SymId::noteheadSlashedBlack1,
          SymId::noteheadSlashedDoubleWhole1 },
        { SymId::noteheadSlashedWhole2,       SymId::noteheadSlashedHalf2,        SymId::noteheadSlashedBlack2,
          SymId::noteheadSlashedDoubleWhole2 },
        { SymId::noteheadDiamondWhole,        SymId::noteheadDiamondHalf,         SymId::noteheadDiamondBlack,
          SymId::noteheadDiamondDoubleWhole },
        { SymId::noteheadDiamondWholeOld,     SymId::noteheadDiamondHalfOld,      SymId::noteheadDiamondBlackOld,
          SymId::noteheadDiamondDoubleWholeOld },
        { SymId::noteheadCircledWhole,        SymId::noteheadCircledHalf,         SymId::noteheadCircledBlack,
          SymId::noteheadCircledDoubleWhole },
        { SymId::noteheadCircledWholeLarge,   SymId::noteheadCircledHalfLarge,    SymId::noteheadCircledBlackLarge,
          SymId::noteheadCircledDoubleWholeLarge },
        // different from down, find source?
        { SymId::noteheadLargeArrowDownWhole, SymId::noteheadLargeArrowDownHalf,  SymId::noteheadLargeArrowDownBlack,
          SymId::noteheadLargeArrowDownDoubleWhole },
        { SymId::noteheadWhole,               SymId::noteheadHalf,                SymId::noteheadBlack,
          SymId::noteheadDoubleWholeSquare },

        { SymId::noteheadSlashWhiteWhole,     SymId::noteheadSlashWhiteHalf,      SymId::noteheadSlashHorizontalEnds,
          SymId::noteheadSlashWhiteDoubleWhole },
        { SymId::noteheadSlashDiamondWhite,   SymId::noteheadSlashDiamondWhite,   SymId::noteheadSlashHorizontalEnds,
          SymId::noteheadSlashWhiteDoubleWhole },

        { SymId::noteShapeRoundWhite,         SymId::noteShapeRoundWhite,         SymId::noteShapeRoundBlack,
          SymId::noteShapeRoundDoubleWhole },
        { SymId::noteShapeSquareWhite,        SymId::noteShapeSquareWhite,        SymId::noteShapeSquareBlack,
          SymId::noteShapeSquareDoubleWhole },
        // different from down
        { SymId::noteShapeTriangleLeftWhite,  SymId::noteShapeTriangleLeftWhite,  SymId::noteShapeTriangleLeftBlack,
          SymId::noteShapeTriangleLeftDoubleWhole },
        { SymId::noteShapeDiamondWhite,       SymId::noteShapeDiamondWhite,       SymId::noteShapeDiamondBlack,
          SymId::noteShapeDiamondDoubleWhole },
        { SymId::noteShapeTriangleUpWhite,    SymId::noteShapeTriangleUpWhite,    SymId::noteShapeTriangleUpBlack,
          SymId::noteShapeTriangleUpDoubleWhole },
        { SymId::noteShapeMoonWhite,          SymId::noteShapeMoonWhite,          SymId::noteShapeMoonBlack,
          SymId::noteShapeMoonDoubleWhole },
        { SymId::noteShapeTriangleRoundWhite, SymId::noteShapeTriangleRoundWhite, SymId::noteShapeTriangleRoundBlack,
          SymId::noteShapeTriangleRoundDoubleWhole },

        { SymId::noteheadHeavyX,              SymId::noteheadHeavyX,              SymId::noteheadHeavyX,
          SymId::noteheadHeavyX },
        { SymId::noteheadHeavyXHat,           SymId::noteheadHeavyXHat,           SymId::noteheadHeavyXHat,
          SymId::noteheadHeavyXHat },

        { SymId::noteShapeKeystoneWhite,          SymId::noteShapeKeystoneWhite,          SymId::noteShapeKeystoneBlack,
          SymId::noteShapeKeystoneDoubleWhole },
        { SymId::noteShapeQuarterMoonWhite,       SymId::noteShapeQuarterMoonWhite,       SymId::noteShapeQuarterMoonBlack,
          SymId::noteShapeQuarterMoonDoubleWhole },
        { SymId::noteShapeIsoscelesTriangleWhite, SymId::noteShapeIsoscelesTriangleWhite, SymId::noteShapeIsoscelesTriangleBlack,
          SymId::noteShapeIsoscelesTriangleDoubleWhole },
        { SymId::noteShapeMoonLeftWhite,          SymId::noteShapeMoonLeftWhite,          SymId::noteShapeMoonLeftBlack,
          SymId::noteShapeMoonLeftDoubleWhole },
        { SymId::noteShapeArrowheadLeftWhite,     SymId::noteShapeArrowheadLeftWhite,     SymId::noteShapeArrowheadLeftBlack,
          SymId::noteShapeArrowheadLeftDoubleWhole },
        { SymId::noteShapeTriangleRoundLeftWhite, SymId::noteShapeTriangleRoundLeftWhite, SymId::noteShapeTriangleRoundLeftBlack,
          SymId::noteShapeTriangleRoundLeftDoubleWhole },

        { SymId::noteDoWhole,  SymId::noteDoHalf,  SymId::noteDoBlack,  SymId::noSym },
        { SymId::noteDiWhole,  SymId::noteDiHalf,  SymId::noteDiBlack,  SymId::noSym },
        { SymId::noteRaWhole,  SymId::noteRaHalf,  SymId::noteRaBlack,  SymId::noSym },
        { SymId::noteReWhole,  SymId::noteReHalf,  SymId::noteReBlack,  SymId::noSym },
        { SymId::noteRiWhole,  SymId::noteRiHalf,  SymId::noteRiBlack,  SymId::noSym },
        { SymId::noteMeWhole,  SymId::noteMeHalf,  SymId::noteMeBlack,  SymId::noSym },
        { SymId::noteMiWhole,  SymId::noteMiHalf,  SymId::noteMiBlack,  SymId::noSym },
        { SymId::noteFaWhole,  SymId::noteFaHalf,  SymId::noteFaBlack,  SymId::noSym },
        { SymId::noteFiWhole,  SymId::noteFiHalf,  SymId::noteFiBlack,  SymId::noSym },
        { SymId::noteSeWhole,  SymId::noteSeHalf,  SymId::noteSeBlack,  SymId::noSym },
        { SymId::noteSoWhole,  SymId::noteSoHalf,  SymId::noteSoBlack,  SymId::noSym },
        { SymId::noteLeWhole,  SymId::noteLeHalf,  SymId::noteLeBlack,  SymId::noSym },
        { SymId::noteLaWhole,  SymId::noteLaHalf,  SymId::noteLaBlack,  SymId::noSym },
        { SymId::noteLiWhole,  SymId::noteLiHalf,  SymId::noteLiBlack,  SymId::noSym },
        { SymId::noteTeWhole,  SymId::noteTeHalf,  SymId::noteTeBlack,  SymId::noSym },
        { SymId::noteTiWhole,  SymId::noteTiHalf,  SymId::noteTiBlack,  SymId::noSym },
        { SymId::noteSiWhole,  SymId::noteSiHalf,  SymId::noteSiBlack,  SymId::noSym },

        { SymId::noteASharpWhole,  SymId::noteASharpHalf,  SymId::noteASharpBlack,  SymId::noSym },
        { SymId::noteAWhole,       SymId::noteAHalf,       SymId::noteABlack,       SymId::noSym },
        { SymId::noteAFlatWhole,   SymId::noteAFlatHalf,   SymId::noteAFlatBlack,   SymId::noSym },
        { SymId::noteBSharpWhole,  SymId::noteBSharpHalf,  SymId::noteBSharpBlack,  SymId::noSym },
        { SymId::noteBWhole,       SymId::noteBHalf,       SymId::noteBBlack,       SymId::noSym },
        { SymId::noteBFlatWhole,   SymId::noteBFlatHalf,   SymId::noteBFlatBlack,   SymId::noSym },
        { SymId::noteCSharpWhole,  SymId::noteCSharpHalf,  SymId::noteCSharpBlack,  SymId::noSym },
        { SymId::noteCWhole,       SymId::noteCHalf,       SymId::noteCBlack,       SymId::noSym },
        { SymId::noteCFlatWhole,   SymId::noteCFlatHalf,   SymId::noteCFlatBlack,   SymId::noSym },
        { SymId::noteDSharpWhole,  SymId::noteDSharpHalf,  SymId::noteDSharpBlack,  SymId::noSym },
        { SymId::noteDWhole,       SymId::noteDHalf,       SymId::noteDBlack,       SymId::noSym },
        { SymId::noteDFlatWhole,   SymId::noteDFlatHalf,   SymId::noteDFlatBlack,   SymId::noSym },
        { SymId::noteESharpWhole,  SymId::noteESharpHalf,  SymId::noteESharpBlack,  SymId::noSym },
        { SymId::noteEWhole,       SymId::noteEHalf,       SymId::noteEBlack,       SymId::noSym },
        { SymId::noteEFlatWhole,   SymId::noteEFlatHalf,   SymId::noteEFlatBlack,   SymId::noSym },
        { SymId::noteFSharpWhole,  SymId::noteFSharpHalf,  SymId::noteFSharpBlack,  SymId::noSym },
        { SymId::noteFWhole,       SymId::noteFHalf,       SymId::noteFBlack,       SymId::noSym },
        { SymId::noteFFlatWhole,   SymId::noteFFlatHalf,   SymId::noteFFlatBlack,   SymId::noSym },
        { SymId::noteGSharpWhole,  SymId::noteGSharpHalf,  SymId::noteGSharpBlack,  SymId::noSym },
        { SymId::noteGWhole,       SymId::noteGHalf,       SymId::noteGBlack,       SymId::noSym },
        { SymId::noteGFlatWhole,   SymId::noteGFlatHalf,   SymId::noteGFlatBlack,   SymId::noSym },
        { SymId::noteHWhole,       SymId::noteHHalf,       SymId::noteHBlack,       SymId::noSym },
        { SymId::noteHSharpWhole,  SymId::noteHSharpHalf,  SymId::noteHSharpBlack,  SymId::noSym },

        { SymId::noSym, SymId::swissRudimentsNoteheadHalfFlam,   SymId::swissRudimentsNoteheadBlackFlam,   SymId::noSym },
        { SymId::noSym, SymId::swissRudimentsNoteheadHalfDouble, SymId::swissRudimentsNoteheadBlackDouble, SymId::noSym }
    }
};

//---------------------------------------------------------
//   noteHead
//---------------------------------------------------------

SymId Note::noteHead(int direction, NoteHeadGroup group, NoteHeadType t)
{
    return noteHeads[direction][int(group)][int(t)];
}

SymId Note::noteHead(int direction, NoteHeadGroup group, NoteHeadType t, int tpc, Key key, NoteHeadScheme scheme)
{
    // shortcut
    if (scheme == NoteHeadScheme::HEAD_NORMAL) {
        return noteHeads[direction][int(group)][int(t)];
    }
    // other schemes
    if (scheme == NoteHeadScheme::HEAD_PITCHNAME || scheme == NoteHeadScheme::HEAD_PITCHNAME_GERMAN) {
        if (tpc == Tpc::TPC_A) {
            group = NoteHeadGroup::HEAD_A;
        } else if (tpc == Tpc::TPC_B) {
            if (scheme == NoteHeadScheme::HEAD_PITCHNAME_GERMAN) {
                group = NoteHeadGroup::HEAD_H;
            } else {
                group = NoteHeadGroup::HEAD_B;
            }
        } else if (tpc == Tpc::TPC_C) {
            group = NoteHeadGroup::HEAD_C;
        } else if (tpc == Tpc::TPC_D) {
            group = NoteHeadGroup::HEAD_D;
        } else if (tpc == Tpc::TPC_E) {
            group = NoteHeadGroup::HEAD_E;
        } else if (tpc == Tpc::TPC_F) {
            group = NoteHeadGroup::HEAD_F;
        } else if (tpc == Tpc::TPC_G) {
            group = NoteHeadGroup::HEAD_G;
        } else if (tpc == Tpc::TPC_A_S) {
            group = NoteHeadGroup::HEAD_A_SHARP;
        } else if (tpc == Tpc::TPC_B_S) {
            if (scheme == NoteHeadScheme::HEAD_PITCHNAME_GERMAN) {
                group = NoteHeadGroup::HEAD_H_SHARP;
            } else {
                group = NoteHeadGroup::HEAD_B_SHARP;
            }
        } else if (tpc == Tpc::TPC_C_S) {
            group = NoteHeadGroup::HEAD_C_SHARP;
        } else if (tpc == Tpc::TPC_D_S) {
            group = NoteHeadGroup::HEAD_D_SHARP;
        } else if (tpc == Tpc::TPC_E_S) {
            group = NoteHeadGroup::HEAD_E_SHARP;
        } else if (tpc == Tpc::TPC_F_S) {
            group = NoteHeadGroup::HEAD_F_SHARP;
        } else if (tpc == Tpc::TPC_G_S) {
            group = NoteHeadGroup::HEAD_G_SHARP;
        } else if (tpc == Tpc::TPC_A_B) {
            group = NoteHeadGroup::HEAD_A_FLAT;
        } else if (tpc == Tpc::TPC_B_B) {
            if (scheme == NoteHeadScheme::HEAD_PITCHNAME_GERMAN) {
                group = NoteHeadGroup::HEAD_B;
            } else {
                group = NoteHeadGroup::HEAD_B_FLAT;
            }
        } else if (tpc == Tpc::TPC_C_B) {
            group = NoteHeadGroup::HEAD_C_FLAT;
        } else if (tpc == Tpc::TPC_D_B) {
            group = NoteHeadGroup::HEAD_D_FLAT;
        } else if (tpc == Tpc::TPC_E_B) {
            group = NoteHeadGroup::HEAD_E_FLAT;
        } else if (tpc == Tpc::TPC_F_B) {
            group = NoteHeadGroup::HEAD_F_FLAT;
        } else if (tpc == Tpc::TPC_G_B) {
            group = NoteHeadGroup::HEAD_G_FLAT;
        }
    } else if (scheme == NoteHeadScheme::HEAD_SHAPE_NOTE_4) {
        int degree = tpc2degree(tpc, key);
        switch (degree) {
        case 0:
        case 3:
            group = NoteHeadGroup::HEAD_FA;
            break;
        case 1:
        case 4:
            group = NoteHeadGroup::HEAD_SOL;
            break;
        case 2:
        case 5:
            group = NoteHeadGroup::HEAD_LA;
            break;
        case 6:
            group = NoteHeadGroup::HEAD_MI;
            break;
        }
    } else if (scheme == NoteHeadScheme::HEAD_SHAPE_NOTE_7_AIKIN
               || scheme == NoteHeadScheme::HEAD_SHAPE_NOTE_7_FUNK
               || scheme == NoteHeadScheme::HEAD_SHAPE_NOTE_7_WALKER) {
        int degree = tpc2degree(tpc, key);
        switch (degree) {
        case 0:
            if (scheme == NoteHeadScheme::HEAD_SHAPE_NOTE_7_AIKIN) {
                group = NoteHeadGroup::HEAD_DO;
            } else if (scheme == NoteHeadScheme::HEAD_SHAPE_NOTE_7_FUNK) {
                group = NoteHeadGroup::HEAD_DO_FUNK;
            } else if (scheme == NoteHeadScheme::HEAD_SHAPE_NOTE_7_WALKER) {
                group = NoteHeadGroup::HEAD_DO_WALKER;
            }
            break;
        case 1:
            if (scheme == NoteHeadScheme::HEAD_SHAPE_NOTE_7_AIKIN) {
                group = NoteHeadGroup::HEAD_RE;
            } else if (scheme == NoteHeadScheme::HEAD_SHAPE_NOTE_7_FUNK) {
                group = NoteHeadGroup::HEAD_RE_FUNK;
            } else if (scheme == NoteHeadScheme::HEAD_SHAPE_NOTE_7_WALKER) {
                group = NoteHeadGroup::HEAD_RE_WALKER;
            }
            break;
        case 2:
            group = NoteHeadGroup::HEAD_MI;
            break;
        case 3:
            group = NoteHeadGroup::HEAD_FA;
            break;
        case 4:
            group = NoteHeadGroup::HEAD_SOL;
            break;
        case 5:
            group = NoteHeadGroup::HEAD_LA;
            break;
        case 6:
            if (scheme == NoteHeadScheme::HEAD_SHAPE_NOTE_7_AIKIN) {
                group = NoteHeadGroup::HEAD_TI;
            } else if (scheme == NoteHeadScheme::HEAD_SHAPE_NOTE_7_FUNK) {
                group = NoteHeadGroup::HEAD_TI_FUNK;
            } else if (scheme == NoteHeadScheme::HEAD_SHAPE_NOTE_7_WALKER) {
                group = NoteHeadGroup::HEAD_TI_WALKER;
            }
            break;
        }
    } else if (scheme == NoteHeadScheme::HEAD_SOLFEGE) {
        int degree = tpc2degree(tpc, key);
        int alteration = tpc2alterByKey(tpc, key);
        if (degree == 0 && alteration == 0) {
            group = NoteHeadGroup::HEAD_DO_NAME;
        } else if (degree == 0 && alteration == 1) {
            group = NoteHeadGroup::HEAD_DI_NAME;
        } else if (degree == 1 && alteration == -1) {
            group = NoteHeadGroup::HEAD_RA_NAME;
        } else if (degree == 1 && alteration == 0) {
            group = NoteHeadGroup::HEAD_RE_NAME;
        } else if (degree == 1 && alteration == 1) {
            group = NoteHeadGroup::HEAD_RI_NAME;
        } else if (degree == 2 && alteration == -1) {
            group = NoteHeadGroup::HEAD_ME_NAME;
        } else if (degree == 2 && alteration == 0) {
            group = NoteHeadGroup::HEAD_MI_NAME;
        } else if (degree == 3 && alteration == 0) {
            group = NoteHeadGroup::HEAD_FA_NAME;
        } else if (degree == 3 && alteration == 1) {
            group = NoteHeadGroup::HEAD_FI_NAME;
        } else if (degree == 4 && alteration == -1) {
            group = NoteHeadGroup::HEAD_SE_NAME;
        } else if (degree == 4 && alteration == 0) {
            group = NoteHeadGroup::HEAD_SOL_NAME;
        } else if (degree == 4 && alteration == 1) {
            group = NoteHeadGroup::HEAD_SI_NAME;
        } else if (degree == 5 && alteration == -1) {
            group = NoteHeadGroup::HEAD_LE_NAME;
        } else if (degree == 5 && alteration == 0) {
            group = NoteHeadGroup::HEAD_LA_NAME;
        } else if (degree == 5 && alteration == 1) {
            group = NoteHeadGroup::HEAD_LI_NAME;
        } else if (degree == 6 && alteration == -1) {
            group = NoteHeadGroup::HEAD_TE_NAME;
        } else if (degree == 6 && alteration == 0) {
            group = NoteHeadGroup::HEAD_TI_NAME;
        }
    } else if (scheme == NoteHeadScheme::HEAD_SOLFEGE_FIXED) {
        Char stepName = tpc2stepName(tpc);
        if (stepName == u'C') {
            group = NoteHeadGroup::HEAD_DO_NAME;
        } else if (stepName == u'D') {
            group = NoteHeadGroup::HEAD_RE_NAME;
        } else if (stepName == u'E') {
            group = NoteHeadGroup::HEAD_MI_NAME;
        } else if (stepName == u'F') {
            group = NoteHeadGroup::HEAD_FA_NAME;
        } else if (stepName == u'G') {
            group = NoteHeadGroup::HEAD_SOL_NAME;
        } else if (stepName == u'A') {
            group = NoteHeadGroup::HEAD_LA_NAME;
        } else if (stepName == u'B') {
            group = NoteHeadGroup::HEAD_SI_NAME;
        }
    }
    return noteHeads[direction][int(group)][int(t)];
}

NoteHead::NoteHead(Note* parent)
    : Symbol(ElementType::NOTEHEAD, parent) {}

//---------------------------------------------------------
//   headGroup
//   used only when dropping a notehead from the palette
//   they are either half note, either double whole
//---------------------------------------------------------

NoteHeadGroup NoteHead::headGroup() const
{
    NoteHeadGroup group = NoteHeadGroup::HEAD_INVALID;
    for (int i = 0; i < int(NoteHeadGroup::HEAD_DO_WALKER); ++i) {
        if (noteHeads[0][i][1] == m_sym || noteHeads[0][i][3] == m_sym) {
            group = (NoteHeadGroup)i;
            break;
        }
    }
    return group;
}

//---------------------------------------------------------
//   Note
//---------------------------------------------------------

Note::Note(Chord* ch)
    : EngravingItem(ElementType::NOTE, ch, ElementFlag::MOVABLE)
{
    m_playEvents.push_back(NoteEvent());      // add default play event
}

Note::~Note()
{
    delete m_accidental;
    muse::DeleteAll(m_el);

    if (m_tieFor && m_tieFor->parent() == this) {
        delete m_tieFor;
    }

    muse::DeleteAll(m_dots);
    m_leftParenthesis = nullptr;
    m_rightParenthesis = nullptr;
}

std::vector<const Note*> Note::compoundNotes() const
{
    std::vector<const Note*> elements;
    if (const Note* note = firstTiedNote()) {
        elements.push_back(note);
    }

    if (const Note* note = lastTiedNote()) {
        elements.push_back(note);
    }

    for (Spanner* e : m_spannerFor) {
        elements.push_back(toNote(e->endElement()));
    }
    for (Spanner* e : m_spannerBack) {
        elements.push_back(toNote(e->startElement()));
    }

    Beam* beam = chord()->beam();
    if (beam) {
        for (EngravingItem* e : beam->elements()) {
            if (e && e->isNote() && e != this) {
                elements.push_back(toNote(e));
            }
        }
    }

    return elements;
}

Note::Note(const Note& n, bool link)
    : EngravingItem(n)
{
    if (link) {
        score()->undo(new Link(this, const_cast<Note*>(&n)));
    }
    m_subchannel        = n.m_subchannel;
    m_line              = n.m_line;
    m_fret              = n.m_fret;
    m_harmonicFret     = n.m_harmonicFret;
    m_displayFret      = n.m_displayFret;
    m_string            = n.m_string;
    m_fretConflict      = n.m_fretConflict;
    m_ghost             = n.m_ghost;
    m_deadNote          = n.m_deadNote;
    m_dragMode           = n.m_dragMode;
    m_pitch             = n.m_pitch;
    m_tpc[0]            = n.m_tpc[0];
    m_tpc[1]            = n.m_tpc[1];
    m_dotsHidden        = n.m_dotsHidden;
    m_hidden            = n.m_hidden;
    m_play              = n.m_play;
    m_tuning            = n.m_tuning;
    m_veloType          = n.m_veloType;
    m_userVelocity      = n.m_userVelocity;
    m_headScheme        = n.m_headScheme;
    m_headGroup         = n.m_headGroup;
    m_headType          = n.m_headType;
    m_userMirror        = n.m_userMirror;
    m_isSmall          = n.m_isSmall;
    m_userDotPosition   = n.m_userDotPosition;
    m_fixed             = n.m_fixed;
    m_fixedLine         = n.m_fixedLine;
    m_accidental        = 0;
    m_harmonic          = n.m_harmonic;

    if (n.m_accidental) {
        add(new Accidental(*(n.m_accidental)));
    }

    // types in _el: SYMBOL, IMAGE, FINGERING, TEXT, BEND
    const Staff* stf = staff();
    bool tabFingering = stf ? stf->staffTypeForElement(this)->showTabFingering() : false;
    for (EngravingItem* e : n.m_el) {
        if (e->isFingering() && staff()->isTabStaff(tick()) && !tabFingering) {      // tablature has no fingering
            continue;
        }
        EngravingItem* ce = e->clone();
        add(ce);
        if (link) {
            score()->undo(new Link(ce, const_cast<EngravingItem*>(e)));
        }
    }

    m_playEvents = n.m_playEvents;

    if (n.m_tieFor) {
        m_tieFor = Factory::copyTie(*n.m_tieFor);
        m_tieFor->setStartNote(this);
        m_tieFor->setTick(m_tieFor->startNote()->tick());
        m_tieFor->setEndNote(0);
    } else {
        m_tieFor = 0;
    }
    m_tieBack  = 0;
    for (NoteDot* dot : n.m_dots) {
        add(Factory::copyNoteDot(*dot));
    }
    m_mark      = n.m_mark;

    setDropTarget(false);
}

void Note::setParent(Chord* ch)
{
    EngravingItem::setParent(ch);
}

//---------------------------------------------------------
//   concertPitchIdx
//---------------------------------------------------------

inline int Note::concertPitchIdx() const
{
    return concertPitch() ? 0 : 1;
}

//---------------------------------------------------------
//   setPitch
//---------------------------------------------------------

void Note::setPitch(int val, bool notifyAboutChanged)
{
    assert(pitchIsValid(val));
    if (m_pitch != val) {
        m_pitch = val;

        if (notifyAboutChanged) {
            score()->setPlaylistDirty();

#ifndef ENGRAVING_NO_ACCESSIBILITY
            notifyAboutNameChanged();
#endif
        }
    }
}

void Note::setPitch(int pitch, int tpc1, int tpc2)
{
    assert(tpcIsValid(tpc1));
    assert(tpcIsValid(tpc2));
    m_tpc[0] = tpc1;
    m_tpc[1] = tpc2;
    setPitch(pitch);
}

//---------------------------------------------------------
//   tpc1default
//---------------------------------------------------------

int Note::tpc1default(int p) const
{
    Key key = Key::C;
    if (staff() && chord()) {
        Fraction tick = chord()->tick();
        key = staff()->concertKey(tick);
    }
    return pitch2tpc(p, key, Prefer::NEAREST);
}

//---------------------------------------------------------
//   tpc2default
//---------------------------------------------------------

int Note::tpc2default(int p) const
{
    Key key = Key::C;
    if (staff() && chord()) {
        Fraction tick = chord()->tick();
        key = staff()->key(tick);
        if (concertPitch()) {
            Interval interval = part()->instrument(tick)->transpose();
            if (!interval.isZero()) {
                interval.flip();
                key = transposeKey(key, interval);
            }
        }
    }
    return pitch2tpc(p - transposition(), key, Prefer::NEAREST);
}

//---------------------------------------------------------
//   setTpcFromPitch
//---------------------------------------------------------

void Note::setTpcFromPitch(Prefer prefer /* = Prefer::NEAREST */)
{
    // works best if note is already added to score, otherwise we can't determine transposition or key
    Fraction tick = chord() ? chord()->tick() : Fraction(-1, 1);
    Interval v = staff() ? staff()->transpose(tick) : Interval();
    Key cKey = (staff() && chord()) ? staff()->concertKey(chord()->tick()) : Key::C;
    // set concert pitch tpc
    m_tpc[0] = pitch2tpc(m_pitch, cKey, prefer);
    // set transposed tpc
    if (v.isZero()) {
        m_tpc[1] = m_tpc[0];
    } else {
        v.flip();
        m_tpc[1] = mu::engraving::transposeTpc(m_tpc[0], v, true);
    }
    assert(tpcIsValid(m_tpc[0]));
    assert(tpcIsValid(m_tpc[1]));
}

//---------------------------------------------------------
//   setTpc
//---------------------------------------------------------

void Note::setTpc(int v)
{
    IF_ASSERT_FAILED(tpcIsValid(v)) {
        return;
    }
    m_tpc[concertPitchIdx()] = v;
}

//---------------------------------------------------------
//   undoSetTpc
//    change the current tpc
//---------------------------------------------------------

void Note::undoSetTpc(int v)
{
    if (concertPitch()) {
        if (v != tpc1()) {
            undoChangeProperty(Pid::TPC1, v);
        }
    } else {
        if (v != tpc2()) {
            undoChangeProperty(Pid::TPC2, v);
        }
    }
}

//---------------------------------------------------------
//   tpc
//---------------------------------------------------------

int Note::tpc() const
{
    return m_tpc[concertPitchIdx()];
}

//---------------------------------------------------------
//   tpcUserName
//---------------------------------------------------------

String Note::tpcUserName(int tpc, int pitch, bool explicitAccidental, bool full)
{
    String pitchStr = tpc2name(tpc, NoteSpellingType::STANDARD, NoteCaseType::AUTO, explicitAccidental, full);
    if (!explicitAccidental) {
        pitchStr.replace(u"b", u"♭");
        pitchStr.replace(u"#", u"♯");
    }

    pitchStr = muse::mtrc("global", pitchStr);

    const String octaveStr = String::number(((pitch - static_cast<int>(tpc2alter(tpc))) / PITCH_DELTA_OCTAVE) - 1);

    return pitchStr + (explicitAccidental ? u" " : u"") + octaveStr;
}

//---------------------------------------------------------
//   tpcUserName
//---------------------------------------------------------

String Note::tpcUserName(const bool explicitAccidental, bool full) const
{
    String pitchName = tpcUserName(tpc(), epitch() + ottaveCapoFret(), explicitAccidental, full);

    if (fixed() && headGroup() == NoteHeadGroup::HEAD_SLASH) {
        // see Note::accessibleInfo(), but we return what we have
        return pitchName;
    }
    if (staff()->isDrumStaff(tick()) && part()->instrument()->drumset()) {
        // see Note::accessibleInfo(), but we return what we have
        return pitchName;
    }
    if (staff()->isTabStaff(tick())) {
        // no further translation
        return pitchName;
    }

    String pitchOffset;
    if (tuning() != 0) {
        static constexpr size_t bufferSize = 50;
        char buffer[bufferSize];
        snprintf(buffer, bufferSize, "%+.3f", tuning());
        pitchOffset = String::fromAscii(buffer);
    }

    if (!concertPitch() && transposition()) {
        String soundingPitch = tpcUserName(tpc1(), ppitch(), explicitAccidental);
        return muse::mtrc("engraving", "%1 (sounding as %2%3)").arg(pitchName, soundingPitch, pitchOffset);
    }
    return pitchName + pitchOffset;
}

//---------------------------------------------------------
//   transposeTpc
//    return transposed tpc
//    If in concertPitch mode return tpc for transposed view
//    else return tpc for concert pitch view.
//---------------------------------------------------------

int Note::transposeTpc(int tpc) const
{
    Fraction tick = chord() ? chord()->tick() : Fraction(-1, 1);
    Interval v = staff()->transpose(tick);
    if (v.isZero()) {
        return tpc;
    }
    if (concertPitch()) {
        v.flip();
        return mu::engraving::transposeTpc(tpc, v, true);
    } else {
        return mu::engraving::transposeTpc(tpc, v, true);
    }
}

int Note::playingTpc() const
{
    int result = tpc();

    if (!concertPitch() && transposition()) {
        int tpc1 = this->tpc1();
        if (tpc1 == Tpc::TPC_INVALID) {
            result = transposeTpc(result);
        } else {
            result = tpc1;
        }
    }

    int steps = ottaveCapoFret();
    if (steps != 0) {
        result = mu::engraving::transposeTpc(result, Interval(steps), true);
    }

    return result;
}

//---------------------------------------------------------
//   noteHead
//---------------------------------------------------------

SymId Note::noteHead() const
{
    int up;
    NoteHeadType ht;
    if (chord()) {
        up = chord()->up();
        ht = chord()->durationType().headType();
    } else {
        up = 1;
        ht = NoteHeadType::HEAD_QUARTER;
    }
    if (m_headType != NoteHeadType::HEAD_AUTO) {
        ht = m_headType;
    }

    const Staff* st = chord() ? chord()->staff() : nullptr;

    NoteHeadGroup headGroup = m_headGroup;
    if (m_headGroup == NoteHeadGroup::HEAD_CUSTOM) {
        if (st) {
            if (st->staffTypeForElement(chord())->isDrumStaff()) {
                Fraction t = chord()->tick();
                Instrument* inst = st->part()->instrument(t);
                Drumset* d = inst->drumset();
                if (d) {
                    return d->noteHeads(m_pitch, ht);
                } else {
                    LOGD("no drumset");
                    return noteHead(up, NoteHeadGroup::HEAD_NORMAL, ht);
                }
            } else {
                headGroup = NoteHeadGroup::HEAD_NORMAL;
            }
        } else {
            return ldata()->cachedNoteheadSym.value();
        }
    }

    Key key = Key::C;
    NoteHeadScheme scheme = m_headScheme;
    if (st) {
        Fraction tick = chord()->tick();
        if (tick >= Fraction(0, 1)) {
            key    = st->key(tick);
            if (scheme == NoteHeadScheme::HEAD_AUTO) {
                scheme = st->staffTypeForElement(chord())->noteHeadScheme();
            }
        }
    }
    if (scheme == NoteHeadScheme::HEAD_AUTO) {
        scheme = NoteHeadScheme::HEAD_NORMAL;
    }
    SymId t = noteHead(up, headGroup, ht, tpc(), key, scheme);
    if (t == SymId::noSym) {
        LOGD("invalid notehead %d/%d", int(headGroup), int(ht));
        t = noteHead(up, NoteHeadGroup::HEAD_NORMAL, ht);
    }
    return t;
}

//---------------------------------------------------------
//   headWidth
//
//    returns the x of the symbol bbox. It is different from headWidth() because zero point could be different from leftmost bbox position.
//---------------------------------------------------------
double Note::bboxRightPos() const
{
    const auto& bbox = score()->engravingFont()->bbox(noteHead(), magS());
    return bbox.right();
}

//---------------------------------------------------------
//   headBodyWidth
//
//    returns the width of the notehead "body". It is actual for slashed noteheads like -O-, where O is body.
//---------------------------------------------------------
double Note::headBodyWidth() const
{
    const StaffType* st = staffType();
    if (st && st->isTabStaff()) {
        return tabHeadWidth(st);
    }
    return headWidth() + 2 * bboxXShift();
}

//---------------------------------------------------------
//   outsideTieAttachX
//
//    returns the X-position for tie attachment for this particular notehead
//---------------------------------------------------------
double Note::outsideTieAttachX(bool up) const
{
    double xo = 0;

    // tab staff notes just use center of bounding box
    if (staffType()->isTabStaff()) {
        return x() + ((width() / 2) * mag());
    }
    // special cases:
    if (m_headGroup == NoteHeadGroup::HEAD_SLASH) {
        xo = (up ? headWidth() * 0.75 : headWidth() * 0.25);
        if (chord()->durationType().hasStem()) {
            // for quarters and halves, we can safely move a little bit outwards
            xo += spatium() * 0.13 * (chord()->up() ? -mag() : mag());
        }
        return x() + xo;
    }
    if (m_headGroup == NoteHeadGroup::HEAD_SLASHED1 || m_headGroup == NoteHeadGroup::HEAD_SLASHED2) {
        // just use the very center of the notehead
        return x() + ((headBodyWidth() / 2) * mag());
    }
    /* Noteheads do not have optical centers at this time, but here's the code
       to future-proof
    xo = symSmuflAnchor(noteHead(), SmuflAnchorId::opticalCenter).x() * mag();
    if (xo > 0) {
        return x() + xo;
    }
    */
    // try for average of cutouts
    if (up) {
        double xNE = symSmuflAnchor(noteHead(), SmuflAnchorId::cutOutNE).x();
        double xNW = symSmuflAnchor(noteHead(), SmuflAnchorId::cutOutNW).x();
        xo = ((xNE + xNW) / 2);
        if (xNE < xNW) {
            // musejazz is busted
            xo = 0;
        }
    } else {
        double xSE = symSmuflAnchor(noteHead(), SmuflAnchorId::cutOutSE).x();
        double xSW = symSmuflAnchor(noteHead(), SmuflAnchorId::cutOutSW).x();
        xo = ((xSE + xSW) / 2);
        if (xSE < xSW) {
            xo = 0;
        }
    }
    if (xo > 0) {
        return x() + xo;
    }
    // no cutout, not a slash head, default to middle of notehead
    return x() + (headWidth() / 2);
}

void Note::updateHeadGroup(const NoteHeadGroup headGroup)
{
    NoteHeadGroup group = headGroup;

    if (group == NoteHeadGroup::HEAD_INVALID) {
        LOGD("unknown notehead");
        group = NoteHeadGroup::HEAD_NORMAL;
    }

    if (group == m_headGroup) {
        return;
    }

    if (links()) {
        for (EngravingObject* scoreElement : *links()) {
            scoreElement->undoChangeProperty(Pid::HEAD_GROUP, static_cast<int>(group));
            Note* note = toNote(scoreElement);

            if (note->staff() && !note->staff()->isDrumStaff(chord()->tick()) && group == NoteHeadGroup::HEAD_CROSS) {
                scoreElement->undoChangeProperty(Pid::DEAD, true);
            }
        }
    } else {
        undoChangeProperty(Pid::HEAD_GROUP, int(group));
    }
}

//---------------------------------------------------------
//   headWidth
//
//    returns the width of the symbol bbox
//    or the width of the string representation of the fret mark
//---------------------------------------------------------

double Note::headWidth() const
{
    return symWidth(noteHead());
}

//---------------------------------------------------------
//   bboxXShift
//
//    returns the x shift of the notehead bounding box
//---------------------------------------------------------
double Note::bboxXShift() const
{
    const auto& bbox = score()->engravingFont()->bbox(noteHead(), magS());
    return bbox.bottomLeft().x();
}

//---------------------------------------------------------
//   noteheadCenterX
//
//    returns the x coordinate of the notehead center related to the basepoint of the notehead bbox
//---------------------------------------------------------
double Note::noteheadCenterX() const
{
    return score()->engravingFont()->width(noteHead(), magS()) / 2 + bboxXShift();
}

//---------------------------------------------------------
//   tabHeadWidth
//---------------------------------------------------------

double Note::tabHeadWidth(const StaffType* tab) const
{
    double val;
    if (tab && tab->isTabStaff() && m_fret != INVALID_FRET_INDEX && m_string != INVALID_STRING_INDEX) {
        Font f = tab->fretFont();
        f.setPointSizeF(tab->fretFontSize());
        val = FontMetrics::width(f, m_fretString) * magS();
    } else {
        val = headWidth();
    }
    return val;
}

//---------------------------------------------------------
//   headHeight
//
//    returns the height of the notehead symbol
//    or the height of the string representation of the fret mark
//---------------------------------------------------------

double Note::headHeight() const
{
    return symHeight(noteHead());
}

//---------------------------------------------------------
//   tabHeadHeight
//---------------------------------------------------------

double Note::tabHeadHeight(const StaffType* tab) const
{
    if (tab && m_fret != INVALID_FRET_INDEX && m_string != INVALID_STRING_INDEX) {
        return tab->fretBoxH(style()) * magS();
    }
    return headHeight();
}

//---------------------------------------------------------
//   stemDownNW
//---------------------------------------------------------

PointF Note::stemDownNW() const
{
    return symSmuflAnchor(noteHead(), SmuflAnchorId::stemDownNW);
}

//---------------------------------------------------------
//   stemUpSE
//---------------------------------------------------------

PointF Note::stemUpSE() const
{
    return symSmuflAnchor(noteHead(), SmuflAnchorId::stemUpSE);
}

//---------------------------------------------------------
//   playTicks
///   Return total tick len of tied notes
//---------------------------------------------------------

int Note::playTicks() const
{
    return playTicksFraction().ticks();
}

//---------------------------------------------------------
//   playTicksFraction
///   Return total tick len of tied notes
//---------------------------------------------------------

Fraction Note::playTicksFraction() const
{
    if (!m_tieBack && !m_tieFor && chord()) {
        return chord()->actualTicks();
    }

    Fraction stick = firstTiedNote()->chord()->tick();
    const Note* note = lastTiedNote();
    return note->chord()->tick() + note->chord()->actualTicks() - stick;
}

//---------------------------------------------------------
//   addSpanner
//---------------------------------------------------------

void Note::addSpanner(Spanner* l)
{
    EngravingItem* e = l->endElement();
    if (e && e->isNote()) {
        Note* note = toNote(e);
        note->addSpannerBack(l);
        if (l->isGlissando() || l->isGuitarBend()) {
            note->chord()->setEndsGlissandoOrGuitarBend(true);
        }
    }
    addSpannerFor(l);
}

//---------------------------------------------------------
//   removeSpanner
//---------------------------------------------------------

void Note::removeSpanner(Spanner* l)
{
    Note* e = toNote(l->endElement());
    if (e && e->isNote()) {
        if (!e->removeSpannerBack(l)) {
            LOGD("Note::removeSpanner(%p): cannot remove spannerBack %s %p", this, l->typeName(), l);
            // abort();
        }
        if (l->isGlissando()) {
            e->chord()->updateEndsGlissandoOrGuitarBend();
        }
    }
    if (!removeSpannerFor(l)) {
        LOGD("Note(%p): cannot remove spannerFor %s %p", this, l->typeName(), l);
        // abort();
    }
}

//---------------------------------------------------------
//   add
//---------------------------------------------------------

void Note::add(EngravingItem* e)
{
    if (e->explicitParent() != this) {
        e->setParent(this);
    }
    e->setTrack(track());

    switch (e->type()) {
    case ElementType::NOTEDOT:
        m_dots.push_back(toNoteDot(e));
        break;
    case ElementType::BEND:
    case ElementType::FINGERING:
    case ElementType::IMAGE:
    case ElementType::TEXT:
        m_el.push_back(e);
        break;
    case ElementType::SYMBOL: {
        Symbol* s = toSymbol(e);
        SymId symbolId = toSymbol(e)->sym();
        if ((symbolId == SymId::noteheadParenthesisLeft && m_leftParenthesis)
            || (symbolId == SymId::noteheadParenthesisRight && m_rightParenthesis)) {
            break;
        }

        if (symbolId == SymId::noteheadParenthesisLeft) {
            m_leftParenthesis = s;
        } else if (symbolId == SymId::noteheadParenthesisRight) {
            m_rightParenthesis = s;
        }
        m_hasHeadParentheses = m_leftParenthesis && m_rightParenthesis;
        m_el.push_back(e);
    } break;
    case ElementType::TIE: {
        Tie* tie = toTie(e);
        tie->setStartNote(this);
        tie->setTick(tie->startNote()->tick());
        tie->setTrack(track());
        setTieFor(tie);
        if (tie->endNote()) {
            tie->endNote()->setTieBack(tie);
        }
    }
    break;
    case ElementType::ACCIDENTAL:
        m_accidental = toAccidental(e);
        break;
    case ElementType::TEXTLINE:
    case ElementType::GLISSANDO:
    case ElementType::GUITAR_BEND:
        addSpanner(toSpanner(e));
        break;
    default:
        LOGD("Note::add() not impl. %s", e->typeName());
        break;
    }
    triggerLayout();

    e->added();
}

//---------------------------------------------------------
//   remove
//---------------------------------------------------------

void Note::remove(EngravingItem* e)
{
    switch (e->type()) {
    case ElementType::NOTEDOT:
        m_dots.pop_back();
        break;

    case ElementType::BEND:
    case ElementType::TEXT:
    case ElementType::IMAGE:
    case ElementType::FINGERING:
        if (!m_el.remove(e)) {
            LOGD("Note::remove(): cannot find %s", e->typeName());
        }
        break;
    case ElementType::SYMBOL:
        if (e == m_leftParenthesis) {
            m_leftParenthesis = nullptr;
        }
        if (e == m_rightParenthesis) {
            m_rightParenthesis = nullptr;
        }
        m_hasHeadParentheses = m_leftParenthesis && m_rightParenthesis;

        if (!m_el.remove(e)) {
            LOGD("Note::remove(): cannot find %s", e->typeName());
        }
        break;

    case ElementType::TIE: {
        Tie* tie = toTie(e);
        assert(tie->startNote() == this);
        setTieFor(0);
        if (tie->endNote()) {
            tie->endNote()->setTieBack(0);
        }
    }
    break;

    case ElementType::ACCIDENTAL:
        m_accidental = 0;
        break;

    case ElementType::TEXTLINE:
    case ElementType::GLISSANDO:
    case ElementType::GUITAR_BEND:
        removeSpanner(toSpanner(e));
        break;

    default:
        LOGD("Note::remove() not impl. %s", e->typeName());
        break;
    }
    triggerLayout();
    e->removed();
}

//---------------------------------------------------------
//   isNoteName
//---------------------------------------------------------

bool Note::isNoteName() const
{
    if (chord() && chord()->staff()) {
        const Staff* st = staff();
        NoteHeadScheme s = m_headScheme;
        if (s == NoteHeadScheme::HEAD_AUTO) {
            s = st->staffTypeForElement(this)->noteHeadScheme();
        }
        return s == NoteHeadScheme::HEAD_PITCHNAME || s == NoteHeadScheme::HEAD_PITCHNAME_GERMAN
               || s == NoteHeadScheme::HEAD_SOLFEGE || s == NoteHeadScheme::HEAD_SOLFEGE_FIXED;
    }
    return false;
}

void Note::updateFrettingForTiesAndBends()
{
    Note* prevNote = nullptr;
    if (m_tieBack) {
        prevNote = m_tieBack->startNote();
    } else {
        GuitarBend* bend = bendBack();
        if (bend) {
            prevNote = bend->startNote();
        }
    }

    if (!prevNote) {
        return;
    }

    setString(prevNote->string());
    setFret(prevNote->fret());
}

bool Note::shouldHideFret() const
{
    if (!tieBack() || shouldForceShowFret() || !staffType()->isTabStaff()) {
        return false;
    }

    if (isContinuationOfBend() && !rtick().isZero()) {
        return true;
    }

    ShowTiedFret showTiedFret = style().value(Sid::tabShowTiedFret).value<ShowTiedFret>();
    if (showTiedFret == ShowTiedFret::TIE_AND_FRET) {
        return false;
    }

    ParenthesizeTiedFret parenthTiedFret = style().value(Sid::tabParenthesizeTiedFret).value<ParenthesizeTiedFret>();
    if (parenthTiedFret == ParenthesizeTiedFret::NEVER || !rtick().isZero()) {
        return true;
    }

    if (parenthTiedFret == ParenthesizeTiedFret::START_OF_MEASURE) {
        return false;
    }

    const Measure* measure = findMeasure();
    bool isStartOfSystem = measure && measure->system() && measure->isFirstInSystem();

    return !isStartOfSystem;
}

bool Note::shouldForceShowFret() const
{
    if (!style().styleB(Sid::parenthesizeTiedFretIfArticulation)) {
        return false;
    }

    Chord* ch = chord();
    if (!ch) {
        return false;
    }

    auto hasTremoloBar = [&] () {
        for (EngravingItem* item : ch->segment()->annotations()) {
            if (item && item->isTremoloBar() && item->track() == track()) {
                return true;
            }
        }
        return false;
    };

    auto hasVibratoLine = [&] () {
        auto spanners = score()->spannerMap().findOverlapping(tick().ticks(), (tick() + ch->actualTicks()).ticks());
        for (auto interval : spanners) {
            Spanner* sp = interval.value;
            if (sp->isVibrato() && sp->startElement() == ch) {
                return true;
            }
        }
        return false;
    };

    bool startsNonBendSpanner = !spannerFor().empty() && !bendFor();

    return !ch->articulations().empty() || ch->chordLine() || startsNonBendSpanner || hasTremoloBar() || hasVibratoLine();
}

void Note::setVisible(bool v)
{
    EngravingItem::setVisible(v);
    if (m_leftParenthesis) {
        m_leftParenthesis->setVisible(v);
    }
    if (m_rightParenthesis) {
        m_rightParenthesis->setVisible(v);
    }
}

void Note::setupAfterRead(const Fraction& ctxTick, bool pasteMode)
{
    // ensure sane values:
    m_pitch = std::clamp(m_pitch, 0, 127);

    if (!tpcIsValid(m_tpc[0]) && !tpcIsValid(m_tpc[1])) {
        Key key = (staff() && chord()) ? staff()->key(chord()->tick()) : Key::C;
        int tpc = pitch2tpc(m_pitch, key, Prefer::NEAREST);
        if (concertPitch()) {
            m_tpc[0] = tpc;
        } else {
            m_tpc[1] = tpc;
        }
    }
    if (!(tpcIsValid(m_tpc[0]) && tpcIsValid(m_tpc[1]))) {
        Fraction tick = chord() ? chord()->tick() : Fraction(-1, 1);
        Interval v = staff() ? staff()->transpose(tick) : Interval();
        if (tpcIsValid(m_tpc[0])) {
            v.flip();
            if (v.isZero()) {
                m_tpc[1] = m_tpc[0];
            } else {
                m_tpc[1] = mu::engraving::transposeTpc(m_tpc[0], v, true);
            }
        } else {
            if (v.isZero()) {
                m_tpc[0] = m_tpc[1];
            } else {
                m_tpc[0] = mu::engraving::transposeTpc(m_tpc[1], v, true);
            }
        }
    }

    // check consistency of pitch, tpc1, tpc2, and transposition
    // see note in InstrumentChange::read() about a known case of tpc corruption produced in 2.0.x
    // but since there are other causes of tpc corruption (eg, https://musescore.org/en/node/74746)
    // including perhaps some we don't know about yet,
    // we will attempt to fix some problems here regardless of version

    if (staff() && !staff()->isDrumStaff(ctxTick) && !pasteMode && !MScore::testMode) {
        int tpc1Pitch = (tpc2pitch(m_tpc[0]) + 12) % 12;
        int tpc2Pitch = (tpc2pitch(m_tpc[1]) + 12) % 12;
        int soundingPitch = m_pitch % 12;
        if (tpc1Pitch != soundingPitch) {
            LOGD("bad tpc1 - soundingPitch = %d, tpc1 = %d", soundingPitch, tpc1Pitch);
            m_pitch += tpc1Pitch - soundingPitch;
        }
        if (staff()) {
            Interval v = staff()->transpose(ctxTick);
            int writtenPitch = (m_pitch - v.chromatic) % 12;
            if (tpc2Pitch != writtenPitch) {
                LOGD("bad tpc2 - writtenPitch = %d, tpc2 = %d", writtenPitch, tpc2Pitch);
                if (concertPitch()) {
                    // assume we want to keep sounding pitch
                    // so fix written pitch (tpc only)
                    v.flip();
                    m_tpc[1] = mu::engraving::transposeTpc(m_tpc[0], v, true);
                } else {
                    // assume we want to keep written pitch
                    // so fix sounding pitch (both tpc and pitch)
                    m_tpc[0] = mu::engraving::transposeTpc(m_tpc[1], v, true);
                    m_pitch += tpc2Pitch - writtenPitch;
                }
            }
        }
    }

    for (EngravingItem* item : m_el) {
        if (!item->isSymbol()) {
            continue;
        }

        Symbol* symbol = toSymbol(item);
        SymId symbolId = symbol->sym();

        if (symbolId == SymId::noteheadParenthesisLeft) {
            m_leftParenthesis = symbol;
        } else if (symbolId == SymId::noteheadParenthesisRight) {
            m_rightParenthesis = symbol;
        }
    }

    if (m_leftParenthesis && m_rightParenthesis) {
        m_hasHeadParentheses = true;
    }
}

//---------------------------------------------------------
//   transposition
//---------------------------------------------------------

int Note::transposition() const
{
    Fraction tick = chord() ? chord()->tick() : Fraction(-1, 1);
    return staff() ? part()->instrument(tick)->transpose().chromatic : 0;
}

//---------------------------------------------------------
//   NoteEditData
//---------------------------------------------------------

class NoteEditData : public ElementEditData
{
    OBJECT_ALLOCATOR(engraving, NoteEditData)
public:
    enum EditMode {
        EditMode_ChangePitch = 0,
        EditMode_AddSpacing,
        EditMode_Undefined,
    };

    int line = 0;
    int string = 0;
    EditMode mode = EditMode_Undefined;
    PointF delta;

    virtual EditDataType type() override { return EditDataType::NoteEditData; }

    static constexpr double MODE_TRANSITION_LIMIT_DEGREES = 15.0;

    static inline EditMode editModeByDragDirection(const double& deltaX, const double& deltaY)
    {
        double x = std::abs(deltaX);
        double y = std::abs(deltaY);

        PointF normalizedVector(x, y);

        normalizedVector.normalize();

        float radians = PointF::dotProduct(normalizedVector, PointF(1, 0));

        double degrees = (std::acos(radians) * 180.0) / M_PI;

        LOGD() << "NOTE DRAG DEGREES " << degrees;

        if (degrees >= MODE_TRANSITION_LIMIT_DEGREES) {
            return NoteEditData::EditMode_ChangePitch;
        } else {
            return NoteEditData::EditMode_AddSpacing;
        }
    }
};

//---------------------------------------------------------
//   acceptDrop
//---------------------------------------------------------

bool Note::acceptDrop(EditData& data) const
{
    EngravingItem* e = data.dropElement;
    ElementType type = e->type();
    if (type == ElementType::GLISSANDO || type == ElementType::GUITAR_BEND) {
        for (auto ee : m_spannerFor) {
            if (ee->isGlissando() || ee->isGuitarBend()) {
                return false;
            }
        }
        return true;
    }

    const Staff* st   = staff();
    bool isTablature  = st->isTabStaff(tick());
    bool tabFingering = st->staffTypeForElement(this)->showTabFingering();

    if (type == ElementType::STRING_TUNINGS) {
        staff_idx_t staffIdx = 0;
        Segment* seg = nullptr;
        if (!score()->pos2measure(data.pos, &staffIdx, 0, &seg, 0)) {
            return false;
        }

        return chord()->measure()->canAddStringTunings(staffIdx);
    }

    return type == ElementType::ARTICULATION
           || type == ElementType::ORNAMENT
           || type == ElementType::FERMATA
           || type == ElementType::CHORDLINE
           || type == ElementType::TEXT
           || type == ElementType::REHEARSAL_MARK
           || (type == ElementType::FINGERING && (!isTablature || tabFingering))
           || type == ElementType::ACCIDENTAL
           || type == ElementType::BREATH
           || type == ElementType::ARPEGGIO
           || type == ElementType::NOTEHEAD
           || type == ElementType::NOTE
           || type == ElementType::TREMOLO_SINGLECHORD
           || type == ElementType::TREMOLO_TWOCHORD
           || type == ElementType::STAFF_STATE
           || type == ElementType::INSTRUMENT_CHANGE
           || type == ElementType::IMAGE
           || type == ElementType::CHORD
           || type == ElementType::HARMONY
           || type == ElementType::DYNAMIC
           || type == ElementType::EXPRESSION
           || (type == ElementType::ACTION_ICON && toActionIcon(e)->actionType() == ActionIconType::ACCIACCATURA)
           || (type == ElementType::ACTION_ICON && toActionIcon(e)->actionType() == ActionIconType::APPOGGIATURA)
           || (type == ElementType::ACTION_ICON && toActionIcon(e)->actionType() == ActionIconType::GRACE4)
           || (type == ElementType::ACTION_ICON && toActionIcon(e)->actionType() == ActionIconType::GRACE16)
           || (type == ElementType::ACTION_ICON && toActionIcon(e)->actionType() == ActionIconType::GRACE32)
           || (type == ElementType::ACTION_ICON && toActionIcon(e)->actionType() == ActionIconType::GRACE8_AFTER)
           || (type == ElementType::ACTION_ICON && toActionIcon(e)->actionType() == ActionIconType::GRACE16_AFTER)
           || (type == ElementType::ACTION_ICON && toActionIcon(e)->actionType() == ActionIconType::GRACE32_AFTER)
           || (noteType() == NoteType::NORMAL && type == ElementType::BAGPIPE_EMBELLISHMENT)
           || (type == ElementType::ACTION_ICON && toActionIcon(e)->actionType() == ActionIconType::BEAM_AUTO)
           || (type == ElementType::ACTION_ICON && toActionIcon(e)->actionType() == ActionIconType::BEAM_NONE)
           || (type == ElementType::ACTION_ICON && toActionIcon(e)->actionType() == ActionIconType::BEAM_BREAK_LEFT)
           || (type == ElementType::ACTION_ICON && toActionIcon(e)->actionType() == ActionIconType::BEAM_BREAK_INNER_8TH)
           || (type == ElementType::ACTION_ICON && toActionIcon(e)->actionType() == ActionIconType::BEAM_BREAK_INNER_16TH)
           || (type == ElementType::ACTION_ICON && toActionIcon(e)->actionType() == ActionIconType::BEAM_JOIN)
           || (type == ElementType::ACTION_ICON && toActionIcon(e)->actionType() == ActionIconType::PARENTHESES)
           || (type == ElementType::SYMBOL)
           || (type == ElementType::CLEF)
           || (type == ElementType::KEYSIG)
           || (type == ElementType::TIMESIG)
           || (type == ElementType::BAR_LINE)
           || (type == ElementType::STAFF_TEXT)
           || (type == ElementType::PLAYTECH_ANNOTATION)
           || (type == ElementType::CAPO)
           || (type == ElementType::SYSTEM_TEXT)
           || (type == ElementType::TRIPLET_FEEL)
           || (type == ElementType::STICKING)
           || (type == ElementType::TEMPO_TEXT)
           || (type == ElementType::BEND)
           || (type == ElementType::TREMOLOBAR)
           || (type == ElementType::FRET_DIAGRAM)
           || (type == ElementType::FIGURED_BASS)
           || (type == ElementType::LYRICS)
           || (type == ElementType::HARP_DIAGRAM)
           || (type != ElementType::TIE && e->isSpanner())
           || (type == ElementType::ACTION_ICON && toActionIcon(e)->actionType() == ActionIconType::STANDARD_BEND)
           || (type == ElementType::ACTION_ICON && toActionIcon(e)->actionType() == ActionIconType::PRE_BEND)
           || (type == ElementType::ACTION_ICON && toActionIcon(e)->actionType() == ActionIconType::GRACE_NOTE_BEND)
           || (type == ElementType::ACTION_ICON && toActionIcon(e)->actionType() == ActionIconType::SLIGHT_BEND);
}

//---------------------------------------------------------
//   drop
//---------------------------------------------------------

EngravingItem* Note::drop(EditData& data)
{
    EngravingItem* e = data.dropElement;

    const Staff* st = staff();
    bool isTablature = st->isTabStaff(tick());
    bool tabFingering = st->staffTypeForElement(this)->showTabFingering();
    Chord* ch = chord();

    switch (e->type()) {
    case ElementType::REHEARSAL_MARK:
        return ch->drop(data);

    case ElementType::SYMBOL:
    case ElementType::IMAGE:
        e->setParent(this);
        score()->undoAddElement(e);
        return e;

    case ElementType::FINGERING:
        if (!isTablature || tabFingering) {
            e->setParent(this);
            score()->undoAddElement(e);
            return e;
        } else {
            delete e;
        }
        return 0;

    case ElementType::LYRICS:
        e->setParent(ch);
        e->setTrack(track());
        score()->undoAddElement(e);
        return e;

    case ElementType::ACCIDENTAL:
        score()->changeAccidental(this, toAccidental(e)->accidentalType());
        break;

    case ElementType::BEND:
        e->setParent(this);
        e->setTrack(track());
        score()->undoAddElement(e);
        return e;

    case ElementType::NOTEHEAD:
    {
        NoteHead* s = toNoteHead(e);
        NoteHeadGroup group = s->headGroup();
        if (group == NoteHeadGroup::HEAD_INVALID) {
            LOGD("unknown notehead");
            group = NoteHeadGroup::HEAD_NORMAL;
        }
        delete s;

        if (group != m_headGroup) {
            if (links()) {
                for (EngravingObject* se : *links()) {
                    se->undoChangeProperty(Pid::HEAD_GROUP, int(group));
                    Note* note = toNote(se);
                    if (note->staff() && !note->staff()->isDrumStaff(ch->tick())) {
                        se->undoChangeProperty(Pid::DEAD, group == NoteHeadGroup::HEAD_CROSS);
                    }
                }
            } else {
                undoChangeProperty(Pid::HEAD_GROUP, int(group));
                if (!staff()->isDrumStaff(ch->tick())) {
                    undoChangeProperty(Pid::DEAD, group == NoteHeadGroup::HEAD_CROSS);
                }
            }
        }
    }
    break;

    case ElementType::ACTION_ICON:
    {
        switch (toActionIcon(e)->actionType()) {
        case ActionIconType::ACCIACCATURA:
            score()->setGraceNote(ch, pitch(), NoteType::ACCIACCATURA, Constants::DIVISION / 2);
            break;
        case ActionIconType::APPOGGIATURA:
            score()->setGraceNote(ch, pitch(), NoteType::APPOGGIATURA, Constants::DIVISION / 2);
            break;
        case ActionIconType::GRACE4:
            score()->setGraceNote(ch, pitch(), NoteType::GRACE4, Constants::DIVISION);
            break;
        case ActionIconType::GRACE16:
            score()->setGraceNote(ch, pitch(), NoteType::GRACE16,  Constants::DIVISION / 4);
            break;
        case ActionIconType::GRACE32:
            score()->setGraceNote(ch, pitch(), NoteType::GRACE32, Constants::DIVISION / 8);
            break;
        case ActionIconType::GRACE8_AFTER:
            score()->setGraceNote(ch, pitch(), NoteType::GRACE8_AFTER, Constants::DIVISION / 2);
            break;
        case ActionIconType::GRACE16_AFTER:
            score()->setGraceNote(ch, pitch(), NoteType::GRACE16_AFTER, Constants::DIVISION / 4);
            break;
        case ActionIconType::GRACE32_AFTER:
            score()->setGraceNote(ch, pitch(), NoteType::GRACE32_AFTER, Constants::DIVISION / 8);
            break;
        case ActionIconType::BEAM_AUTO:
        case ActionIconType::BEAM_NONE:
        case ActionIconType::BEAM_BREAK_LEFT:
        case ActionIconType::BEAM_BREAK_INNER_8TH:
        case ActionIconType::BEAM_BREAK_INNER_16TH:
        case ActionIconType::BEAM_JOIN:
            return ch->drop(data);
            break;
        case ActionIconType::PARENTHESES:
            score()->cmdAddParentheses(this);
            break;
        case ActionIconType::STANDARD_BEND:
            score()->addGuitarBend(GuitarBendType::BEND, this);
            break;
        case ActionIconType::PRE_BEND:
            score()->addGuitarBend(GuitarBendType::PRE_BEND, this);
            break;
        case ActionIconType::GRACE_NOTE_BEND:
            score()->addGuitarBend(GuitarBendType::GRACE_NOTE_BEND, this);
            break;
        case ActionIconType::SLIGHT_BEND:
            score()->addGuitarBend(GuitarBendType::SLIGHT_BEND, this);
            break;
        default:
            break;
        }
    }
        delete e;
        break;

    case ElementType::GUITAR_BEND:
    {
        GuitarBend* newGuitarBend = score()->addGuitarBend(toGuitarBend(e)->type(), this);
        delete e;
        return newGuitarBend;
    }

    case ElementType::BAGPIPE_EMBELLISHMENT:
    {
        BagpipeEmbellishment* b = toBagpipeEmbellishment(e);
        BagpipeNoteList nl = b->resolveNoteList();
        // add grace notes in reverse order, as setGraceNote adds a grace note
        // before the current note
        for (int i = static_cast<int>(nl.size()) - 1; i >= 0; --i) {
            int p = BagpipeEmbellishment::BAGPIPE_NOTEINFO_LIST[nl.at(i)].pitch;
            score()->setGraceNote(ch, p, NoteType::GRACE32, Constants::DIVISION / 8);
        }
    }
        delete e;
        break;

    case ElementType::NOTE:
    {
        // calculate correct transposed tpc
        Note* n = toNote(e);
        const Segment* segment = ch->segment();
        Interval v = staff()->transpose(ch->tick());
        v.flip();
        n->setTpc2(mu::engraving::transposeTpc(n->tpc1(), v, true));
        // replace this note with new note
        n->setParent(ch);
        if (this->tieBack()) {
            n->setTieBack(this->tieBack());
            n->tieBack()->setEndNote(n);
            this->setTieBack(nullptr);
        }
        // Set correct stem direction for drum staves
        const StaffGroup staffGroup = st->staffType(segment->tick())->group();
        DirectionV stemDirection = DirectionV::AUTO;
        if (staffGroup == StaffGroup::PERCUSSION) {
            const Drumset* ds = st->part()->instrument(segment->tick())->drumset();
            stemDirection = ds->stemDirection(n->noteVal().pitch);
        }
        ch->setStemDirection(stemDirection);

        score()->undoRemoveElement(this);
        score()->undoAddElement(n);
        return n;
    }
    break;

    case ElementType::GLISSANDO:
    {
        for (auto ee : m_spannerFor) {
            if (ee->type() == ElementType::GLISSANDO) {
                LOGD("there is already a glissando");
                delete e;
                return 0;
            }
        }

        Glissando* gliss = toGlissando(e);
        EngravingItem* endEl = gliss->endElement();
        Note* finalNote = endEl && endEl->isNote() ? toNote(endEl) : Glissando::guessFinalNote(chord(), this);
        if (finalNote) {
            // init glissando data
            gliss->setAnchor(Spanner::Anchor::NOTE);
            gliss->setStartElement(this);
            gliss->setEndElement(finalNote);
            gliss->setTick(ch->tick());
            gliss->setTick2(finalNote->chord()->tick());
            gliss->setTrack(track());
            gliss->setTrack2(finalNote->track());
            // in TAB, use straight line with no text
            if (staff()->isTabStaff(finalNote->chord()->tick())) {
                gliss->setGlissandoType(GlissandoType::STRAIGHT);
                gliss->setShowText(false);
            }
            gliss->setParent(this);
            score()->undoAddElement(e);
        } else {
            LOGD("no segment for second note of glissando found");
            delete e;
            return 0;
        }
    }
    break;

    case ElementType::CHORD:
    {
        Chord* c      = toChord(e);
        Note* n       = c->upNote();
        DirectionV dir = c->stemDirection();
        track_idx_t t = track(); // (staff2track(staffIdx()) + n->voice());
        score()->select(0, SelectType::SINGLE, 0);
        NoteVal nval;
        nval.pitch = n->pitch();
        nval.headGroup = n->headGroup();
        ChordRest* cr = nullptr;
        if (data.modifiers & ShiftModifier) {
            // add note to chord
            score()->addNote(ch, nval);
        } else {
            // replace current chord
            Segment* seg = score()->setNoteRest(ch->segment(), t, nval,
                                                score()->inputState().duration().fraction(), dir);
            cr = seg ? toChordRest(seg->element(t)) : nullptr;
        }
        if (cr) {
            score()->nextInputPos(cr, false);
        }
        delete e;
    }
    break;

    case ElementType::CHORDLINE:
        toChordLine(e)->setNote(this);
        return ch->drop(data);

    case ElementType::STRING_TUNINGS:
        return ch->measure()->drop(data);

    default:
        Spanner* spanner;
        if (e->isSpanner() && (spanner = toSpanner(e))->anchor() == Spanner::Anchor::NOTE) {
            spanner->setParent(this);
            spanner->setStartElement(this);
            spanner->setTick(tick());
            spanner->setTrack(track());
            spanner->setTrack2(track());
            spanner->computeEndElement();
            score()->undoAddElement(spanner);
            return e;
        }
        return ch->drop(data);
    }
    return 0;
}

void Note::setHeadHasParentheses(bool hasParentheses, bool addToLinked, bool generated)
{
    if (hasParentheses == m_hasHeadParentheses) {
        return;
    }

    m_hasHeadParentheses = hasParentheses;

    if (hasParentheses) {
        if (!m_leftParenthesis) {
            Symbol* leftParen = new Symbol(this);
            leftParen->setSym(SymId::noteheadParenthesisLeft);
            leftParen->setParent(this);
            leftParen->setGenerated(generated);
            score()->undoAddElement(leftParen, addToLinked);
        }

        if (!m_rightParenthesis) {
            Symbol* rightParen = new Symbol(this);
            rightParen->setSym(SymId::noteheadParenthesisRight);
            rightParen->setParent(this);
            rightParen->setGenerated(generated);
            score()->undoAddElement(rightParen, addToLinked);
        }
    } else {
        score()->undoRemoveElement(m_leftParenthesis, addToLinked);
        score()->undoRemoveElement(m_rightParenthesis, addToLinked);
        assert(m_leftParenthesis == nullptr);
        assert(m_rightParenthesis == nullptr);
    }
}

//---------------------------------------------------------
//   setDotY
//    dotMove is number of staff spaces/lines to move from the note's
//    space or line
//---------------------------------------------------------

void Note::setDotRelativeLine(int dotMove)
{
    double y = dotMove / 2.0;
    if (staff()->isTabStaff(chord()->tick())) {
        // with TAB's, dotPosX is not set:
        // get dot X from width of fret text and use TAB default spacing
        const Staff* st = staff();
        const StaffType* tab = st->staffTypeForElement(this);
        if (tab->stemThrough()) {
            // if fret mark on lines, use standard processing
            if (!tab->onLines()) {
                // if fret marks above lines, raise the dots by half line distance
                y = -0.5;
            }
            if (dotMove == 0) {
                bool oddVoice = voice() & 1;
                y = oddVoice ? 0.5 : -0.5;
            } else {
                y = 0.5;
            }
        }
        // if stems beside staff, do nothing
        else {
            return;
        }
    }
    y *= spatium() * staff()->lineDistance(tick());

    // apply to dots

    int cdots = static_cast<int>(chord()->dots());
    int ndots = static_cast<int>(m_dots.size());

    int n = cdots - ndots;
    for (int i = 0; i < n; ++i) {
        NoteDot* dot = Factory::createNoteDot(this);
        dot->setParent(this);
        dot->setTrack(track());      // needed to know the staff it belongs to (and detect tablature)
        dot->setVisible(visible());
        score()->undoAddElement(dot);
    }
    if (n < 0) {
        for (int i = 0; i < -n; ++i) {
            score()->undoRemoveElement(m_dots.back());
        }
    }

    for (NoteDot* dot : m_dots) {
        renderer()->layoutItem(dot);
        dot->mutldata()->setPosY(y);
    }
}

//---------------------------------------------------------
//   dotIsUp
//---------------------------------------------------------

bool Note::dotIsUp() const
{
    if (m_dots.empty()) {
        return true;
    }
    if (m_userDotPosition == DirectionV::AUTO) {
        return m_dots[0]->y() < spatium() * .1;
    } else {
        return m_userDotPosition == DirectionV::UP;
    }
}

static bool hasAlteredUnison(Note* note)
{
    const auto& chordNotes = note->chord()->notes();
    AccidentalVal accVal = tpc2alter(note->tpc());
    int absLine = absStep(note->tpc(), note->epitch());
    return std::find_if(chordNotes.begin(), chordNotes.end(), [note, accVal, absLine](Note* n) {
        return n != note && !n->hidden() && absStep(n->tpc(), n->epitch()) == absLine && tpc2alter(n->tpc()) != accVal;
    }) != chordNotes.end();
}

//---------------------------------------------------------
//   updateAccidental
//    set _accidental and _line depending on tpc
//---------------------------------------------------------

void Note::updateAccidental(AccidentalState* as)
{
    int absLine = absStep(tpc(), epitch());

    // don't touch accidentals that don't concern tpc such as
    // quarter tones
    if (!(m_accidental && Accidental::isMicrotonal(m_accidental->accidentalType()))) {
        // calculate accidental
        AccidentalType acci = AccidentalType::NONE;

        AccidentalVal accVal = tpc2alter(tpc());
        bool error = false;
        int eAbsLine = absStep(tpc(), epitch());
        AccidentalVal absLineAccVal = as->accidentalVal(eAbsLine, error);
        if (error) {
            LOGD("error accidentalVal()");
            return;
        }
        if ((accVal != absLineAccVal) || hidden() || as->tieContext(eAbsLine) || as->forceRestateAccidental(eAbsLine)) {
            as->setAccidentalVal(eAbsLine, accVal, m_tieBack != 0 && m_accidental == 0);
            acci = Accidental::value2subtype(accVal);
            // if previous tied note has same tpc, don't show accidental
            if (m_tieBack && m_tieBack->startNote()->tpc1() == tpc1()) {
                acci = AccidentalType::NONE;
            } else if (acci == AccidentalType::NONE) {
                acci = AccidentalType::NATURAL;
            }
        } else if (hasAlteredUnison(this)) {
            if ((acci = Accidental::value2subtype(accVal)) == AccidentalType::NONE) {
                acci = AccidentalType::NATURAL;
            }
        }
        if (acci != AccidentalType::NONE && !m_hidden) {
            if (m_accidental == 0) {
                Accidental* a = Factory::createAccidental(this);
                a->setParent(this);
                a->setAccidentalType(acci);
                a->setVisible(visible());
                score()->undoAddElement(a);
            } else if (m_accidental->accidentalType() != acci) {
                Accidental* a = m_accidental->clone();
                a->setParent(this);
                a->setAccidentalType(acci);
                score()->undoChangeElement(m_accidental, a);
            }
        } else {
            if (m_accidental) {
                // remove this if it was AUTO:
                if (m_accidental->role() == AccidentalRole::AUTO) {
                    score()->undoRemoveElement(m_accidental);
                } else {
                    // keep it, but update type if needed
                    acci = Accidental::value2subtype(accVal);
                    if (acci == AccidentalType::NONE) {
                        acci = AccidentalType::NATURAL;
                    }
                    if (m_accidental->accidentalType() != acci) {
                        Accidental* a = m_accidental->clone();
                        a->setParent(this);
                        a->setAccidentalType(acci);
                        score()->undoChangeElement(m_accidental, a);
                    }
                }
            }
        }
    } else {
        // microtonal accidentals playback as naturals
        // in 1.X, they had no effect on accidental state of measure
        // ultimately, they should probably get their own state
        // for now, at least change state to natural, so subsequent notes playback as might be expected
        // this is an incompatible change, but better to break it for 2.0 than wait until later
        AccidentalVal accVal = Accidental::subtype2value(m_accidental->accidentalType());
        as->setAccidentalVal(absLine, accVal, m_tieBack != 0 && m_accidental == 0);
    }

    as->setForceRestateAccidental(absLine, false);
    updateRelLine(absLine, true);
}

//---------------------------------------------------------
//   noteType
//---------------------------------------------------------

NoteType Note::noteType() const
{
    return chord()->noteType();
}

//---------------------------------------------------------
//   noteTypeUserName
//---------------------------------------------------------

String Note::noteTypeUserName() const
{
    switch (noteType()) {
    case NoteType::ACCIACCATURA:
        return muse::mtrc("engraving", "Acciaccatura");
    case NoteType::APPOGGIATURA:
        return muse::mtrc("engraving", "Appoggiatura");
    case NoteType::GRACE8_AFTER:
    case NoteType::GRACE16_AFTER:
    case NoteType::GRACE32_AFTER:
        return muse::mtrc("engraving", "Grace note after");
    case NoteType::GRACE4:
    case NoteType::GRACE16:
    case NoteType::GRACE32:
        return muse::mtrc("engraving", "Grace note before");
    default:
        return muse::mtrc("engraving", "Note");
    }
}

//---------------------------------------------------------
//   scanElements
//---------------------------------------------------------

void Note::scanElements(void* data, void (* func)(void*, EngravingItem*), bool all)
{
    func(data, this);
    // tie segments are collected from System
    //      if (_tieFor && !staff()->isTabStaff(chord->tick()))  // no ties in tablature
    //            _tieFor->scanElements(data, func, all);
    for (EngravingItem* e : m_el) {
        e->scanElements(data, func, all);
    }
    for (Spanner* sp : m_spannerFor) {
        sp->scanElements(data, func, all);
    }

    if (!m_dragMode && m_accidental) {
        func(data, m_accidental);
    }
    for (NoteDot* dot : m_dots) {
        func(data, dot);
    }

    // see above - tie segments are still collected from System!
    // if (_tieFor && !_tieFor->spannerSegments().empty())
    //      _tieFor->spannerSegments().front()->scanElements(data, func, all);
    // if (_tieBack && _tieBack->spannerSegments().size() > 1)
    //      _tieBack->spannerSegments().back()->scanElements(data, func, all);
}

//---------------------------------------------------------
//   setTrack
//---------------------------------------------------------

void Note::setTrack(track_idx_t val)
{
    EngravingItem::setTrack(val);
    if (m_tieFor) {
        m_tieFor->setTrack(val);
        for (SpannerSegment* seg : m_tieFor->spannerSegments()) {
            seg->setTrack(val);
        }
    }
    for (Spanner* s : m_spannerFor) {
        s->setTrack(val);
    }
    for (Spanner* s : m_spannerBack) {
        s->setTrack2(val);
    }
    for (EngravingItem* e : m_el) {
        e->setTrack(val);
    }
    if (m_accidental) {
        m_accidental->setTrack(val);
    }
    if (!chord()) {     // if note is dragged with shift+ctrl
        return;
    }
    for (NoteDot* dot : m_dots) {
        dot->setTrack(val);
    }
}

//---------------------------------------------------------
//    reset
//---------------------------------------------------------

void Note::reset()
{
    undoChangeProperty(Pid::OFFSET, PointF());
    undoResetProperty(Pid::LEADING_SPACE);
    chord()->undoChangeProperty(Pid::OFFSET, PropertyValue::fromValue(PointF()));
    chord()->undoChangeProperty(Pid::STEM_DIRECTION, PropertyValue::fromValue<DirectionV>(DirectionV::AUTO));
}

float Note::userVelocityFraction() const
{
    return m_userVelocity / 127.f;
}

//---------------------------------------------------------
//   mag
//---------------------------------------------------------

double Note::mag() const
{
    double m = chord() ? chord()->mag() : 1.0;
    if (m_isSmall) {
        m *= style().styleD(Sid::smallNoteMag);
    }
    return m;
}

//---------------------------------------------------------
//   elementBase
//---------------------------------------------------------
EngravingItem* Note::elementBase() const
{
    return parentItem();
}

//---------------------------------------------------------
//   setSmall
//---------------------------------------------------------

void Note::setSmall(bool val)
{
    m_isSmall = val;
}

GuitarBend* Note::bendFor() const
{
    for (Spanner* sp : m_spannerFor) {
        if (sp->isGuitarBend()) {
            return toGuitarBend(sp);
        }
    }

    return nullptr;
}

GuitarBend* Note::bendBack() const
{
    for (Spanner* sp : m_spannerBack) {
        // HACK: slight bend is an edge case: its end note is the same as its start note, which
        // means that the same bend is both in m_spannerFor and in m_spannerBack. Let's make
        // sure we don't return it as a bendBack(), but only as a bendFor().
        if (sp->isGuitarBend() && toGuitarBend(sp)->type() != GuitarBendType::SLIGHT_BEND) {
            return toGuitarBend(sp);
        }
    }

    return nullptr;
}

//---------------------------------------------------------
//   line
//---------------------------------------------------------

int Note::line() const
{
    return fixed() ? m_fixedLine : m_line;
}

//---------------------------------------------------------
//   setHeadScheme
//---------------------------------------------------------

void Note::setHeadScheme(NoteHeadScheme val)
{
    IF_ASSERT_FAILED(int(val) >= -1 && int(val) < int(NoteHeadScheme::HEAD_SCHEMES)) {
        val = NoteHeadScheme::HEAD_AUTO;
    }
    m_headScheme = val;
}

//---------------------------------------------------------
//   setHeadGroup
//---------------------------------------------------------

void Note::setHeadGroup(NoteHeadGroup val)
{
    assert(int(val) >= 0 && int(val) < int(NoteHeadGroup::HEAD_GROUPS));
    m_headGroup = val;
}

//---------------------------------------------------------
//   ottaveCapoFret
//    offset added by Ottava's and Capo Fret.
//---------------------------------------------------------

int Note::ottaveCapoFret() const
{
    const Chord* ch = chord();
    Fraction segmentTick = ch->segment()->tick();
    const Staff* staff = this->staff();

    const CapoParams& capo = staff->capo(segmentTick);
    int capoFret = 0;

    if (capo.active) {
        if (capo.ignoredStrings.empty() || !muse::contains(capo.ignoredStrings, static_cast<string_idx_t>(m_string))) {
            capoFret = capo.fretPosition;
        }
    }

    return staff->pitchOffset(segmentTick) + capoFret;
}

//---------------------------------------------------------
//   ppitch
//    playback pitch
//---------------------------------------------------------

int Note::ppitch() const
{
    const Chord* ch = chord();

    // if staff is drum
    // match tremolo and articulation between variants and chord
    if (m_play && ch) {
        const Staff* staff = ch->staff();
        Fraction tick = ch->tick();

        if (staff && staff->isDrumStaff(tick)) {
            const Drumset* ds = staff->part()->instrument(tick)->drumset();
            if (ds) {
                DrumInstrumentVariant div = ds->findVariant(m_pitch, ch->articulations(), ch->tremoloType());
                if (div.pitch != INVALID_PITCH) {
                    return div.pitch;
                }
            }
        }
    }

    return m_pitch + ottaveCapoFret() + linkedOttavaPitchOffset();
}

//---------------------------------------------------------
//   epitch
//    effective pitch, i.e. a pitch which is visible in the
//    currently used written notation.
//    honours transposing instruments
//---------------------------------------------------------

int Note::epitch() const
{
    return m_pitch - (concertPitch() ? 0 : transposition()) + linkedOttavaPitchOffset();
}

//---------------------------------------------------------
//   linkedOttavaPitchOffset
//    if an ottava exists in another part but has been excluded
//    from this one, this returns the corresponding pitch offset
//---------------------------------------------------------

int Note::linkedOttavaPitchOffset() const
{
    int linkedOttavaPitchOffset = 0;
    if (links() && staff()->pitchOffset(tick()) == 0) {
        for (EngravingObject* link : *links()) {
            int offset = toNote(link)->staff()->pitchOffset(tick());
            if (offset != 0) {
                linkedOttavaPitchOffset = offset;
                break;
            }
        }
    }
    return linkedOttavaPitchOffset;
}

//---------------------------------------------------------
//   octave
//    compute octave number from note information
//---------------------------------------------------------

int Note::octave() const
{
    return ((epitch() + ottaveCapoFret() - static_cast<int>(tpc2alter(tpc()))) / 12) - 1;
}

int Note::playingOctave() const
{
    return mu::engraving::playingOctave(ppitch(), tpc1());
}

double Note::playingTuning() const
{
    if (!m_accidental) {
        return m_tuning;
    }

    return m_tuning + Accidental::subtype2centOffset(m_accidental->accidentalType());
}

//---------------------------------------------------------
//   customizeVelocity
//    Input is the global velocity determined by dynamic
//    signs and crescendo/decrescendo etc.
//    Returns the actual play velocity for this note
//    modified by veloOffset
//---------------------------------------------------------

int Note::customizeVelocity(int velo) const
{
    if (m_veloType == VeloType::OFFSET_VAL) {
        velo = velo + (velo * userVelocity()) / 100;
    } else if (m_veloType == VeloType::USER_VAL) {
        velo = userVelocity();
    }
    return std::clamp(velo, 1, 127);
}

//---------------------------------------------------------
//   startDrag
//---------------------------------------------------------

void Note::startDrag(EditData& ed)
{
    std::shared_ptr<NoteEditData> ned = std::make_shared<NoteEditData>();
    ned->e      = this;
    ned->line   = m_line;
    ned->string = m_string;
    ned->pushProperty(Pid::PITCH);
    ned->pushProperty(Pid::TPC1);
    ned->pushProperty(Pid::TPC2);
    ned->pushProperty(Pid::FRET);
    ned->pushProperty(Pid::STRING);

    ed.addData(ned);
}

//---------------------------------------------------------
//   drag
//---------------------------------------------------------

RectF Note::drag(EditData& ed)
{
    NoteEditData* noteEditData = static_cast<NoteEditData*>(ed.getData(this).get());
    IF_ASSERT_FAILED(noteEditData) {
        return RectF();
    }

    PointF delta = ed.evtDelta;
    noteEditData->delta = delta;

    if (noteEditData->mode == NoteEditData::EditMode_Undefined) {
        noteEditData->mode = NoteEditData::editModeByDragDirection(delta.x(), delta.y());
    }

    if (noteEditData->mode == NoteEditData::EditMode_AddSpacing) {
        horizontalDrag(ed);
    } else if (noteEditData->mode == NoteEditData::EditMode_ChangePitch) {
        verticalDrag(ed);
    }

    return RectF();
}

//---------------------------------------------------------
//   endDrag
//---------------------------------------------------------

void Note::endDrag(EditData& ed)
{
    NoteEditData* ned = static_cast<NoteEditData*>(ed.getData(this).get());
    IF_ASSERT_FAILED(ned) {
        return;
    }
    for (Note* nn : tiedNotes()) {
        for (const PropertyData& pd : ned->propertyData) {
            setPropertyFlags(pd.id, pd.f);       // reset initial property flags state
            score()->undoPropertyChanged(nn, pd.id, pd.data);
        }
    }
}

//---------------------------------------------------------
//   editDrag
//---------------------------------------------------------

void Note::editDrag(EditData& editData)
{
    Chord* ch = chord();
    Segment* seg = ch->segment();

    if (editData.modifiers & ShiftModifier) {
        const Spatium deltaSp = Spatium(editData.delta.x() / spatium());
        seg->undoChangeProperty(Pid::LEADING_SPACE, seg->extraLeadingSpace() + deltaSp);
    } else if (ch->notes().size() == 1) {
        // if the chord contains only this note, then move the whole chord
        // including stem, flag etc.
        ch->undoChangeProperty(Pid::OFFSET, PropertyValue::fromValue(ch->offset() + offset() + editData.evtDelta));
        setOffset(PointF());
    } else {
        setOffset(offset() + editData.evtDelta);
    }

    triggerLayout();
}

//---------------------------------------------------------
//   verticalDrag
//---------------------------------------------------------

void Note::verticalDrag(EditData& ed)
{
    Fraction _tick      = chord()->tick();
    const Staff* stf    = staff();
    const StaffType* st = stf->staffType(_tick);
    const Instrument* instr = part()->instrument(_tick);

    if (instr->useDrumset()) {
        return;
    }

    NoteEditData* ned   = static_cast<NoteEditData*>(ed.getData(this).get());

    double _spatium      = spatium();
    bool tab            = st->isTabStaff();
    double step          = _spatium * (tab ? st->lineDistance().val() : 0.5);
    int lineOffset      = lrint(ed.moveDelta.y() / step);

    if (tab) {
        const StringData* strData = staff()->part()->stringData(_tick, stf->idx());
        int nString = ned->string + (st->upsideDown() ? -lineOffset : lineOffset);
        int nFret   = strData->fret(m_pitch, nString, staff());

        if (nFret >= 0) {                        // no fret?
            if (fret() != nFret || string() != nString) {
                for (Note* nn : tiedNotes()) {
                    nn->setFret(nFret);
                    nn->setString(nString);
                    strData->fretChords(nn->chord());
                    nn->triggerLayout();
                }
            }
        }
    } else {
        Key key = staff()->key(_tick);
        Key cKey = staff()->concertKey(_tick);
        staff_idx_t idx = chord()->vStaffIdx();
        Interval interval = staff()->part()->instrument(_tick)->transpose();
        bool error = false;
        AccidentalVal accOffs = firstTiedNote()->chord()->measure()->findAccidental(
            firstTiedNote()->chord()->segment(), idx, ned->line + lineOffset, error);
        if (error) {
            accOffs = Accidental::subtype2value(AccidentalType::NONE);
        }
        int nStep = absStep(ned->line + lineOffset, score()->staff(idx)->clef(_tick));
        nStep = std::max(0, nStep);
        int octave = nStep / 7;
        int newPitch = step2pitch(nStep) + octave * 12 + int(accOffs);
        newPitch = std::clamp(newPitch, 0, 127);

        if (!concertPitch()) {
            newPitch += interval.chromatic;
        } else {
            interval.flip();
            key = transposeKey(cKey, interval, staff()->part()->preferSharpFlat());
        }

        int newTpc1 = pitch2tpc(newPitch, cKey, Prefer::NEAREST);
        int newTpc2 = pitch2tpc(newPitch - transposition(), key, Prefer::NEAREST);
        for (Note* nn : tiedNotes()) {
            nn->setAccidentalType(AccidentalType::NONE);
            nn->setPitch(newPitch, newTpc1, newTpc2);
            nn->triggerLayout();
        }
    }
    score()->inputState().setAccidentalType(AccidentalType::NONE);
}

//---------------------------------------------------------
//   normalizeLeftDragDelta
//---------------------------------------------------------

void Note::normalizeLeftDragDelta(Segment* seg, EditData& ed, NoteEditData* ned)
{
    Segment* previous = seg->prev();

    if (previous) {
        double minDist = HorizontalSpacing::minHorizontalCollidingDistance(previous, seg, 1.0);

        double diff = (ed.pos.x()) - (previous->pageX() + minDist);

        double distanceBetweenSegments = (previous->pageX() + minDist) - seg->pageX();

        if (diff < 0) {
            ned->delta.setX(distanceBetweenSegments);
        }
    } else {
        Measure* measure = seg->measure();

        double minDist = style().styleMM(Sid::barNoteDistance);

        double diff = (ed.pos.x()) - (measure->pageX() + minDist);

        double distanceBetweenSegments = (measure->pageX() + minDist) - seg->pageX();

        if (diff < 0) {
            ned->delta.setX(distanceBetweenSegments);
        }
    }
}

//---------------------------------------------------------
//   horizontalDrag
//---------------------------------------------------------

void Note::horizontalDrag(EditData& ed)
{
    Chord* ch = chord();
    Segment* seg = ch->segment();

    NoteEditData* ned = static_cast<NoteEditData*>(ed.getData(this).get());

    if (ed.moveDelta.x() < 0) {
        normalizeLeftDragDelta(seg, ed, ned);
    }

    const Spatium deltaSp = Spatium(ned->delta.x() / spatium());

    if (seg->extraLeadingSpace() + deltaSp < Spatium(0)) {
        return;
    }

    seg->undoChangeProperty(Pid::LEADING_SPACE, seg->extraLeadingSpace() + deltaSp);

    triggerLayout();
}

//---------------------------------------------------------
//   updateRelLine
//    calculate the real note line depending on clef,
//    absLine is the absolute line
//---------------------------------------------------------

void Note::updateRelLine(int absLine, bool undoable)
{
    if (!staff()) {
        return;
    }
    // int idx      = staffIdx() + chord()->staffMove();
    assert(staffIdx() == chord()->staffIdx());
    staff_idx_t idx      = chord()->vStaffIdx();

    const Staff* staff  = score()->staff(idx);
    const StaffType* st = staff->staffTypeForElement(this);
    if (st->isTabStaff()) {
        // tab staff is already correct, and the following relStep method doesn't apply whatsoever to tab staves
        return;
    }
    ClefType clef = staff->clef(chord()->tick());
    int line      = relStep(absLine, clef);

    if (undoable && (m_line != INVALID_LINE) && (line != m_line)) {
        undoChangeProperty(Pid::LINE, line);
    } else {
        setLine(line);
    }

    int off  = st->stepOffset();
    double ld = st->lineDistance().val();
    mutldata()->setPosY((m_line + off * 2.0) * spatium() * .5 * ld);
}

//---------------------------------------------------------
//   updateLine
//---------------------------------------------------------

void Note::updateLine()
{
    int absLine = absStep(tpc(), epitch());
    updateRelLine(absLine, false);
}

//---------------------------------------------------------
//   setNval
//    set note properties from NoteVal
//---------------------------------------------------------

void Note::setNval(const NoteVal& nval, Fraction tick)
{
    setPitch(nval.pitch);
    m_fret   = nval.fret;
    m_string = nval.string;

    m_tpc[0] = nval.tpc1;
    m_tpc[1] = nval.tpc2;

    if (tick == Fraction(-1, 1) && chord()) {
        tick = chord()->tick();
    }
    Interval v = staff()->transpose(tick);
    if (nval.tpc1 == Tpc::TPC_INVALID) {
        Key key = staff()->concertKey(tick);
        m_tpc[0] = pitch2tpc(nval.pitch, key, Prefer::NEAREST);
    }
    if (nval.tpc2 == Tpc::TPC_INVALID) {
        if (v.isZero()) {
            m_tpc[1] = m_tpc[0];
        } else {
            v.flip();
            m_tpc[1] = mu::engraving::transposeTpc(m_tpc[0], v, true);
        }
    }

    m_headGroup = NoteHeadGroup(nval.headGroup);
}

//---------------------------------------------------------
//   localSpatiumChanged
//---------------------------------------------------------

void Note::localSpatiumChanged(double oldValue, double newValue)
{
    EngravingItem::localSpatiumChanged(oldValue, newValue);
    for (EngravingItem* e : dots()) {
        e->localSpatiumChanged(oldValue, newValue);
    }
    for (EngravingItem* e : el()) {
        e->localSpatiumChanged(oldValue, newValue);
    }
    for (Spanner* spanner : spannerBack()) {
        for (auto k : spanner->spannerSegments()) {
            k->localSpatiumChanged(oldValue, newValue);
        }
    }
}

//---------------------------------------------------------
//   getProperty
//---------------------------------------------------------

PropertyValue Note::getProperty(Pid propertyId) const
{
    switch (propertyId) {
    case Pid::PITCH:
        return pitch();
    case Pid::TPC1:
        return m_tpc[0];
    case Pid::TPC2:
        return m_tpc[1];
    case Pid::SMALL:
        return isSmall();
    case Pid::MIRROR_HEAD:
        return userMirror();
    case Pid::HEAD_HAS_PARENTHESES:
        return m_hasHeadParentheses;
    case Pid::DOT_POSITION:
        return PropertyValue::fromValue<DirectionV>(userDotPosition());
    case Pid::HEAD_SCHEME:
        return int(headScheme());
    case Pid::HEAD_GROUP:
        return int(headGroup());
    case Pid::USER_VELOCITY:
        return userVelocity();
    case Pid::TUNING:
        return tuning();
    case Pid::FRET:
        return fret();
    case Pid::STRING:
        return string();
    case Pid::GHOST:
        return ghost();
    case Pid::DEAD:
        return deadNote();
    case Pid::HEAD_TYPE:
        return headType();
    case Pid::VELO_TYPE:
        return m_veloType;
    case Pid::PLAY:
        return play();
    case Pid::LINE:
        return m_line;
    case Pid::FIXED:
        return fixed();
    case Pid::FIXED_LINE:
        return fixedLine();
    case Pid::POSITION_LINKED_TO_MASTER:
    case Pid::APPEARANCE_LINKED_TO_MASTER:
        if (chord()) {
            return EngravingItem::getProperty(propertyId).toBool() && chord()->getProperty(propertyId).toBool();
        }
    default:
        break;
    }
    return EngravingItem::getProperty(propertyId);
}

//---------------------------------------------------------
//   setProperty
//---------------------------------------------------------

bool Note::setProperty(Pid propertyId, const PropertyValue& v)
{
    Measure* m = chord() ? chord()->measure() : nullptr;
    switch (propertyId) {
    case Pid::PITCH:
        setPitch(v.toInt());
        score()->setPlaylistDirty();
        break;
    case Pid::TPC1:
        m_tpc[0] = v.toInt();
        break;
    case Pid::TPC2:
        m_tpc[1] = v.toInt();
        break;
    case Pid::LINE:
        setLine(v.toInt());
        break;
    case Pid::SMALL:
        setSmall(v.toBool());
        break;
    case Pid::MIRROR_HEAD:
        setUserMirror(v.value<DirectionH>());
        break;
    case Pid::HEAD_HAS_PARENTHESES:
        setHeadHasParentheses(v.toBool());
        if (links()) {
            for (EngravingObject* scoreElement : *links()) {
                Note* note = toNote(scoreElement);
                Staff* linkedStaff = note ? note->staff() : nullptr;
                if (linkedStaff && linkedStaff->isTabStaff(tick())) {
                    note->setGhost(v.toBool());
                }
            }
        }
        break;
    case Pid::DOT_POSITION:
        setUserDotPosition(v.value<DirectionV>());
        break;
    case Pid::HEAD_SCHEME:
        setHeadScheme(v.value<NoteHeadScheme>());
        break;
    case Pid::HEAD_GROUP:
        setHeadGroup(v.value<NoteHeadGroup>());
        if (links()) {
            for (EngravingObject* scoreElement : *links()) {
                Note* note = toNote(scoreElement);
                note->setDeadNote(staff() && !staff()->isDrumStaff(tick()) && m_headGroup == NoteHeadGroup::HEAD_CROSS);
                note->setHeadGroup(m_headGroup);
            }
        } else {
            setDeadNote(staff() && !staff()->isDrumStaff(tick()) && m_headGroup == NoteHeadGroup::HEAD_CROSS);
            setHeadGroup(m_headGroup);
        }
        break;
    case Pid::USER_VELOCITY:
        setUserVelocity(v.toInt());
        score()->setPlaylistDirty();
        break;
    case Pid::TUNING:
        setTuning(v.toDouble());
        score()->setPlaylistDirty();
        break;
    case Pid::FRET:
        setFret(v.toInt());
        break;
    case Pid::STRING:
        setString(v.toInt());
        break;
    case Pid::GHOST:
        setGhost(v.toBool());
        break;
    case Pid::DEAD:
        setDeadNote(v.toBool());
        if (!staff()->isDrumStaff(tick())) {
            NoteHeadGroup head
                = (m_deadNote && m_headGroup != NoteHeadGroup::HEAD_CROSS) ? NoteHeadGroup::HEAD_CROSS : NoteHeadGroup::HEAD_NORMAL;
            setHeadGroup(head);
        }
        break;
    case Pid::HEAD_TYPE:
        setHeadType(v.value<NoteHeadType>());
        break;
    case Pid::VELO_TYPE:
        m_veloType = v.value<VeloType>();
        score()->setPlaylistDirty();
        break;
    case Pid::VISIBLE: {
        setVisible(v.toBool());
        if (m) {
            m->checkMultiVoices(chord()->staffIdx());
        }
        break;
    }
    case Pid::PLAY:
        setPlay(v.toBool());
        score()->setPlaylistDirty();
        break;
    case Pid::FIXED:
        setFixed(v.toBool());
        break;
    case Pid::FIXED_LINE:
        setFixedLine(v.toInt());
        break;
    case Pid::POSITION_LINKED_TO_MASTER:
    case Pid::APPEARANCE_LINKED_TO_MASTER:
        if (v.toBool() == true && chord()) {
            // when re-linking, also re-link the parent chord
            chord()->setProperty(propertyId, v);
        }
    // fall through
    default:
        if (!EngravingItem::setProperty(propertyId, v)) {
            return false;
        }
        break;
    }
    triggerLayout();
    return true;
}

//---------------------------------------------------------
//   propertyDefault
//---------------------------------------------------------

PropertyValue Note::propertyDefault(Pid propertyId) const
{
    switch (propertyId) {
    case Pid::GHOST:
    case Pid::DEAD:
    case Pid::SMALL:
        return false;
    case Pid::MIRROR_HEAD:
        return DirectionH::AUTO;
    case Pid::HEAD_HAS_PARENTHESES:
        return false;
    case Pid::DOT_POSITION:
        return DirectionV::AUTO;
    case Pid::HEAD_SCHEME:
        return NoteHeadScheme::HEAD_AUTO;
    case Pid::HEAD_GROUP:
        return NoteHeadGroup::HEAD_NORMAL;
    case Pid::USER_VELOCITY:
        return 0;
    case Pid::TUNING:
        return 0.0;
    case Pid::FRET:
    case Pid::STRING:
        return -1;
    case Pid::HEAD_TYPE:
        return NoteHeadType::HEAD_AUTO;
    case Pid::VELO_TYPE:
        return VeloType::USER_VAL;
    case Pid::PLAY:
        return true;
    case Pid::FIXED:
        return false;
    case Pid::FIXED_LINE:
        return 0;
    case Pid::TPC2:
        return getProperty(Pid::TPC1);
    case Pid::PITCH:
    case Pid::TPC1:
        return PropertyValue();
    case Pid::VISIBLE:
        if (staffType() && staffType()->isTabStaff() && bendBack()) {
            return false;
        }
        return EngravingItem::propertyDefault(propertyId);
    default:
        break;
    }
    return EngravingItem::propertyDefault(propertyId);
}

//---------------------------------------------------------
//   setHeadType
//---------------------------------------------------------

void Note::setHeadType(NoteHeadType t)
{
    m_headType = t;
}

//---------------------------------------------------------
//   setOnTimeOffset
//---------------------------------------------------------

void Note::setOnTimeOffset(int val)
{
    m_playEvents[0].setOntime(val);
    chord()->setPlayEventType(PlayEventType::User);
}

//---------------------------------------------------------
//   setOffTimeOffset
//---------------------------------------------------------

void Note::setOffTimeOffset(int val)
{
    m_playEvents[0].setLen(val - m_playEvents[0].ontime());
    chord()->setPlayEventType(PlayEventType::User);
}

//---------------------------------------------------------
//   setScore
//---------------------------------------------------------

void Note::setScore(Score* s)
{
    EngravingItem::setScore(s);
    if (m_tieFor) {
        m_tieFor->setScore(s);
    }
    if (m_accidental) {
        m_accidental->setScore(s);
    }
    for (NoteDot* dot : m_dots) {
        dot->setScore(s);
    }
    for (EngravingItem* el : m_el) {
        el->setScore(s);
    }
}

//---------------------------------------------------------
//   accessibleInfo
//---------------------------------------------------------

String Note::accessibleInfo() const
{
    if (!chord() || !staff()) {
        return String();
    }

    String duration = chord()->durationUserName();
    String voice = muse::mtrc("engraving", "Voice: %1").arg(track() % VOICES + 1);
    String pitchName;
    String onofftime;
    if (!m_playEvents.empty()) {
        int on = m_playEvents[0].ontime();
        int off = m_playEvents[0].offtime();
        if (on != 0 || off != NoteEvent::NOTE_LENGTH) {
            //: Note-on and note-off times relative to note duration, expressed in thousandths (per mille)
            onofftime = u" " + muse::mtrc("engraving", "(on %1‰ off %2‰)").arg(on, off);
        }
    }

    const Drumset* drumset = part()->instrument(chord()->tick())->drumset();
    if (fixed() && headGroup() == NoteHeadGroup::HEAD_SLASH) {
        pitchName = chord()->noStem() ? muse::mtrc("engraving", "Beat slash") : muse::mtrc("engraving", "Rhythm slash");
    } else if (staff()->isDrumStaff(tick()) && drumset) {
        pitchName = drumset->translatedName(pitch());
    } else if (staff()->isTabStaff(tick())) {
        pitchName = muse::mtrc("engraving", "%1; String: %2; Fret: %3")
                    .arg(tpcUserName(false), String::number(string() + 1), String::number(fret()));
    } else {
        pitchName = tpcUserName(false);
    }

    return muse::mtrc("engraving", "%1; Pitch: %2; Duration: %3%4%5")
           .arg(noteTypeUserName(), pitchName, duration, onofftime, (chord()->isGrace() ? u"" : String(u"; %1").arg(voice)));
}

//---------------------------------------------------------
//   screenReaderInfo
//---------------------------------------------------------

String Note::screenReaderInfo() const
{
    const Instrument* instrument = part()->instrument(chord()->tick());
    String duration = chord()->durationUserName();
    Measure* m = chord()->measure();
    bool voices = m ? m->hasVoices(staffIdx()) : false;
    String voice = voices ? muse::mtrc("engraving", "Voice: %1").arg(track() % VOICES + 1) : u"";
    String pitchName;
    String pitchOutOfRangeWarning;
    const Drumset* drumset = instrument->drumset();
    if (fixed() && headGroup() == NoteHeadGroup::HEAD_SLASH) {
        pitchName = chord()->noStem() ? muse::mtrc("engraving", "Beat slash") : muse::mtrc("engraving", "Rhythm slash");
    } else if (staff()->isDrumStaff(tick()) && drumset) {
        pitchName = drumset->translatedName(pitch());
    } else if (staff()->isTabStaff(tick())) {
        pitchName = muse::mtrc("engraving", "%1; String: %2; Fret: %3")
                    .arg(tpcUserName(true, true), String::number(string() + 1), String::number(fret()));
    } else {
        pitchName = m_headGroup == NoteHeadGroup::HEAD_NORMAL
                    ? tpcUserName(true, true)
                    //: head as in note head. %1 is head type (circle, cross, etc.). %2 is pitch (e.g. Db4).
                    : muse::mtrc("engraving", "%1 head %2").arg(translatedSubtypeUserName()).arg(tpcUserName(true));
        if (chord()->staffMove() < 0) {
            duration += u"; " + muse::mtrc("engraving", "Cross-staff above");
        } else if (chord()->staffMove() > 0) {
            duration += u"; " + muse::mtrc("engraving", "Cross-staff below");
        }

        if (pitch() < instrument->minPitchP()) {
            pitchOutOfRangeWarning = u" " + muse::mtrc("engraving", "too low");
        } else if (pitch() > instrument->maxPitchP()) {
            pitchOutOfRangeWarning = u" " + muse::mtrc("engraving", "too high");
        } else if (pitch() < instrument->minPitchA()) {
            pitchOutOfRangeWarning = u" " + muse::mtrc("engraving", "too low for amateurs");
        } else if (pitch() > instrument->maxPitchA()) {
            pitchOutOfRangeWarning = u" " + muse::mtrc("engraving", "too high for amateurs");
        }
    }
    return String(u"%1 %2 %3%4%5").arg(noteTypeUserName(), pitchName, duration, pitchOutOfRangeWarning,
                                       (chord()->isGrace() ? u"" : String(u"; %1").arg(voice)));
}

//---------------------------------------------------------
//   accessibleExtraInfo
//---------------------------------------------------------

String Note::accessibleExtraInfo() const
{
    String rez;
    if (accidental()) {
        rez = String(u"%1 %2").arg(rez, accidental()->screenReaderInfo());
    }
    if (!el().empty()) {
        for (EngravingItem* e : el()) {
            if (!score()->selectionFilter().canSelect(e)) {
                continue;
            }
            rez = String(u"%1 %2").arg(rez, e->screenReaderInfo());
        }
    }
    if (tieFor()) {
        rez += u" " + muse::mtrc("engraving", "Start of %1").arg(tieFor()->screenReaderInfo());
    }

    if (tieBack()) {
        rez += u" " + muse::mtrc("engraving", "End of %1").arg(tieBack()->screenReaderInfo());
    }

    if (!spannerFor().empty()) {
        for (Spanner* s : spannerFor()) {
            if (!score()->selectionFilter().canSelect(s)) {
                continue;
            }
            rez += u" " + muse::mtrc("engraving", "Start of %1").arg(s->screenReaderInfo());
        }
    }
    if (!spannerBack().empty()) {
        for (Spanner* s : spannerBack()) {
            if (!score()->selectionFilter().canSelect(s)) {
                continue;
            }
            rez += u" " + muse::mtrc("engraving", "End of %1").arg(s->screenReaderInfo());
        }
    }

    // only read extra information for top note of chord
    // (it is reached directly on next/previous element)
    if (this == chord()->upNote()) {
        rez = String(u"%1 %2").arg(rez, chord()->accessibleExtraInfo());
    }

    return rez;
}

//---------------------------------------------------------
//   noteVal
//---------------------------------------------------------

NoteVal Note::noteVal() const
{
    NoteVal nval;
    nval.pitch     = pitch();
    nval.tpc1      = tpc1();
    nval.tpc2      = tpc2();
    nval.fret      = fret();
    nval.string    = string();
    nval.headGroup = headGroup();
    return nval;
}

//---------------------------------------------------------
//   qmlDotsCount
//    returns number of dots for plugins
//---------------------------------------------------------

int Note::qmlDotsCount()
{
    return static_cast<int>(m_dots.size());
}

//---------------------------------------------------------
//   subtypeUserName
//---------------------------------------------------------

TranslatableString Note::subtypeUserName() const
{
    return TConv::userName(m_headGroup);
}

//---------------------------------------------------------
//   nextInEl
//   returns next element in _el
//---------------------------------------------------------

EngravingItem* Note::nextInEl(EngravingItem* e)
{
    if (e == m_el.back()) {
        return nullptr;
    }
    auto i = std::find(m_el.begin(), m_el.end(), e);
    if (i == m_el.end()) {
        return nullptr;
    }
    return *(i + 1);
}

//---------------------------------------------------------
//   prevInEl
//   returns prev element in _el
//---------------------------------------------------------

EngravingItem* Note::prevInEl(EngravingItem* e)
{
    if (e == m_el.front()) {
        return nullptr;
    }
    auto i = std::find(m_el.begin(), m_el.end(), e);
    if (i == m_el.end()) {
        return nullptr;
    }
    return *(i - 1);
}

static bool tieValid(Tie* tie)
{
    return tie && !tie->segmentsEmpty();
}

//---------------------------------------------------------
//   nextElement
//---------------------------------------------------------

EngravingItem* Note::nextElement()
{
    EngravingItem* e = score()->selection().element();
    if (!e && !score()->selection().elements().empty()) {
        e = score()->selection().elements().front();
    }
    if (!e) {
        return nullptr;
    }
    switch (e->type()) {
    case ElementType::SYMBOL:
    case ElementType::IMAGE:
    case ElementType::FINGERING:
    case ElementType::TEXT:
    case ElementType::BEND: {
        EngravingItem* next = nextInEl(e);           // return next element in _el
        if (next) {
            return next;
        } else if (tieValid(m_tieFor)) {
            return m_tieFor->frontSegment();
        } else if (!m_spannerFor.empty()) {
            for (auto i : m_spannerFor) {
                if (i->type() == ElementType::GLISSANDO) {
                    return i->spannerSegments().front();
                }
            }
        }
        return nullptr;
    }

    case ElementType::TIE_SEGMENT:
        if (!m_spannerFor.empty()) {
            for (auto i : m_spannerFor) {
                if (i->type() == ElementType::GLISSANDO) {
                    return i->spannerSegments().front();
                }
            }
        }
        return chord()->nextElement();

    case ElementType::GLISSANDO_SEGMENT:
    case ElementType::GUITAR_BEND_SEGMENT:
        return chord()->nextElement();

    case ElementType::ACCIDENTAL:
        if (!m_el.empty()) {
            return m_el[0];
        }
        if (tieValid(m_tieFor)) {
            return m_tieFor->frontSegment();
        }
        if (!m_spannerFor.empty()) {
            for (auto i : m_spannerFor) {
                if (i->isGlissando()) {
                    return i->spannerSegments().front();
                }
            }
        }
        return nullptr;

    case ElementType::NOTE: {
        if (isPreBendStart() || isGraceBendStart()) {
            return bendFor()->frontSegment();
        }

        GraceNotesGroup& graceNotesAfter = chord()->graceNotesAfter();
        if (!graceNotesAfter.empty()) {
            Chord* graceNotesAfterFirstChord = graceNotesAfter.front();
            if (graceNotesAfterFirstChord) {
                return graceNotesAfterFirstChord->notes().front();
            }
        }

        if (!m_el.empty()) {
            return m_el[0];
        }
        if (tieValid(m_tieFor)) {
            return m_tieFor->frontSegment();
        }
        if (!m_spannerFor.empty()) {
            for (auto i : m_spannerFor) {
                if (i->isGlissando() || i->isGuitarBend()) {
                    return i->spannerSegments().front();
                }
            }
        }
        return nullptr;
    }
    default:
        return nullptr;
    }
}

//---------------------------------------------------------
//   prevElement
//---------------------------------------------------------

EngravingItem* Note::prevElement()
{
    EngravingItem* e = score()->selection().element();
    if (!e && !score()->selection().elements().empty()) {
        e = score()->selection().elements().back();
    }
    if (!e) {
        return nullptr;
    }
    switch (e->type()) {
    case ElementType::SYMBOL:
    case ElementType::IMAGE:
    case ElementType::FINGERING:
    case ElementType::TEXT:
    case ElementType::BEND: {
        EngravingItem* prev = prevInEl(e);           // return prev element in _el
        if (prev) {
            return prev;
        }
    }
        return this;
    case ElementType::TIE_SEGMENT:
        if (!m_el.empty()) {
            return m_el.back();
        }
        return this;
    case ElementType::GLISSANDO_SEGMENT:
    case ElementType::GUITAR_BEND_SEGMENT:
        if (tieValid(m_tieFor)) {
            return m_tieFor->frontSegment();
        } else if (!m_el.empty()) {
            return m_el.back();
        }
        return this;
    case ElementType::ACCIDENTAL:
        return this;
    default:
        return nullptr;
    }
}

//---------------------------------------------------------
//   lastElementBeforeSegment
//---------------------------------------------------------

EngravingItem* Note::lastElementBeforeSegment()
{
    if (!m_spannerFor.empty()) {
        for (auto i : m_spannerFor) {
            if (i->type() == ElementType::GLISSANDO || i->type() == ElementType::GUITAR_BEND) {
                return i->spannerSegments().front();
            }
        }
    }
    if (tieValid(m_tieFor)) {
        return m_tieFor->frontSegment();
    }
    if (!m_el.empty()) {
        return m_el.back();
    }
    return this;
}

//---------------------------------------------------------
//   nextSegmentElement
//---------------------------------------------------------

EngravingItem* Note::nextSegmentElement()
{
    if (chord()->isGrace()) {
        return EngravingItem::nextSegmentElement();
    }

    const std::vector<Note*>& notes = chord()->notes();
    if (this == notes.front()) {
        return chord()->nextSegmentElement();
    }
    auto i = std::find(notes.begin(), notes.end(), this);
    return *(i - 1);
}

//---------------------------------------------------------
//   prevSegmentElement
//---------------------------------------------------------

EngravingItem* Note::prevSegmentElement()
{
    if (chord()->isGrace()) {
        return EngravingItem::prevSegmentElement();
    }

    const std::vector<Note*>& notes = chord()->notes();
    if (this == notes.back()) {
        return chord()->prevSegmentElement();
    }
    auto i = std::find(notes.begin(), notes.end(), this);
    return *++i;
}

//---------------------------------------------------------
//   lastTiedNote
//
//   positionTickOffset is used to indicate this is for a repeat
//---------------------------------------------------------

<<<<<<< HEAD
const Note* Note::lastTiedNote(const int positionTickOffset) const
=======
const Note* Note::lastTiedNote(bool ignorePlayback) const
>>>>>>> 73be34d8
{
    std::vector<const Note*> notes;
    const Note* note = this;
    notes.push_back(note);
    while (note->tieFor() && (ignorePlayback || note->tieFor()->playSpanner())) {
        if (std::find(notes.begin(), notes.end(), note->tieFor()->endNote()) != notes.end()) {
            break;
        }
        auto next = note->tieFor()->endNote();
        if (!next) {
            break;
        }
        if (positionTickOffset > 0) { // this is for a repeat
            auto chord = next->chord();
            auto intervals = score()->spannerMap().findOverlapping(next->tick().ticks(), (next->tick() + chord->actualTicks()).ticks());
            // find start of first volta
            auto it = std::find_if(intervals.cbegin(), intervals.cend(),
                                   [positionTickOffset](const interval_tree::Interval<Spanner*>& interval) {
                return interval.value != nullptr && interval.value->isVolta();
            });
            if (it != intervals.end() && chord->tick().ticks() >= it->start) {
                break; // next note is at or beyond start of volta, don't look any further
            }
        }
        note = note->tieFor()->endNote();
        notes.push_back(note);
    }
    return note;
}

//---------------------------------------------------------
//   firstTiedNote
//    if note has ties, return last note in chain
//    - handle recursion in connected notes
//---------------------------------------------------------

Note* Note::firstTiedNote(bool ignorePlayback) const
{
    std::vector<const Note*> notes;
    const Note* note = this;
    notes.push_back(note);
    while (note->tieBack() && (ignorePlayback || note->tieBack()->playSpanner())) {
        if (std::find(notes.begin(), notes.end(), note->tieBack()->startNote()) != notes.end()) {
            break;
        }
        note = note->tieBack()->startNote();
        notes.push_back(note);
    }
    return const_cast<Note*>(note);
}

//---------------------------------------------------------
//   tiedNotes
//---------------------------------------------------------

std::vector<Note*> Note::tiedNotes() const
{
    std::vector<Note*> notes;
    Note* note = firstTiedNote();

    notes.push_back(note);
    while (note->tieFor()) {
        Note* endNote = note->tieFor()->endNote();
        if (!endNote || std::find(notes.begin(), notes.end(), endNote) != notes.end()) {
            break;
        }
        note = endNote;
        notes.push_back(note);
    }
    return notes;
}

//---------------------------------------------------------
//   unisonIndex
//---------------------------------------------------------

int Note::unisonIndex() const
{
    int index = 0;
    for (Note* n : chord()->notes()) {
        if (n->pitch() == pitch()) {
            if (n == this) {
                return index;
            } else {
                ++index;
            }
        }
    }
    return 0;
}

//---------------------------------------------------------
//   disconnectTiedNotes
//---------------------------------------------------------

void Note::disconnectTiedNotes()
{
    if (tieBack() && tieBack()->startNote()) {
        tieBack()->startNote()->remove(tieBack());
    }
    if (tieFor() && tieFor()->endNote()) {
        tieFor()->endNote()->setTieBack(0);
    }
}

//---------------------------------------------------------
//   connectTiedNotes
//---------------------------------------------------------

void Note::connectTiedNotes()
{
    if (tieBack()) {
        tieBack()->setEndNote(this);
        if (tieBack()->startNote()) {
            tieBack()->startNote()->add(tieBack());
        }
    }
    if (tieFor() && tieFor()->endNote()) {
        tieFor()->endNote()->setTieBack(tieFor());
    }
}

//---------------------------------------------------------
//   accidentalType
//---------------------------------------------------------

AccidentalType Note::accidentalType() const
{
    return m_accidental ? m_accidental->accidentalType() : AccidentalType::NONE;
}

//---------------------------------------------------------
//   setAccidentalType
//---------------------------------------------------------

void Note::setAccidentalType(AccidentalType type)
{
    if (score()) {
        score()->changeAccidental(this, type);
    }
}

//---------------------------------------------------------
//   undoUnlink
//---------------------------------------------------------

void Note::undoUnlink()
{
    EngravingItem::undoUnlink();
    for (EngravingItem* e : m_el) {
        e->undoUnlink();
    }
}

//---------------------------------------------------------
//   slides
//---------------------------------------------------------

static bool isSlideTo(Note::SlideType slideType)
{
    return slideType == Note::SlideType::UpToNote || slideType == Note::SlideType::DownToNote;
}

static bool isSlideFrom(Note::SlideType slideType)
{
    return slideType == Note::SlideType::UpFromNote || slideType == Note::SlideType::DownFromNote;
}

void Note::attachSlide(SlideType slideType)
{
    if (isSlideTo(slideType)) {
        m_slideToType = slideType;
    } else if (isSlideFrom(slideType)) {
        m_slideFromType = slideType;
    }
}

bool Note::hasSlideToNote() const
{
    return m_slideToType != SlideType::Undefined;
}

bool Note::hasSlideFromNote() const
{
    return m_slideFromType != SlideType::Undefined;
}

bool Note::isPreBendStart() const
{
    if (!isGrace()) {
        return false;
    }

    GuitarBend* bend = bendFor();

    return bend && bend->type() == GuitarBendType::PRE_BEND;
}

bool Note::isGraceBendStart() const
{
    if (!isGrace()) {
        return false;
    }

    GuitarBend* bend = bendFor();

    return bend && bend->type() == GuitarBendType::GRACE_NOTE_BEND;
}

bool Note::isContinuationOfBend() const
{
    if (bendBack()) {
        return true;
    }

    Tie* tie = tieBack();
    Note* note = nullptr;
    while (tie && tie->startNote()) {
        note = tie->startNote();
        if (note->bendBack()) {
            return true;
        }
        tie = note->tieBack();
    }

    return false;
}

bool Note::hasAnotherStraightAboveOrBelow(bool above) const
{
    if (!chord()) {
        return false;
    }

    const std::vector<Note*>& notes = chord()->notes();

    if ((above && this == notes.back()) || (!above && this == notes.front())) {
        return false;
    }

    const double limitDiff = 0.5 * spatium();
    for (Note* note : notes) {
        if (note == this) {
            continue;
        }
        if (std::fabs(note->pos().x() - pos().x()) > limitDiff) {
            return false;
        }
        if ((above && note->line() < m_line) || (!above && note->line() > m_line)) {
            return true;
        }
    }

    return false;
}

PointF Note::posInStaffCoordinates()
{
    double X = x() + chord()->x() + chord()->segment()->x() + chord()->measure()->x() + headWidth() / 2;
    return PointF(X, y());
}

void Note::setIsTrillCueNote(bool v)
{
    m_isTrillCueNote = v;
    if (chord()) {
        chord()->setIsTrillCueNote(v);
    }
}

void Note::addLineAttachPoint(PointF point, EngravingItem* line)
{
    // IMPORTANT: the point is expected in *staff* coordinates
    // We transform into note coordinates by subtracting the note position in staff coordinates
    point -= posInStaffCoordinates();
    m_lineAttachPoints.push_back(LineAttachPoint(line, point.x(), point.y()));
}

bool Note::negativeFretUsed() const
{
    return configuration()->negativeFretsAllowed() && m_fret < 0;
}

int Note::stringOrLine() const
{
    // The number string() returns doesn't count spaces.  This should be used where it is expected even numbers are spaces and odd are lines
    return staff()->staffType(tick())->isTabStaff() ? string() * 2 : line();
}
}<|MERGE_RESOLUTION|>--- conflicted
+++ resolved
@@ -3535,11 +3535,7 @@
 //   positionTickOffset is used to indicate this is for a repeat
 //---------------------------------------------------------
 
-<<<<<<< HEAD
-const Note* Note::lastTiedNote(const int positionTickOffset) const
-=======
-const Note* Note::lastTiedNote(bool ignorePlayback) const
->>>>>>> 73be34d8
+const Note* Note::lastTiedNote(bool ignorePlayback, const int positionTickOffset) const
 {
     std::vector<const Note*> notes;
     const Note* note = this;
