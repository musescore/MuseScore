/*
 * SPDX-License-Identifier: GPL-3.0-only
 * MuseScore-Studio-CLA-applies
 *
 * MuseScore Studio
 * Music Composition & Notation
 *
 * Copyright (C) 2021 MuseScore Limited
 *
 * This program is free software: you can redistribute it and/or modify
 * it under the terms of the GNU General Public License version 3 as
 * published by the Free Software Foundation.
 *
 * This program is distributed in the hope that it will be useful,
 * but WITHOUT ANY WARRANTY; without even the implied warranty of
 * MERCHANTABILITY or FITNESS FOR A PARTICULAR PURPOSE.  See the
 * GNU General Public License for more details.
 *
 * You should have received a copy of the GNU General Public License
 * along with this program.  If not, see <https://www.gnu.org/licenses/>.
 */

/**
 \file
 Implementation of classes Clef (partial) and ClefList (complete).
*/

#include "clef.h"

#include "translation.h"

#include "../editing/undo.h"
#include "../editing/editproperty.h"
#include "../types/typesconv.h"

#include "ambitus.h"
#include "factory.h"
#include "measure.h"
#include "score.h"
#include "segment.h"
#include "staff.h"

using namespace mu;
using namespace mu::engraving;

namespace mu::engraving {

// table must be in sync with enum ClefType in types.h
const ClefInfo ClefInfo::clefTable[] = {
//                     line pOff|-lines for sharps---||---lines for flats--   |  symbol                | valid in staff group
    { ClefType::G,       2, 45, { 0, 3, -1, 2, 5, 1, 4, 4, 1, 5, 2, 6, 3, 7 }, SymId::gClef,            StaffGroup::STANDARD },
    { ClefType::G15_MB,  2, 31, { 0, 3, -1, 2, 5, 1, 4, 4, 1, 5, 2, 6, 3, 7 }, SymId::gClef15mb,        StaffGroup::STANDARD },
    { ClefType::G8_VB,   2, 38, { 0, 3, -1, 2, 5, 1, 4, 4, 1, 5, 2, 6, 3, 7 }, SymId::gClef8vb,         StaffGroup::STANDARD },
    { ClefType::G8_VA,   2, 52, { 0, 3, -1, 2, 5, 1, 4, 4, 1, 5, 2, 6, 3, 7 }, SymId::gClef8va,         StaffGroup::STANDARD },
    { ClefType::G15_MA,  2, 59, { 0, 3, -1, 2, 5, 1, 4, 4, 1, 5, 2, 6, 3, 7 }, SymId::gClef15ma,        StaffGroup::STANDARD },
    { ClefType::G8_VB_O, 2, 38, { 0, 3, -1, 2, 5, 1, 4, 4, 1, 5, 2, 6, 3, 7 }, SymId::gClef8vbOld,      StaffGroup::STANDARD },
    { ClefType::G8_VB_P, 2, 45, { 0, 3, -1, 2, 5, 1, 4, 4, 1, 5, 2, 6, 3, 7 }, SymId::gClef8vbParens,   StaffGroup::STANDARD },
    { ClefType::G_1,     1, 47, { 2, 5, 1, 4, 7, 3, 6, 6, 3, 7, 4, 8, 5, 9 },  SymId::gClef,            StaffGroup::STANDARD },

    { ClefType::C1,      1, 43, { 5, 1, 4, 0, 3, -1, 2, 2, 6, 3, 7, 4, 8, 5 }, SymId::cClef,            StaffGroup::STANDARD },
    { ClefType::C2,      2, 41, { 3, 6, 2, 5, 1, 4, 0, 0, 4, 1, 5, 2, 6, 3 },  SymId::cClef,            StaffGroup::STANDARD },
    { ClefType::C3,      3, 39, { 1, 4, 0, 3, 6, 2, 5, 5, 2, 6, 3, 7, 4, 8 },  SymId::cClef,            StaffGroup::STANDARD },
    { ClefType::C4,      4, 37, { 6, 2, 5, 1, 4, 0, 3, 3, 0, 4, 1, 5, 2, 6 },  SymId::cClef,            StaffGroup::STANDARD },
    { ClefType::C5,      5, 35, { 4, 0, 3, -1, 2, 5, 1, 1, 5, 2, 6, 3, 7, 4 }, SymId::cClef,            StaffGroup::STANDARD },
    { ClefType::C_19C,   2, 45, { 0, 3, -1, 2, 5, 1, 4, 4, 1, 5, 2, 6, 3, 7 }, SymId::cClefSquare,      StaffGroup::STANDARD },
    { ClefType::C1_F18C, 1, 43, { 5, 1, 4, 0, 3, -1, 2, 2, 6, 3, 7, 4, 8, 5 }, SymId::cClefFrench,      StaffGroup::STANDARD },
    { ClefType::C3_F18C, 3, 39, { 1, 4, 0, 3, 6, 2, 5, 5, 2, 6, 3, 7, 4, 8 },  SymId::cClefFrench,      StaffGroup::STANDARD },
    { ClefType::C4_F18C, 4, 37, { 6, 2, 5, 1, 4, 0, 3, 3, 0, 4, 1, 5, 2, 6 },  SymId::cClefFrench,      StaffGroup::STANDARD },
    { ClefType::C1_F20C, 1, 43, { 5, 1, 4, 0, 3, -1, 2, 2, 6, 3, 7, 4, 8, 5 }, SymId::cClefFrench20C,   StaffGroup::STANDARD },
    { ClefType::C3_F20C, 3, 39, { 1, 4, 0, 3, 6, 2, 5, 5, 2, 6, 3, 7, 4, 8 },  SymId::cClefFrench20C,   StaffGroup::STANDARD },
    { ClefType::C4_F20C, 4, 37, { 6, 2, 5, 1, 4, 0, 3, 3, 0, 4, 1, 5, 2, 6 },  SymId::cClefFrench20C,   StaffGroup::STANDARD },

    { ClefType::F,       4, 33, { 2, 5, 1, 4, 7, 3, 6, 6, 3, 7, 4, 8, 5, 9 },  SymId::fClef,            StaffGroup::STANDARD },
    { ClefType::F15_MB,  4, 19, { 2, 5, 1, 4, 7, 3, 6, 6, 3, 7, 4, 8, 5, 9 },  SymId::fClef15mb,        StaffGroup::STANDARD },
    { ClefType::F8_VB,   4, 26, { 2, 5, 1, 4, 7, 3, 6, 6, 3, 7, 4, 8, 5, 9 },  SymId::fClef8vb,         StaffGroup::STANDARD },
    { ClefType::F_8VA,   4, 40, { 2, 5, 1, 4, 7, 3, 6, 6, 3, 7, 4, 8, 5, 9 },  SymId::fClef8va,         StaffGroup::STANDARD },
    { ClefType::F_15MA,  4, 47, { 2, 5, 1, 4, 7, 3, 6, 6, 3, 7, 4, 8, 5, 9 },  SymId::fClef15ma,        StaffGroup::STANDARD },
    { ClefType::F_B,     3, 35, { 4, 0, 3, -1, 2, 5, 1, 1, 5, 2, 6, 3, 7, 4 }, SymId::fClef,            StaffGroup::STANDARD },
    { ClefType::F_C,     5, 31, { 0, 3, -1, 2, 5, 1, 4, 4, 1, 5, 2, 6, 3, 7 }, SymId::fClef,            StaffGroup::STANDARD },
    { ClefType::F_F18C,  4, 33, { 2, 5, 1, 4, 7, 3, 6, 6, 3, 7, 4, 8, 5, 9 },  SymId::fClefFrench,      StaffGroup::STANDARD },
    { ClefType::F_19C,   4, 33, { 2, 5, 1, 4, 7, 3, 6, 6, 3, 7, 4, 8, 5, 9 },  SymId::fClef19thCentury, StaffGroup::STANDARD },

    { ClefType::PERC,    2, 45, { 0, 3, -1, 2, 5, 1, 4, 4, 1, 5, 2, 6, 3, 7 }, SymId::unpitchedPercussionClef1, StaffGroup::PERCUSSION },
    { ClefType::PERC2,   2, 45, { 0, 3, -1, 2, 5, 1, 4, 4, 1, 5, 2, 6, 3, 7 }, SymId::unpitchedPercussionClef2, StaffGroup::PERCUSSION },

    { ClefType::TAB,     5, 45,  { 0, 3, -1, 2, 5, 1, 4, 4, 1, 5, 2, 6, 3, 7 }, SymId::sixStringTabClef,         StaffGroup::TAB },
    { ClefType::TAB4,    5, 45,  { 0, 3, -1, 2, 5, 1, 4, 4, 1, 5, 2, 6, 3, 7 }, SymId::fourStringTabClef,        StaffGroup::TAB },
    { ClefType::TAB_SERIF, 5, 45,  { 0, 3, -1, 2, 5, 1, 4, 4, 1, 5, 2, 6, 3, 7 }, SymId::sixStringTabClefSerif,  StaffGroup::TAB },
    { ClefType::TAB4_SERIF, 5, 45,  { 0, 3, -1, 2, 5, 1, 4, 4, 1, 5, 2, 6, 3, 7 }, SymId::fourStringTabClefSerif, StaffGroup::TAB },

    { ClefType::C4_8VB,  4, 30, { 6, 2, 5, 1, 4, 0, 3, 3, 0, 4, 1, 5, 2, 6 },  SymId::cClef8vb,         StaffGroup::STANDARD },
    { ClefType::G8_VB_C, 2, 38, { 0, 3, -1, 2, 5, 1, 4, 4, 1, 5, 2, 6, 3, 7 }, SymId::gClef8vbCClef,    StaffGroup::STANDARD },
};

//---------------------------------------------------------
//   Clef
//---------------------------------------------------------

Clef::Clef(Segment* parent)
    : EngravingItem(ElementType::CLEF, parent, ElementFlag::MOVABLE | ElementFlag::ON_STAFF)
{
    m_clefToBarlinePosition = ClefToBarlinePosition::AUTO;
    m_isHeader = parent->isHeaderClefType();
    m_dragStartOffsetY = 0.0;
    m_dragInProgress = false;
}

//---------------------------------------------------------
//   mag
//---------------------------------------------------------

double Clef::mag() const
{
    double mag = staff() ? staff()->staffMag(tick()) : 1.0;
    if (m_isSmall) {
        mag *= style().styleD(Sid::smallClefMag);
    }
    return mag;
}

//---------------------------------------------------------
//   acceptDrop
//---------------------------------------------------------

bool Clef::acceptDrop(EditData& data) const
{
    return data.dropElement->type() == ElementType::CLEF
           || (/*!generated() &&*/ data.dropElement->type() == ElementType::AMBITUS);
}

//---------------------------------------------------------
//   drop
//---------------------------------------------------------

EngravingItem* Clef::drop(EditData& data)
{
    EngravingItem* e = data.dropElement;
    Clef* c = nullptr;
    if (e->isClef()) {
        Clef* clef = toClef(e);
        ClefType stype  = clef->clefType();
        if (clefType() != stype) {
            score()->undoChangeClef(staff(), this, stype);
            c = this;
        }
    } else if (e->isAmbitus()) {
        /*if (!generated())*/
        {
            Measure* meas  = measure();
            Segment* segm  = meas->getSegment(SegmentType::Ambitus, meas->tick());
            if (segm->element(track())) {
                score()->undoRemoveElement(segm->element(track()));
            }
            Ambitus* r = Factory::createAmbitus(segm);
            r->setParent(segm);
            r->setTrack(track());
            score()->undoAddElement(r);
        }
    }
    delete e;
    return c;
}

//---------------------------------------------------------
//   setSmall
//---------------------------------------------------------

void Clef::setSmall(bool val)
{
    m_isSmall = val;
}

//---------------------------------------------------------
//   setClefType
//---------------------------------------------------------

void Clef::setClefType(ClefType i)
{
    if (concertPitch()) {
        m_clefTypes.concertClef = i;
        if (m_clefTypes.transposingClef == ClefType::INVALID) {
            m_clefTypes.transposingClef = i;
        }
    } else {
        m_clefTypes.transposingClef = i;
        if (m_clefTypes.concertClef == ClefType::INVALID) {
            m_clefTypes.concertClef = i;
        }
    }
}

//---------------------------------------------------------
//   setConcertClef
//---------------------------------------------------------

void Clef::setConcertClef(ClefType val)
{
    m_clefTypes.concertClef = val;
}

//---------------------------------------------------------
//   setTransposingClef
//---------------------------------------------------------

void Clef::setTransposingClef(ClefType val)
{
    m_clefTypes.transposingClef = val;
}

//---------------------------------------------------------
//   clefType
//---------------------------------------------------------

ClefType Clef::clefType() const
{
    if (concertPitch()) {
        return m_clefTypes.concertClef;
    } else {
        return m_clefTypes.transposingClef;
    }
}

//---------------------------------------------------------
//   spatiumChanged
//---------------------------------------------------------

void Clef::spatiumChanged(double oldValue, double newValue)
{
    EngravingItem::spatiumChanged(oldValue, newValue);
}

//---------------------------------------------------------
//   undoSetShowCourtesy
//---------------------------------------------------------

void Clef::undoSetShowCourtesy(bool v)
{
    undoChangeProperty(Pid::SHOW_COURTESY, v);
}

//---------------------------------------------------------
//   otherClef
//    try to locate the 'other clef' of a courtesy / main pair
//---------------------------------------------------------

Clef* Clef::otherClef()
{
    // if not in a clef-segment-measure hierarchy, do nothing
    if (!explicitParent() || !explicitParent()->isSegment()) {
        return nullptr;
    }
    Segment* segm = toSegment(explicitParent());
    if (!segm->explicitParent() || !segm->explicitParent()->isMeasure()) {
        return nullptr;
    }
    Measure* meas = toMeasure(segm->explicitParent());
    Measure* otherMeas = nullptr;
    Segment* otherSegm = nullptr;
    Fraction segmTick  = segm->tick();
    SegmentType type = SegmentType::Clef;
    if (segmTick == meas->tick() && segm->segmentType() == SegmentType::HeaderClef) { // if clef segm is measure-initial
        otherMeas = meas->prevMeasure();                                              // look for a previous measure
    } else if (segmTick == meas->tick() + meas->ticks()) {                            // if clef segm is measure-final
        otherMeas = meas->nextMeasure();                                              // look for a next measure
        type = SegmentType::HeaderClef;
    }
    if (!otherMeas) {
        return nullptr;
    }
    // look for a clef segment in the 'other' measure at the same tick of this clef segment
    otherSegm = otherMeas->findSegment(type, segmTick);
    if (!otherSegm) {
        return nullptr;
    }
    // if any 'other' segment found, look for a clef in the same track as this
    return toClef(otherSegm->element(track()));
}

//---------------------------------------------------------
//   getProperty
//---------------------------------------------------------

PropertyValue Clef::getProperty(Pid propertyId) const
{
    switch (propertyId) {
    case Pid::CLEF_TYPE_CONCERT:     return m_clefTypes.concertClef;
    case Pid::CLEF_TYPE_TRANSPOSING: return m_clefTypes.transposingClef;
    case Pid::SHOW_COURTESY:         return showCourtesy();
    case Pid::SMALL:                 return isSmall();
    case Pid::CLEF_TO_BARLINE_POS:   return m_clefToBarlinePosition;
    case Pid::IS_HEADER:             return m_isHeader;
    case Pid::IS_COURTESY:           return m_isCourtesy;
    default:
        return EngravingItem::getProperty(propertyId);
    }
}

//---------------------------------------------------------
//   setProperty
//---------------------------------------------------------

bool Clef::setProperty(Pid propertyId, const PropertyValue& v)
{
    switch (propertyId) {
    case Pid::CLEF_TYPE_CONCERT:
        setConcertClef(v.value<ClefType>());
        break;
    case Pid::CLEF_TYPE_TRANSPOSING:
        setTransposingClef(v.value<ClefType>());
        break;
    case Pid::SHOW_COURTESY:
        m_showCourtesy = v.toBool();
        if (m_showCourtesy && m_isHeader && selected()) {
            Clef* courtesyClef = otherClef();
            if (courtesyClef) {
                score()->deselect(this);
                score()->select(courtesyClef, SelectType::ADD, staffIdx());
            }
        }
        break;
    case Pid::SMALL:
        setSmall(v.toBool());
        break;
    case Pid::CLEF_TO_BARLINE_POS: {
        const auto newClefToBlPos = v.value<ClefToBarlinePosition>();

        if (newClefToBlPos != m_clefToBarlinePosition && !m_isHeader) {
            changeClefToBarlinePos(newClefToBlPos);
        }
        break;
    }
    case Pid::IS_HEADER:
        m_isHeader = v.toBool();
        break;
    case Pid::IS_COURTESY:
        m_isCourtesy = v.toBool();
        break;
    default:
        return EngravingItem::setProperty(propertyId, v);
    }
    triggerLayout();
    return true;
}

//---------------------------------------------------------
//   changeClefToBarlinePos
//---------------------------------------------------------

void Clef::changeClefToBarlinePos(ClefToBarlinePosition newPos)
{
    m_clefToBarlinePosition = newPos;

    if (!explicitParent()) {
        return;
    }

    Segment* seg = segment();

    staff_idx_t nStaves = score()->nstaves();
    for (staff_idx_t staffIndex = 0; staffIndex < nStaves; ++staffIndex) {
        Clef* clef = static_cast<Clef*>(seg->elementAt(staffIndex * VOICES));
        if (clef) {
            clef->m_clefToBarlinePosition = newPos;
        }
    }
}

//---------------------------------------------------------
//   undoChangeProperty
//---------------------------------------------------------

void Clef::undoChangeProperty(Pid id, const PropertyValue& v, PropertyFlags ps)
{
    if (id == Pid::SHOW_COURTESY) {
        if (v.toBool() != m_showCourtesy) {
            score()->undo(new ChangeProperty(this, id, v, ps));
            Clef* pairedClef = otherClef();
            if (pairedClef) {
                score()->undo(new ChangeProperty(pairedClef, id, v, ps));
            }
            if (!segment()->isHeaderClefType()) {
                setGenerated(false);
            }
        }
    } else {
        EngravingObject::undoChangeProperty(id, v, ps);
    }
}

//---------------------------------------------------------
//   isMidMeasureClef
//---------------------------------------------------------

bool Clef::isMidMeasureClef() const
{
    return segment() && segment()->rtick().isNotZero();
}

//---------------------------------------------------------
//   manageExclusionFromParts
//---------------------------------------------------------

void Clef::manageExclusionFromParts(bool exclude)
{
    if (exclude) {
        EngravingItem::manageExclusionFromParts(exclude);
    } else {
        Measure* m = findMeasure();
        EngravingItem* nextEl = m && rtick() == m->ticks() ? m->next() : nullptr;
        if (!nextEl) {
            nextEl = nextElement();
        }
        score()->undoChangeClef(staff(), nextEl, clefType(), false, this);
    }
}

//---------------------------------------------------------
//   propertyDefault
//---------------------------------------------------------

PropertyValue Clef::propertyDefault(Pid id) const
{
    switch (id) {
    case Pid::CLEF_TYPE_CONCERT:     return ClefType::INVALID;
    case Pid::CLEF_TYPE_TRANSPOSING: return ClefType::INVALID;
    case Pid::SHOW_COURTESY:         return true;
    case Pid::SMALL:                 return false;
    case Pid::CLEF_TO_BARLINE_POS:   return ClefToBarlinePosition::AUTO;
    case Pid::IS_HEADER:             return false;
    case Pid::IS_COURTESY:           return false;
    default:                         return EngravingItem::propertyDefault(id);
    }
}

//---------------------------------------------------------
//   nextSegmentElement
//---------------------------------------------------------

EngravingItem* Clef::nextSegmentElement()
{
    return segment()->firstInNextSegments(staffIdx());
}

//---------------------------------------------------------
//   prevSegmentElement
//---------------------------------------------------------

EngravingItem* Clef::prevSegmentElement()
{
    return segment()->lastInPrevSegments(staffIdx());
}

//---------------------------------------------------------
//   accessibleInfo
//---------------------------------------------------------

String Clef::accessibleInfo() const
{
    ClefType type = clefType();
    if (type == ClefType::INVALID) {
        return String();
    }
    return muse::mtrc("engraving", TConv::translatedUserName(clefType()));
}

//---------------------------------------------------------
//   subtypeUserName
//---------------------------------------------------------

TranslatableString Clef::subtypeUserName() const
{
    return TConv::userName(clefType());
}

//---------------------------------------------------------
//   clear
//---------------------------------------------------------

void Clef::clear()
{
    LayoutData* ldata = mutldata();
    ldata->clearBbox();
    ldata->symId = SymId::noSym;
    Clef* pairedClef = otherClef();
    if (selected() && score()->selection().isList() && !m_isHeader && pairedClef) {
        score()->deselect(this);
        score()->select(pairedClef, SelectType::ADD, staffIdx());
    }
}

//---------------------------------------------------------
//   isMovable
//   Allow dragging of clefs; we'll constrain movement in drag()
//---------------------------------------------------------

bool Clef::isMovable() const
{
    // If you ever want to restrict to mid-measure only, change to: return isMidMeasureClef();
    return true;
}

//---------------------------------------------------------
//   startDrag
//   Record starting vertical offset so we can lock Y during drag
//---------------------------------------------------------

void Clef::startDrag(EditData& ed)
{
    EngravingItem::startDrag(ed);

    m_dragInProgress = true;
    m_dragStartOffsetY = offset().y();
}

//---------------------------------------------------------
//   drag
//   Only allow horizontal movement: lock Y to starting offset
//---------------------------------------------------------

<<<<<<< HEAD
RectF Clef::drag(EditData& ed)
{
    RectF r = EngravingItem::drag(ed);

    if (m_dragInProgress) {
        PointF off = offset();
        // Keep whatever X the base drag computed, but clamp Y
        setOffset(PointF(off.x(), m_dragStartOffsetY));
=======
muse::RectF Clef::drag(EditData& ed)
{
    muse::RectF r = EngravingItem::drag(ed);

    if (m_dragInProgress) {
        muse::PointF off = offset();
        // Keep whatever X the base drag computed, but clamp Y
        setOffset(muse::PointF(off.x(), m_dragStartOffsetY));
>>>>>>> 89c2e0a9
    }

    return r;
}

//---------------------------------------------------------
//   endDrag
//---------------------------------------------------------

void Clef::endDrag(EditData& ed)
{
    m_dragInProgress = false;
    EngravingItem::endDrag(ed);
    triggerLayout();
}

} // namespace mu::engraving<|MERGE_RESOLUTION|>--- conflicted
+++ resolved
@@ -44,7 +44,6 @@
 using namespace mu::engraving;
 
 namespace mu::engraving {
-
 // table must be in sync with enum ClefType in types.h
 const ClefInfo ClefInfo::clefTable[] = {
 //                     line pOff|-lines for sharps---||---lines for flats--   |  symbol                | valid in staff group
@@ -517,16 +516,6 @@
 //   Only allow horizontal movement: lock Y to starting offset
 //---------------------------------------------------------
 
-<<<<<<< HEAD
-RectF Clef::drag(EditData& ed)
-{
-    RectF r = EngravingItem::drag(ed);
-
-    if (m_dragInProgress) {
-        PointF off = offset();
-        // Keep whatever X the base drag computed, but clamp Y
-        setOffset(PointF(off.x(), m_dragStartOffsetY));
-=======
 muse::RectF Clef::drag(EditData& ed)
 {
     muse::RectF r = EngravingItem::drag(ed);
@@ -535,7 +524,6 @@
         muse::PointF off = offset();
         // Keep whatever X the base drag computed, but clamp Y
         setOffset(muse::PointF(off.x(), m_dragStartOffsetY));
->>>>>>> 89c2e0a9
     }
 
     return r;
@@ -551,5 +539,4 @@
     EngravingItem::endDrag(ed);
     triggerLayout();
 }
-
 } // namespace mu::engraving