--- conflicted
+++ resolved
@@ -1363,6 +1363,11 @@
         //  ignore if there is already a timesig
         //  with same values
         //
+        if (local) {
+            select(originalTimeSig, SelectType::SINGLE, staffIdx);
+        } else {
+            selectElementsWithSameTypeOnSegment(ElementType::TIMESIG, targetSegment);
+        }
         delete targetTimeSignature;
         return;
     }
@@ -1425,6 +1430,11 @@
                 timeSigOfCurrentStaffIndex->setSelected(false);
                 timeSigOfCurrentStaffIndex->setDropTarget(false);
             }
+            if (local) {
+                select(originalTimeSig, SelectType::SINGLE, staffIdx);
+            } else {
+                selectElementsWithSameTypeOnSegment(ElementType::TIMESIG, targetSegment);
+            }
         }
     }
     if (!measureDurationUnchanged) {
@@ -1442,36 +1452,20 @@
 
         if (targetMeasureIsUpbeat) {
             // handle upbeat
-<<<<<<< HEAD
             targetMeasureOfMasterScore->undoChangeProperty(Pid::TIMESIG_NOMINAL, targetTimeSigFraction);
             Measure* upbeatMeasure = targetMeasureOfMasterScore->nextMeasure();
             Segment* upbeatSegment = upbeatMeasure->findSegment(SegmentType::TimeSig, upbeatMeasure->tick());
             targetMeasureOfMasterScore = upbeatSegment ? 0 : targetMeasureOfMasterScore->nextMeasure();
-        }
-        if (!targetMeasureIsUpbeat && globalTimeSigUnchanged) {
-            // no change to global time signature,
-            // but we need to rewrite any staves with local time signatures
-            for (size_t i = 0; i < nstaves(); ++i) {
-                if (staff(i)->timeSig(targetFraction) && staff(i)->timeSig(targetFraction)->isLocal()) {
-                    if (!mScore->rewriteMeasures(targetMeasureOfMasterScore, targetTimeSigFraction, i)) {
-                        undoStack()->current()->unwind();
-                        return;
-=======
-            mf->undoChangeProperty(Pid::TIMESIG_NOMINAL, ns);
-            Measure* m = mf->nextMeasure();
-            Segment* s = m->findSegment(SegmentType::TimeSig, m->tick());
-            mf = s ? 0 : mf->nextMeasure();
         } else {
-            if (sigmap()->timesig(seg->tick().ticks()).nominal().identical(ns)) {
+            if (!targetMeasureIsUpbeat && globalTimeSigUnchanged) {
                 // no change to global time signature,
                 // but we need to rewrite any staves with local time signatures
                 for (size_t i = 0; i < nstaves(); ++i) {
-                    if (staff(i)->timeSig(tick) && staff(i)->timeSig(tick)->isLocal()) {
-                        if (!mScore->rewriteMeasures(mf, ns, i)) {
+                    if (staff(i)->timeSig(targetFraction) && staff(i)->timeSig(targetFraction)->isLocal()) {
+                        if (!mScore->rewriteMeasures(targetMeasureOfMasterScore, targetTimeSigFraction, i)) {
                             undoStack()->activeCommand()->unwind();
                             return;
                         }
->>>>>>> 713085ed
                     }
                 }
             }
@@ -1481,15 +1475,9 @@
         // try to rewrite the measures first
         // we will only add time signatures if this succeeds
         // this means, however, that the rewrite cannot depend on the time signatures being in place
-<<<<<<< HEAD
         if (targetMeasureOfMasterScore && !rewroteMeasures) {
             if (!mScore->rewriteMeasures(targetMeasureOfMasterScore, targetTimeSigFraction, local ? staffIdx : muse::nidx)) {
-                undoStack()->current()->unwind();
-=======
-        if (mf) {
-            if (!mScore->rewriteMeasures(mf, ns, local ? staffIdx : muse::nidx)) {
                 undoStack()->activeCommand()->unwind();
->>>>>>> 713085ed
                 return;
             }
         }
@@ -1539,6 +1527,11 @@
             }
         }
     }
+    if (local) {
+            select(originalTimeSig, SelectType::SINGLE, staffIdx);
+        } else {
+            selectElementsWithSameTypeOnSegment(ElementType::TIMESIG, targetSegment);
+        }
     delete targetTimeSignature;
 }
 
