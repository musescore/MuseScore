/*
 * SPDX-License-Identifier: GPL-3.0-only
 * MuseScore-CLA-applies
 *
 * MuseScore
 * Music Composition & Notation
 *
 * Copyright (C) 2021 MuseScore BVBA and others
 *
 * This program is free software: you can redistribute it and/or modify
 * it under the terms of the GNU General Public License version 3 as
 * published by the Free Software Foundation.
 *
 * This program is distributed in the hope that it will be useful,
 * but WITHOUT ANY WARRANTY; without even the implied warranty of
 * MERCHANTABILITY or FITNESS FOR A PARTICULAR PURPOSE.  See the
 * GNU General Public License for more details.
 *
 * You should have received a copy of the GNU General Public License
 * along with this program.  If not, see <https://www.gnu.org/licenses/>.
 */
#include "drawjson.h"

#include <QJsonDocument>
#include <QJsonObject>
#include <QJsonArray>
#include <QJsonValue>
#include <QJsonParseError>

#include "realfn.h"
#include "log.h"

using namespace mu;
using namespace mu::draw;

static int rtoi(qreal v)
{
    return static_cast<int>(v * 1000.0);
}

static qreal itor(int v)
{
    return static_cast<qreal>(v) / 1000.0;
}

static QJsonObject toObj(const Pen& pen)
{
    QJsonObject obj;
    obj["style"] = static_cast<int>(pen.style());
    obj["color"] = pen.color().toString().c_str();
    obj["width"] = pen.widthF();
    return obj;
}

static void fromObj(const QJsonObject& obj, Pen& pen)
{
    pen.setStyle(static_cast<PenStyle>(obj["style"].toInt()));
<<<<<<< HEAD
    pen.setColor(Color(obj["color"].toString().toLocal8Bit()));
=======
    pen.setColor(Color(obj["color"].toString().toLocal8Bit().data()));
>>>>>>> 3c45be48
    pen.setWidthF(obj["width"].toDouble());
}

static QJsonObject toObj(const Brush& brush)
{
    QJsonObject obj;
    obj["style"] = static_cast<int>(brush.style());
    obj["color"] = QString::fromStdString(brush.color().toString());
    return obj;
}

static void fromObj(const QJsonObject& obj, Brush& brush)
{
    brush.setStyle(static_cast<BrushStyle>(obj["style"].toInt()));
<<<<<<< HEAD
    brush.setColor(Color(obj["color"].toString().toLocal8Bit()));
=======
    brush.setColor(Color(obj["color"].toString().toLocal8Bit().data()));
>>>>>>> 3c45be48
}

static QJsonObject toObj(const Font& font)
{
    QJsonObject obj;
    obj["family"] = font.family();
    obj["pointSize"] = font.pointSizeF();
    obj["weight"] = font.weight();
    obj["italic"] = font.italic();
    return obj;
}

static void fromObj(const QJsonObject& obj, Font& font)
{
    font.setFamily(obj["family"].toString());
    font.setPointSizeF(obj["pointSize"].toDouble());
    font.setWeight(static_cast<Font::Weight>(obj["weight"].toInt()));
    font.setItalic(obj["italic"].toBool());
}

static QJsonArray toArr(const Transform& t)
{
    return QJsonArray({ rtoi(t.m11()), rtoi(t.m12()), rtoi(t.m13()),
                        rtoi(t.m21()), rtoi(t.m22()), rtoi(t.m23()),
                        rtoi(t.m31()), rtoi(t.m32()), rtoi(t.m33()) });
}

static void fromArr(const QJsonArray& arr, Transform& t)
{
    IF_ASSERT_FAILED(arr.size() == 9) {
        return;
    }

    t.setMatrix(itor(arr.at(0).toInt()), itor(arr.at(1).toInt()), itor(arr.at(2).toInt()),
                itor(arr.at(3).toInt()), itor(arr.at(4).toInt()), itor(arr.at(5).toInt()),
                itor(arr.at(6).toInt()), itor(arr.at(7).toInt()), itor(arr.at(8).toInt()));
}

static QJsonArray toArr(const PointF& p)
{
    return QJsonArray({ rtoi(p.x()), rtoi(p.y()) });
}

static void fromArr(const QJsonArray& arr, PointF& p)
{
    IF_ASSERT_FAILED(arr.size() == 2) {
        return;
    }
    p.setX(itor(arr.at(0).toInt()));
    p.setY(itor(arr.at(1).toInt()));
}

static QJsonArray toArr(const RectF& r)
{
    return QJsonArray({ rtoi(r.x()), rtoi(r.y()), rtoi(r.width()), rtoi(r.height()) });
}

static void fromArr(const QJsonArray& arr, RectF& r)
{
    IF_ASSERT_FAILED(arr.size() == 4) {
        return;
    }
    r = RectF(itor(arr.at(0).toInt()), itor(arr.at(1).toInt()), itor(arr.at(2).toInt()), itor(arr.at(3).toInt()));
}

static QJsonArray toArr(const Size& sz)
{
    return QJsonArray({ sz.width(), sz.height() });
}

static void fromArr(const QJsonArray& arr, Size& sz)
{
    IF_ASSERT_FAILED(arr.size() == 2) {
        return;
    }
    sz = Size(arr.at(0).toInt(), arr.at(1).toInt());
}

static QJsonObject toObj(const DrawData::State& st)
{
    QJsonObject obj;
    obj["pen"] = toObj(st.pen);
    obj["brush"] = toObj(st.brush);
    obj["font"] = toObj(st.font);
    obj["isAntialiasing"] = st.isAntialiasing;
    obj["transform"] = toArr(st.transform);
    obj["compositionMode"] = static_cast<int>(st.compositionMode);
    return obj;
}

static void fromObj(const QJsonObject& obj, DrawData::State& st)
{
    fromObj(obj["pen"].toObject(), st.pen);
    fromObj(obj["brush"].toObject(), st.brush);
    fromObj(obj["font"].toObject(), st.font);
    st.isAntialiasing = obj["isAntialiasing"].toBool();
    fromArr(obj["transform"].toArray(), st.transform);
    st.compositionMode = static_cast<CompositionMode>(obj["compositionMode"].toInt());
}

static QJsonObject toObj(const PainterPath& path)
{
    QJsonObject obj;
    obj["fillRule"] = static_cast<int>(path.fillRule());

    QJsonArray elsArr;
    for (int i = 0; i < path.elementCount(); ++i) {
        PainterPath::Element e = path.elementAt(i);
        elsArr.append(QJsonArray({ static_cast<int>(e.type), rtoi(e.x), rtoi(e.y) }));
    }
    obj["elements"] = elsArr;
    return obj;
}

static QJsonObject toObj(const DrawPath& path)
{
    QJsonObject obj;
    obj["path"] = toObj(path.path);
    obj["pen"] = toObj(path.pen);
    obj["brush"] = toObj(path.brush);
    obj["mode"] = static_cast<int>(path.mode);
    return obj;
}

static void fromObj(const QJsonObject& obj, PainterPath& path)
{
    path.setFillRule(static_cast<PainterPath::FillRule>(obj["fillRule"].toInt()));

    QJsonArray elsArr = obj["elements"].toArray();
    std::vector<PainterPath::Element> curveEls;
    for (const QJsonValue& elVal : elsArr) {
        QJsonArray elArr = elVal.toArray();
        IF_ASSERT_FAILED(elArr.size() == 3) {
            continue;
        }

        PainterPath::ElementType type = static_cast<PainterPath::ElementType>(elArr.at(0).toInt());
        qreal x = itor(elArr.at(1).toInt());
        qreal y = itor(elArr.at(2).toInt());

        switch (type) {
        case PainterPath::ElementType::MoveToElement: {
            path.moveTo(x, y);
        } break;
        case PainterPath::ElementType::LineToElement: {
            path.lineTo(x, y);
        } break;
        case PainterPath::ElementType::CurveToElement: {
            IF_ASSERT_FAILED(curveEls.empty()) {
                continue;
            }
            PainterPath::Element e(x, y, type);
            curveEls.push_back(std::move(e));
        } break;
        case PainterPath::ElementType::CurveToDataElement: {
            if (curveEls.size() == 1) { // only CurveToElement
                PainterPath::Element e(x, y, type);
                curveEls.push_back(std::move(e));
                continue;
            }

            IF_ASSERT_FAILED(curveEls.size() == 2) { // must be CurveToElement and one CurveToDataElement
                curveEls.clear();
                continue;
            }

            path.cubicTo(curveEls.at(0).x, curveEls.at(0).y, curveEls.at(1).x, curveEls.at(1).y, x, y);
            curveEls.clear();
        } break;
        }
    }
}

static void fromObj(const QJsonObject& obj, DrawPath& path)
{
    fromObj(obj["path"].toObject(), path.path);
    fromObj(obj["pen"].toObject(), path.pen);
    fromObj(obj["brush"].toObject(), path.brush);
    path.mode = static_cast<DrawMode>(obj["mode"].toInt());
}

static QJsonArray toArr(const PolygonF& pol)
{
    QJsonArray a;
    for (const PointF& p : pol) {
        a.append(toArr(p));
    }
    return a;
}

static void fromArr(const QJsonArray& arr, PolygonF& pol)
{
    pol.reserve(arr.size());
    for (const QJsonValue& val : arr) {
        PointF p;
        fromArr(val.toArray(), p);
        pol.push_back(std::move(p));
    }
}

static QJsonObject toObj(const DrawPolygon& pol)
{
    QJsonObject obj;
    obj["polygon"] = toArr(pol.polygon);
    obj["mode"] = static_cast<int>(pol.mode);
    return obj;
}

static void fromObj(const QJsonObject& obj, DrawPolygon& pol)
{
    fromArr(obj["polygon"].toArray(), pol.polygon);
    pol.mode = static_cast<PolygonMode>(obj["mode"].toInt());
}

static QJsonObject toObj(const DrawText& text)
{
    QJsonObject o;
    o["pos"] = toArr(text.pos);
    o["text"] = text.text;
    return o;
}

static void fromObj(const QJsonObject& obj, DrawText& text)
{
    fromArr(obj["pos"].toArray(), text.pos);
    text.text = obj["text"].toString();
}

static QJsonObject toObj(const DrawRectText& text)
{
    QJsonObject o;
    o["rect"] = toArr(text.rect);
    o["flags"] = text.flags;
    o["text"] = text.text;
    return o;
}

static void fromObj(const QJsonObject& obj, DrawRectText& text)
{
    fromArr(obj["rect"].toArray(), text.rect);
    text.flags = obj["flags"].toInt();
    text.text = obj["text"].toString();
}

static QJsonObject toObj(const DrawPixmap& pm)
{
    QJsonObject o;
    o["pos"] = toArr(pm.pos);
    o["pmSize"] = toArr(pm.pm.size());
    return o;
}

static void fromObj(const QJsonObject& obj, DrawPixmap& pm)
{
    fromArr(obj["pos"].toArray(), pm.pos);
    Size size;
    fromArr(obj["pmSize"].toArray(), size);
    pm.pm = Pixmap(size);
}

static QJsonObject toObj(const DrawTiledPixmap& pm)
{
    QJsonObject o;
    o["rect"] = toArr(pm.rect);
    o["pmSize"] = toArr(pm.pm.size());
    o["offset"] = toArr(pm.offset);
    return o;
}

static void fromObj(const QJsonObject& obj, DrawTiledPixmap& pm)
{
    fromArr(obj["rect"].toArray(), pm.rect);
    Size size;
    fromArr(obj["pmSize"].toArray(), size);
    pm.pm = Pixmap(size);
    fromArr(obj["offset"].toArray(), pm.offset);
}

template<class T>
static QJsonArray toArr(const std::vector<T>& vals)
{
    QJsonArray arr;
    for (const auto& v : vals) {
        arr << toObj(v);
    }
    return arr;
}

template<class T>
static void fromArr(const QJsonArray& arr, std::vector<T>& vals)
{
    vals.reserve(arr.count());
    for (const auto& v : arr) {
        T val;
        fromObj(v.toObject(), val);
        vals.push_back(std::move(val));
    }
}

QByteArray DrawBufferJson::toJson(const DrawData& buf)
{
    //! NOTE 'a' added to the beginning of some field names for convenient sorting

    QJsonObject root;
    root["a_name"] = QString::fromStdString(buf.name);

    QJsonArray objsArr;
    for (const DrawData::Object& obj : buf.objects) {
        QJsonObject objObj;
        objObj["a_name"] = QString::fromStdString(obj.name);
        objObj["a_pagePos"] = toArr(obj.pagePos);
        QJsonArray datasArr;
        for (const DrawData::Data& data : obj.datas) {
            if (data.empty()) {
                continue;
            }

            QJsonObject dataObj;
            dataObj["state"] = toObj(data.state);
            dataObj["paths"] = toArr(data.paths);
            dataObj["polygons"] = toArr(data.polygons);
            dataObj["texts"] = toArr(data.texts);
            dataObj["rectTexts"] = toArr(data.rectTexts);
            // dataObj["glyphs"] = toArr(data.glyphs);  not implemented
            dataObj["pixmaps"] = toArr(data.pixmaps);
            dataObj["tiledPixmap"] = toArr(data.tiledPixmap);

            datasArr.append(dataObj);
        }
        objObj["datas"] = datasArr;

        objsArr.append(objObj);
    }

    root["objects"] = objsArr;

    return QJsonDocument(root).toJson(QJsonDocument::Indented);
}

mu::RetVal<DrawDataPtr> DrawBufferJson::fromJson(const QByteArray& json)
{
    QJsonParseError err;
    QJsonDocument doc = QJsonDocument::fromJson(json, &err);
    if (err.error != QJsonParseError::NoError) {
        RetVal<DrawDataPtr> rv;
        rv.ret = make_ret(Ret::Code::UnknownError, err.errorString().toStdString());
        return rv;
    }

    QJsonObject root = doc.object();

    DrawDataPtr buf = std::make_shared<DrawData>();
    buf->name = root["a_name"].toString().toStdString();
    QJsonArray objsArr = root["objects"].toArray();
    for (const QJsonValue objVal: objsArr) {
        QJsonObject objObj = objVal.toObject();
        DrawData::Object obj;
        obj.name = objObj["a_name"].toString().toStdString();
        fromArr(objObj["a_pagePos"].toArray(), obj.pagePos);
        QJsonArray datasArr = objObj["datas"].toArray();
        for (const QJsonValue dataVal : datasArr) {
            QJsonObject dataObj = dataVal.toObject();
            DrawData::Data data;
            fromObj(dataObj["state"].toObject(), data.state);
            fromArr(dataObj["paths"].toArray(), data.paths);
            fromArr(dataObj["polygons"].toArray(), data.polygons);
            fromArr(dataObj["texts"].toArray(), data.texts);
            fromArr(dataObj["rectTexts"].toArray(), data.rectTexts);
            fromArr(dataObj["pixmaps"].toArray(), data.pixmaps);
            fromArr(dataObj["tiledPixmap"].toArray(), data.tiledPixmap);

            obj.datas.push_back(std::move(data));
        }

        buf->objects.push_back(std::move(obj));
    }

    return RetVal<DrawDataPtr>::make_ok(buf);
}<|MERGE_RESOLUTION|>--- conflicted
+++ resolved
@@ -55,11 +55,7 @@
 static void fromObj(const QJsonObject& obj, Pen& pen)
 {
     pen.setStyle(static_cast<PenStyle>(obj["style"].toInt()));
-<<<<<<< HEAD
-    pen.setColor(Color(obj["color"].toString().toLocal8Bit()));
-=======
     pen.setColor(Color(obj["color"].toString().toLocal8Bit().data()));
->>>>>>> 3c45be48
     pen.setWidthF(obj["width"].toDouble());
 }
 
@@ -74,11 +70,7 @@
 static void fromObj(const QJsonObject& obj, Brush& brush)
 {
     brush.setStyle(static_cast<BrushStyle>(obj["style"].toInt()));
-<<<<<<< HEAD
-    brush.setColor(Color(obj["color"].toString().toLocal8Bit()));
-=======
     brush.setColor(Color(obj["color"].toString().toLocal8Bit().data()));
->>>>>>> 3c45be48
 }
 
 static QJsonObject toObj(const Font& font)
