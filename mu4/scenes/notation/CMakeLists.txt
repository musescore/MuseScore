#=============================================================================
#  MuseScore
#  Music Composition & Notation
#
#  Copyright (C) 2020 MuseScore BVBA and others
#
#  This program is free software; you can redistribute it and/or modify
#  it under the terms of the GNU General Public License version 2.
#
#  This program is distributed in the hope that it will be useful,
#  but WITHOUT ANY WARRANTY; without even the implied warranty of
#  MERCHANTABILITY or FITNESS FOR A PARTICULAR PURPOSE.  See the
#  GNU General Public License for more details.
#
#  You should have received a copy of the GNU General Public License
#  along with this program; if not, write to the Free Software
#  Foundation, Inc., 675 Mass Ave, Cambridge, MA 02139, USA.
#=============================================================================

set(MODULE notation_scene)

<<<<<<< HEAD
set(MODULE_QRC notationscene.qrc)
=======
set(MODULE_QRC
    ${CMAKE_CURRENT_LIST_DIR}/notation_view.qrc
    )
>>>>>>> 6515653b

set(MODULE_QML_IMPORT ${CMAKE_CURRENT_LIST_DIR}/qml)

set(MODULE_SRC
    ${NOTATIONVIEW_SRC}
    ${CMAKE_CURRENT_LIST_DIR}/notationscenemodule.cpp
    ${CMAKE_CURRENT_LIST_DIR}/notationscenemodule.h
    ${CMAKE_CURRENT_LIST_DIR}/iscenenotationconfiguration.h
    ${CMAKE_CURRENT_LIST_DIR}/view/notationstatusbarmodel.h
    ${CMAKE_CURRENT_LIST_DIR}/view/notationstatusbarmodel.cpp
    ${CMAKE_CURRENT_LIST_DIR}/view/notationtoolbarmodel.cpp
    ${CMAKE_CURRENT_LIST_DIR}/view/notationtoolbarmodel.h
    ${CMAKE_CURRENT_LIST_DIR}/view/notationpaintview.cpp
    ${CMAKE_CURRENT_LIST_DIR}/view/notationpaintview.h
    ${CMAKE_CURRENT_LIST_DIR}/view/notationviewinputcontroller.cpp
    ${CMAKE_CURRENT_LIST_DIR}/view/notationviewinputcontroller.h
    ${CMAKE_CURRENT_LIST_DIR}/internal/scenenotationconfiguration.cpp
    ${CMAKE_CURRENT_LIST_DIR}/internal/scenenotationconfiguration.h
    ${CMAKE_CURRENT_LIST_DIR}/view/notationpaintview.cpp
    ${CMAKE_CURRENT_LIST_DIR}/view/notationpaintview.h
    ${CMAKE_CURRENT_LIST_DIR}/view/notationviewinputcontroller.cpp
    ${CMAKE_CURRENT_LIST_DIR}/view/notationviewinputcontroller.h
    ${CMAKE_CURRENT_LIST_DIR}/view/notationtoolbarmodel.cpp
    ${CMAKE_CURRENT_LIST_DIR}/view/notationtoolbarmodel.h
    ${CMAKE_CURRENT_LIST_DIR}/view/playbackcursor.h
    ${CMAKE_CURRENT_LIST_DIR}/view/playbackcursor.cpp
    )

set(MODULE_LINK
    notation
    )

include(${PROJECT_SOURCE_DIR}/build/module.cmake)<|MERGE_RESOLUTION|>--- conflicted
+++ resolved
@@ -19,13 +19,7 @@
 
 set(MODULE notation_scene)
 
-<<<<<<< HEAD
 set(MODULE_QRC notationscene.qrc)
-=======
-set(MODULE_QRC
-    ${CMAKE_CURRENT_LIST_DIR}/notation_view.qrc
-    )
->>>>>>> 6515653b
 
 set(MODULE_QML_IMPORT ${CMAKE_CURRENT_LIST_DIR}/qml)
 
