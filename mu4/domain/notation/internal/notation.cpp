--- conflicted
+++ resolved
@@ -46,12 +46,9 @@
 
 #include "../notationerrors.h"
 #include "notationinteraction.h"
-<<<<<<< HEAD
 #include "notationaccessibility.h"
-=======
 #include "notationundostackcontroller.h"
 #include "notationstyle.h"
->>>>>>> 6515653b
 
 //#ifdef BUILD_UI_MU4
 ////! HACK Temporary hack to link libmscore
@@ -612,7 +609,7 @@
     return m_interaction;
 }
 
-INotationUndoStack* Notation::commander() const
+INotationUndoStack* Notation::undoStack() const
 {
     return m_undoStackController;
 }
