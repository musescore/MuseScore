//=============================================================================
//  MuseScore
//  Music Composition & Notation
//
//  Copyright (C) 2020 MuseScore BVBA and others
//
//  This program is free software; you can redistribute it and/or modify
//  it under the terms of the GNU General Public License version 2.
//
//  This program is distributed in the hope that it will be useful,
//  but WITHOUT ANY WARRANTY; without even the implied warranty of
//  MERCHANTABILITY or FITNESS FOR A PARTICULAR PURPOSE.  See the
//  GNU General Public License for more details.
//
//  You should have received a copy of the GNU General Public License
//  along with this program; if not, write to the Free Software
//  Foundation, Inc., 675 Mass Ave, Cambridge, MA 02139, USA.
//=============================================================================
#ifndef MU_DOMAIN_NOTATION_H
#define MU_DOMAIN_NOTATION_H

#include "../inotation.h"
#include "async/asyncable.h"

#include "modularity/ioc.h"
#include "../inotationreadersregister.h"
#include "retval.h"

#include "igetscore.h"
#include "notationinteraction.h"
#include "notationplayback.h"

namespace Ms {
class MScore;
class MasterScore;
}

namespace mu {
namespace domain {
namespace notation {
class Notation : public INotation, public IGetScore, public async::Asyncable
{
    INJECT(notation, INotationReadersRegister, readers)

public:
    Notation();
    ~Notation();

    //! NOTE Needed at the moment to initialize libmscore
    static void init();

    Ret load(const io::path& path) override;
    Ret load(const io::path& path, const std::shared_ptr<INotationReader>& reader) override;
    io::path path() const override;

    Ret createNew(const ScoreCreateOptions& scoreOptions) override;

    void setViewSize(const QSizeF& vs) override;
    void paint(QPainter* p, const QRect& r) override;

    // Input (mouse)
    INotationInteraction* interaction() const override;

    INotationUndoStack* commander() const override;

    INotationStyle* style() const override;

    // midi
    INotationPlayback* playback() const override;

    // notify
    async::Notification notationChanged() const override;

    // accessibility
    INotationAccessibility* accessibility() const override;

    // internal
    Ms::Score* score() const;
    QSizeF viewSize() const;

private:

    friend class NotationInteraction;

    Ret doLoadScore(Ms::MasterScore* score,const io::path& path,const std::shared_ptr<INotationReader>& reader) const;
    void notifyAboutNotationChanged();

    mu::RetVal<Ms::MasterScore*> newScore(const ScoreCreateOptions& scoreInfo);

    QSizeF m_viewSize;
    Ms::MScore* m_scoreGlobal = nullptr;
    Ms::MasterScore* m_score = nullptr;
    NotationInteraction* m_interaction = nullptr;
<<<<<<< HEAD
    INotationAccessibility* m_accessibility = nullptr;
=======
    INotationUndoStack* m_undoStackController = nullptr;
    INotationStyle* m_style = nullptr;
    NotationPlayback* m_playback = nullptr;
    
>>>>>>> 6515653b
    async::Notification m_notationChanged;
};
}
}
}

#endif // MU_DOMAIN_NOTATION_H<|MERGE_RESOLUTION|>--- conflicted
+++ resolved
@@ -61,7 +61,7 @@
     // Input (mouse)
     INotationInteraction* interaction() const override;
 
-    INotationUndoStack* commander() const override;
+    INotationUndoStack* undoStack() const override;
 
     INotationStyle* style() const override;
 
@@ -79,7 +79,6 @@
     QSizeF viewSize() const;
 
 private:
-
     friend class NotationInteraction;
 
     Ret doLoadScore(Ms::MasterScore* score,const io::path& path,const std::shared_ptr<INotationReader>& reader) const;
@@ -91,14 +90,11 @@
     Ms::MScore* m_scoreGlobal = nullptr;
     Ms::MasterScore* m_score = nullptr;
     NotationInteraction* m_interaction = nullptr;
-<<<<<<< HEAD
     INotationAccessibility* m_accessibility = nullptr;
-=======
     INotationUndoStack* m_undoStackController = nullptr;
     INotationStyle* m_style = nullptr;
     NotationPlayback* m_playback = nullptr;
     
->>>>>>> 6515653b
     async::Notification m_notationChanged;
 };
 }
